name: kinfraglib
channels:
  - conda-forge
dependencies:
  # Base dependencies
  - python>=3.8
  - pip
  # Package dependencies
  - biopandas
  - chembl_webresource_client
  - ijson
  - ipywidgets>=7.5
  - jupyterlab
  - matplotlib
  - numpy
<<<<<<< HEAD
  - pandas=1.5    # pandas version above this, have problems in rendering images after PandasTools.AddMoleculeColumnToFrame is called
=======
  - pandas=1.5
>>>>>>> 5eb27389
  - rdkit=2021.09
  - scikit-learn
  - seaborn
  - lich::syba
  - redo
  - opencadd
  ## CI tests
  - pytest=7.4
  - pytest-xdist
  - nbval
  - shyaml
  - pip:
    - black-nb
    # KinFragLib itself
    # - https://github.com/volkamerlab/kinfraglib/archive/master.tar.gz 
    - .<|MERGE_RESOLUTION|>--- conflicted
+++ resolved
@@ -13,11 +13,7 @@
   - jupyterlab
   - matplotlib
   - numpy
-<<<<<<< HEAD
-  - pandas=1.5    # pandas version above this, have problems in rendering images after PandasTools.AddMoleculeColumnToFrame is called
-=======
   - pandas=1.5
->>>>>>> 5eb27389
   - rdkit=2021.09
   - scikit-learn
   - seaborn
