name: kinfraglib
channels:
  - conda-forge
dependencies:
  # Base dependencies
  - python
  - pip
  # Package dependencies
  - biopandas
  - chembl_webresource_client
  - ijson
  - ipywidgets>=7.5
  - jupyterlab
  - matplotlib
  - numpy
  - pandas=1.1.2
  - rdkit=2020.03.3
  - scikit-learn
  - seaborn
<<<<<<< HEAD
=======
  - lich::syba
  - redo
>>>>>>> 154554e2
  - opencadd
  ## CI tests
  # Workaround for https://github.com/computationalmodelling/nbval/issues/153
  - pytest 5.*
  - pytest-xdist
  - nbval
  - shyaml
  - pip:
    - black-nb
    # KinFragLib itself
    - https://github.com/volkamerlab/kinfraglib/archive/master.tar.gz<|MERGE_RESOLUTION|>--- conflicted
+++ resolved
@@ -17,11 +17,8 @@
   - rdkit=2020.03.3
   - scikit-learn
   - seaborn
-<<<<<<< HEAD
-=======
   - lich::syba
   - redo
->>>>>>> 154554e2
   - opencadd
   ## CI tests
   # Workaround for https://github.com/computationalmodelling/nbval/issues/153
