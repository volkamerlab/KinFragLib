--- conflicted
+++ resolved
@@ -2,17 +2,11 @@
 
 **Note**: Our fragmentation library is currently based on KLIFS downloaded on *06.12.2023*. 
 
-<<<<<<< HEAD
-- `fragment_library/`: The full fragment library resulting from the KinFragLib fragmentation procedure comprises about 3000 fragments, which are the basis for exploring the subpocket-based chemical space of ligands co-crystallized with kinases.
-- `fragment_library_filtered/`: Filtered fragment library: Select fragments tailored for the recombination (remove pool X,  deduplicate per subpocket, remove unfragmented ligands, remove all fragments that connect only to pool X, keep only fragment-like fragments, and filter for hinge-like AP fragments).
-- `fragment_library_reduced/`: Reduced fragment library: Select a diverse set of fragments (per subpocket) for recombination, starting from the filtered fragment library.
-=======
 Overview of data content:
 
 - `fragment_library/`: Full fragment library resulting from the KinFragLib fragmentation procedure comprises about 3000 fragments, which are the basis for exploring the subpocket-based chemical space of ligands co-crystallized with kinases.
 - `fragment_library_filtered/`: Filtered fragment library: Select fragments tailored for the recombination (remove pool X, deduplicate per subpocket, remove unfragmented ligands, remove all fragments that connect only to pool X, keep only fragment-like fragments, and filter for hinge-like AP fragments).
 - `fragment_library_reduced/`: Reduced fragment library: Select a diverse set of fragments (per subpocket) for recombination starting from the filtered fragment library.
->>>>>>> ba07c3ab
 - `combinatorial_library/`: Combinatorial library based on the reduced fragment library.
 - `external/`: Data from external resources.
 - `filters`: Data used for custom filters.
