{
 "cells": [
  {
   "cell_type": "markdown",
   "metadata": {},
   "source": [
    "# Combinatorial library properties"
   ]
  },
  {
   "cell_type": "markdown",
   "metadata": {},
   "source": [
    "## Aim of this notebook\n",
    "\n",
    "In this notebook we want to analyze properties of the combinatorial library:\n",
    "\n",
    "1. Recombined ligands compliant with Lipinski's rule of five (criteria) in comparison to KLIFS and PKIDB ligands\n",
    "2. Recombined ligand sizes (number of heavy atoms)\n",
    "\n",
    "**Note** that the combinatorial library is stored as `json` file (6.7M molecules). The data needed for this notebook was extracted previously in notebook `4_1_combinatorial_library_data.ipynb` for easy and fast access here. In order to run this notebook, download data from zenodo as instructed in `../data/combinatorial_library/README.md`."
   ]
  },
  {
   "cell_type": "markdown",
   "metadata": {},
   "source": [
    "## Table of contents\n",
    "\n",
    "1. Lipinski's rule of five\n",
    "2. Recombined ligand size\n",
    "3. Number of subpockets"
   ]
  },
  {
   "cell_type": "code",
   "execution_count": 1,
   "metadata": {},
   "outputs": [],
   "source": [
    "%load_ext autoreload\n",
    "%autoreload 2"
   ]
  },
  {
   "cell_type": "code",
   "execution_count": 2,
   "metadata": {},
   "outputs": [],
   "source": [
    "from pathlib import Path\n",
    "\n",
    "import matplotlib.pyplot as plt\n",
    "import pandas as pd\n",
    "from rdkit import Chem\n",
    "\n",
    "from kinfraglib import utils"
   ]
  },
  {
   "cell_type": "code",
   "execution_count": 3,
   "metadata": {},
   "outputs": [],
   "source": [
    "HERE = Path(_dh[-1])"
   ]
  },
  {
   "cell_type": "markdown",
   "metadata": {},
   "source": [
    "## 1. Lipinski's rule of five"
   ]
  },
  {
   "cell_type": "markdown",
   "metadata": {},
   "source": [
    "### Recombined ligands"
   ]
  },
  {
   "cell_type": "markdown",
   "metadata": {},
   "source": [
    "Load recombined ligands' properties (number of ligands that fulfill Lipinski's rule of five (and its individual criteria) and number of ligands in total)."
   ]
  },
  {
   "cell_type": "code",
   "execution_count": 4,
   "metadata": {},
   "outputs": [
    {
     "data": {
      "text/plain": [
       "0\n",
       "mw            4576594\n",
       "logp          6162558\n",
       "hbd          11272327\n",
       "hba           9738053\n",
       "lipinski      6363664\n",
       "n_ligands    11327471\n",
       "Name: 1, dtype: int64"
      ]
     },
     "execution_count": 4,
     "metadata": {},
     "output_type": "execute_result"
    }
   ],
   "source": [
    "properties = pd.read_csv(\n",
    "    HERE / '../../data/combinatorial_library/ro5.csv',\n",
    "    header=None,\n",
    "    index_col=0\n",
    ").squeeze()\n",
    "properties\n",
    "# NBVAL_CHECK_OUTPUT"
   ]
  },
  {
   "cell_type": "markdown",
   "metadata": {},
   "source": [
    "Get ratio of ligands that fulfill the Lipinski's rule of five (and its individual criteria)"
   ]
  },
  {
   "cell_type": "code",
   "execution_count": 5,
   "metadata": {},
   "outputs": [
    {
     "data": {
      "text/plain": [
       "0\n",
       "mw           40\n",
       "logp         54\n",
       "hbd         100\n",
       "hba          86\n",
       "lipinski     56\n",
       "Name: 1, dtype: int64"
      ]
     },
     "execution_count": 5,
     "metadata": {},
     "output_type": "execute_result"
    }
   ],
   "source": [
    "ro5_comb = round(\n",
    "    properties[['mw', 'logp', 'hbd', 'hba', 'lipinski']] / properties['n_ligands'] * 100, \n",
    "    0\n",
    ")\n",
    "ro5_comb = ro5_comb.astype('int')\n",
    "ro5_comb\n",
    "# NBVAL_CHECK_OUTPUT"
   ]
  },
  {
   "cell_type": "markdown",
   "metadata": {},
   "source": [
    "### PKIDB ligands\n",
    "\n",
    "Compare the recombined ligands to the PKIDB ligands, i.e. approved and investigorial kinase inhibitors.\n",
    "\n",
    "- Database: https://www.icoa.fr/pkidb/\n",
    "- Publication: [Carles et al. (2018)](https://www.mdpi.com/1420-3049/23/4/908) and [Bournez et al. (2020)](https://www.mdpi.com/1420-3049/25/14/3226)\n",
    "\n",
    "The PKIDB dataset was downloaded and added to this repository from https://www.icoa.fr/pkidb/ using the download option (dataset from 2020-07-15)."
   ]
  },
  {
   "cell_type": "code",
   "execution_count": null,
   "metadata": {},
   "outputs": [
    {
     "name": "stdout",
     "output_type": "stream",
     "text": [
      "Number of PKIDB ligands: 435\n"
     ]
    }
   ],
   "source": [
    "# Load SDF file\n",
    "mol_supplier = Chem.SDMolSupplier(str(HERE / '../../data/external/pkidb_2025-04-15.sdf'))\n",
    "# Get SMILES for each molecule\n",
    "data_pkidb = pd.DataFrame([mol.GetProp('Canonical_Smiles') for mol in mol_supplier], columns=['Canonical_Smiles'])\n",
    "print(f'Number of PKIDB ligands: {data_pkidb.shape[0]}')\n",
    "# NBVAL_CHECK_OUTPUT"
   ]
  },
  {
   "cell_type": "code",
   "execution_count": 7,
   "metadata": {},
   "outputs": [
    {
     "data": {
      "text/plain": [
       "mw           68\n",
       "logp         80\n",
       "hbd         100\n",
       "hba          97\n",
       "lipinski     86\n",
       "dtype: int64"
      ]
     },
     "execution_count": 7,
     "metadata": {},
     "output_type": "execute_result"
    }
   ],
   "source": [
    "ro5_pkidb = round(\n",
    "    data_pkidb.Canonical_Smiles.apply(\n",
    "        Chem.MolFromSmiles\n",
    "    ).apply(utils.get_ro5_from_mol).sum() / data_pkidb.shape[0] * 100, \n",
    "    0\n",
    ")\n",
    "ro5_pkidb = ro5_pkidb.astype('int')\n",
    "ro5_pkidb\n",
    "# NBVAL_CHECK_OUTPUT"
   ]
  },
  {
   "cell_type": "markdown",
   "metadata": {},
   "source": [
    "### Original ligands\n",
    "\n",
    "Compare the recombined ligands to the KLIFS ligands that were used to generate the fragment library (original ligands).\n",
    "\n",
    "- Database: https://klifs.vu-compmedchem.nl/\n",
    "- Publications: [van Linden et al. (2014)](https://pubs.acs.org/doi/abs/10.1021/jm400378w) and [Kooistra et al. (2016)](https://academic.oup.com/nar/article/44/D1/D365/2502606)\n",
    "\n",
    "Note that we only use a subset of KLIFS ligands here, i.e. the ligands used for the fragmentation."
   ]
  },
  {
   "cell_type": "code",
   "execution_count": 8,
   "metadata": {},
   "outputs": [
    {
     "name": "stdout",
     "output_type": "stream",
     "text": [
      "Number of original KLIFS ligands: 3231\n"
     ]
    }
   ],
   "source": [
    "data_klifs = pd.read_json(HERE / '../../data/fragment_library/original_ligands.json')\n",
    "print(f'Number of original KLIFS ligands: {data_klifs.shape[0]}')\n",
    "# NBVAL_CHECK_OUTPUT"
   ]
  },
  {
   "cell_type": "code",
   "execution_count": 9,
   "metadata": {},
   "outputs": [
    {
     "data": {
      "text/html": [
       "<div>\n",
       "<style scoped>\n",
       "    .dataframe tbody tr th:only-of-type {\n",
       "        vertical-align: middle;\n",
       "    }\n",
       "\n",
       "    .dataframe tbody tr th {\n",
       "        vertical-align: top;\n",
       "    }\n",
       "\n",
       "    .dataframe thead th {\n",
       "        text-align: right;\n",
       "    }\n",
       "</style>\n",
       "<table border=\"1\" class=\"dataframe\">\n",
       "  <thead>\n",
       "    <tr style=\"text-align: right;\">\n",
       "      <th></th>\n",
       "      <th>complex_pdb</th>\n",
       "      <th>ligand_pdb</th>\n",
       "      <th>subpocket</th>\n",
       "      <th>kinase</th>\n",
       "      <th>family</th>\n",
       "      <th>group</th>\n",
       "      <th>alt</th>\n",
       "      <th>chain</th>\n",
       "      <th>ac_helix</th>\n",
       "      <th>klifs_id</th>\n",
       "      <th>smiles</th>\n",
       "      <th>inchi</th>\n",
       "    </tr>\n",
       "  </thead>\n",
       "  <tbody>\n",
       "    <tr>\n",
       "      <th>0</th>\n",
       "      <td>1a9u</td>\n",
       "      <td>SB2</td>\n",
       "      <td>[AP, GA, B2]</td>\n",
       "      <td>p38a</td>\n",
       "      <td>MAPK</td>\n",
       "      <td>CMGC</td>\n",
       "      <td>-</td>\n",
       "      <td>A</td>\n",
       "      <td>in</td>\n",
       "      <td>5229</td>\n",
       "      <td>C[S@](=O)c1ccc(-c2nc(-c3ccc(F)cc3)c(-c3ccncc3)...</td>\n",
       "      <td>InChI=1S/C21H16FN3OS/c1-27(26)18-8-4-16(5-9-18...</td>\n",
       "    </tr>\n",
       "    <tr>\n",
       "      <th>1</th>\n",
       "      <td>1agw</td>\n",
       "      <td>SU2</td>\n",
       "      <td>[AP, SE]</td>\n",
       "      <td>FGFR1</td>\n",
       "      <td>FGFR</td>\n",
       "      <td>TK</td>\n",
       "      <td>B</td>\n",
       "      <td>B</td>\n",
       "      <td>in</td>\n",
       "      <td>3510</td>\n",
       "      <td>O=CN1CCN(c2ccc(C[C@@H]3C(=O)Nc4ccccc43)cc2)CC1</td>\n",
       "      <td>InChI=1S/C20H21N3O2/c24-14-22-9-11-23(12-10-22...</td>\n",
       "    </tr>\n",
       "  </tbody>\n",
       "</table>\n",
       "</div>"
      ],
      "text/plain": [
       "  complex_pdb ligand_pdb     subpocket kinase family group alt chain ac_helix  \\\n",
       "0        1a9u        SB2  [AP, GA, B2]   p38a   MAPK  CMGC   -     A       in   \n",
       "1        1agw        SU2      [AP, SE]  FGFR1   FGFR    TK   B     B       in   \n",
       "\n",
       "   klifs_id                                             smiles  \\\n",
       "0      5229  C[S@](=O)c1ccc(-c2nc(-c3ccc(F)cc3)c(-c3ccncc3)...   \n",
       "1      3510     O=CN1CCN(c2ccc(C[C@@H]3C(=O)Nc4ccccc43)cc2)CC1   \n",
       "\n",
       "                                               inchi  \n",
       "0  InChI=1S/C21H16FN3OS/c1-27(26)18-8-4-16(5-9-18...  \n",
       "1  InChI=1S/C20H21N3O2/c24-14-22-9-11-23(12-10-22...  "
      ]
     },
     "execution_count": 9,
     "metadata": {},
     "output_type": "execute_result"
    }
   ],
   "source": [
    "data_klifs.head(2)"
   ]
  },
  {
   "cell_type": "code",
   "execution_count": 10,
   "metadata": {},
   "outputs": [
    {
     "data": {
      "text/plain": [
       "mw          87\n",
       "logp        95\n",
       "hbd         99\n",
       "hba         99\n",
       "lipinski    97\n",
       "dtype: int64"
      ]
     },
     "execution_count": 10,
     "metadata": {},
     "output_type": "execute_result"
    }
   ],
   "source": [
    "ro5_klifs = round(\n",
    "    data_klifs.smiles.apply(\n",
    "        Chem.MolFromSmiles\n",
    "    ).apply(utils.get_ro5_from_mol).sum() / data_klifs.shape[0] * 100, \n",
    "    0\n",
    ")\n",
    "ro5_klifs = ro5_klifs.astype('int')\n",
    "ro5_klifs\n",
    "# NBVAL_CHECK_OUTPUT"
   ]
  },
  {
   "cell_type": "markdown",
   "metadata": {},
   "source": [
    "### Plot properties"
   ]
  },
  {
   "cell_type": "code",
   "execution_count": 11,
   "metadata": {},
   "outputs": [
    {
     "data": {
      "text/html": [
       "<div>\n",
       "<style scoped>\n",
       "    .dataframe tbody tr th:only-of-type {\n",
       "        vertical-align: middle;\n",
       "    }\n",
       "\n",
       "    .dataframe tbody tr th {\n",
       "        vertical-align: top;\n",
       "    }\n",
       "\n",
       "    .dataframe thead th {\n",
       "        text-align: right;\n",
       "    }\n",
       "</style>\n",
       "<table border=\"1\" class=\"dataframe\">\n",
       "  <thead>\n",
       "    <tr style=\"text-align: right;\">\n",
       "      <th></th>\n",
       "      <th>Recombined ligands (#11327471)</th>\n",
       "      <th>Original KLIFS ligands (#3231)</th>\n",
       "      <th>PKIDB ligands (#435)</th>\n",
       "    </tr>\n",
       "  </thead>\n",
       "  <tbody>\n",
       "    <tr>\n",
       "      <th>mw</th>\n",
       "      <td>40</td>\n",
       "      <td>87</td>\n",
       "      <td>68</td>\n",
       "    </tr>\n",
       "    <tr>\n",
       "      <th>logp</th>\n",
       "      <td>54</td>\n",
       "      <td>95</td>\n",
       "      <td>80</td>\n",
       "    </tr>\n",
       "    <tr>\n",
       "      <th>hbd</th>\n",
       "      <td>100</td>\n",
       "      <td>99</td>\n",
       "      <td>100</td>\n",
       "    </tr>\n",
       "    <tr>\n",
       "      <th>hba</th>\n",
       "      <td>86</td>\n",
       "      <td>99</td>\n",
       "      <td>97</td>\n",
       "    </tr>\n",
       "    <tr>\n",
       "      <th>lipinski</th>\n",
       "      <td>56</td>\n",
       "      <td>97</td>\n",
       "      <td>86</td>\n",
       "    </tr>\n",
       "  </tbody>\n",
       "</table>\n",
       "</div>"
      ],
      "text/plain": [
       "          Recombined ligands (#11327471)  Original KLIFS ligands (#3231)  \\\n",
       "mw                                    40                              87   \n",
       "logp                                  54                              95   \n",
       "hbd                                  100                              99   \n",
       "hba                                   86                              99   \n",
       "lipinski                              56                              97   \n",
       "\n",
       "          PKIDB ligands (#435)  \n",
       "mw                          68  \n",
       "logp                        80  \n",
       "hbd                        100  \n",
       "hba                         97  \n",
       "lipinski                    86  "
      ]
     },
     "execution_count": 11,
     "metadata": {},
     "output_type": "execute_result"
    }
   ],
   "source": [
    "# Collect data in one DataFrame\n",
    "bar_data = pd.DataFrame(\n",
    "    {\n",
    "        f'Recombined ligands (#{properties[\"n_ligands\"]})': ro5_comb, \n",
    "        f'Original KLIFS ligands (#{data_klifs.shape[0]})': ro5_klifs, \n",
    "        f'PKIDB ligands (#{data_pkidb.shape[0]})': ro5_pkidb\n",
    "    }\n",
    ")\n",
    "bar_data = bar_data.astype('int32')\n",
    "bar_data.index.name = None\n",
    "bar_data\n",
    "# NBVAL_CHECK_OUTPUT"
   ]
  },
  {
   "cell_type": "code",
   "execution_count": 12,
   "metadata": {},
   "outputs": [
    {
     "data": {
<<<<<<< HEAD
      "image/png": "iVBORw0KGgoAAAANSUhEUgAAAX8AAAHYCAYAAAClXegxAAAAOXRFWHRTb2Z0d2FyZQBNYXRwbG90bGliIHZlcnNpb24zLjcuMSwgaHR0cHM6Ly9tYXRwbG90bGliLm9yZy/bCgiHAAAACXBIWXMAAA9hAAAPYQGoP6dpAACDO0lEQVR4nO3dd1hT1/8H8HfCSNgbAZEhiLgA9xZQQVScVatW66qjdrjqqlbEvVr122qrddddt6hYB6hFUBRU3BNREGXvACHn9we/pMYECBAIkM/refI85t5zz/3cED+599xzz+EwxhgIIYSoFa6qAyCEEFL9KPkTQogaouRPCCFqiJI/IYSoIUr+hBCihij5E0KIGqLkTwghakhT1QHUZCKRCAkJCTAwMACHw1F1OIQQFWCMISsrCzY2NuBy6875MiX/UiQkJKBBgwaqDoMQUgO8efMGtra2qg5DaSj5l8LAwABA8R/d0NBQxdEQQlQhMzMTDRo0kOSDuoKSfynETT2GhoaU/AlRc3Wt6bfuNGARQghRGCV/QghRQ5T8CSFEDVHyJ4QQNUTJnxBC1BAlf0IIUUOU/AkhRA2pPPlnZWVhzpw58PX1hYWFBTgcDhYvXiy3bFRUFHr27Al9fX0YGxtj8ODBePnypdyyv/76K1xdXcHj8eDo6IjAwEAUFhZW4ZEQQkjtofLkn5KSgq1btyI/Px8DBw4ssdzjx4/h5eWFgoICHD58GDt27MDTp0/RtWtXJCUlSZVdvnw5pk2bhsGDB+P8+fOYOnUqVqxYgW+++aaKj4YQQmoJpmIikYiJRCLGGGNJSUkMAAsICJApN3ToUGZubs4yMjIky2JjY5mWlhabM2eOZFlycjLj8/ls0qRJUtsvX76ccTgc9uDBA4Vjy8jIYACk9kkIUS91NQ+o/Myfw+GU+di0UChEUFAQPvvsM6lhFuzt7eHt7Y3jx49LlgUHB0MgEGDcuHFSdYwbNw6MMZw4cUKp8RNCSG2k8uSviBcvXiAvLw9ubm4y69zc3PD8+XMIBAIAwP379wEALVq0kCpnbW0Nc3NzyXp58vPzkZmZKfUihJC6qFYM7JaSkgIAMDU1lVlnamoKxhjS0tJgbW2NlJQU8Hg86OnpyS0rrkuelStXIjAwUHmBE5WYuDm13Nv8OVX2u6WIin5fAgICKrQdIcpSK878xUprHvp4naLlPjV//nxkZGRIXm/evKlYoIQQUsPVijN/MzMzAJB71p6amgoOhwNjY2NJWYFAgNzcXOjq6sqUbd26dYn74fF44PF4ygucEEJqqFqR/J2cnKCjo4OYmBiZdTExMXB2dgafzwfwX1t/TEwM2rdvLymXmJiI5ORkNG/evHqCJrXK4cOHVR1CpVXkGIYNG1YFkZDaoFY0+2hqaqJfv344duwYsrKyJMvj4uIQEhKCwYMHS5b5+fmBz+dj165dUnXs2rULHA6n1GcJCCFEXdSIM/9z584hJydHktgfPnyII0eOAAD69OkDXV1dBAYGom3btvD398e8efMgEAiwaNEimJubY9asWZK6TE1NsXDhQvz0008wNTWFr68vIiMjsXjxYnz11Vdo2rSpSo6REEJqkhqR/L/++mu8fv1a8v7vv//G33//DQB49eoVHBwc4OrqitDQUMydOxdDhgyBpqYmunfvjnXr1sHCwkKqvgULFsDAwACbNm3CunXrYGVlhXnz5mHBggXVelyEEFJT1YjkHxsbq1C51q1b4+LFiwqV/f777/H9999XIipCCKm7akWbPyGEEOWqEWf+hFS1JraacLbShKEuFwxAVq4IzxOFePRWqPR9NWzYEA0aNIC+vj4YY8jJyUFcXBxevXql9H1VVk16SK2iPa6ox1LFUPIndZqxHgff9TFAfTMNJKQWITOXARzA2UoTfdvo4G1yEX47l1V2RQowMDDAiBEjUK9ePXz48AHZ2dngcDho0KABunXrhsTERBw8eFCqxxohqkLJn9RpX3TTQ04+w9w96cjIZVLrjHQ5mNBTHyO76uHZrcrvq0+fPsjLy8P69euRnZ0ttU5fXx+DBg1Cnz59cOjQocrvjJBKojZ/Uqe52mrhcFiuTOIHgIxchr+v56JJAy2l7Kthw4b4559/ZBI/AGRnZ+PChQto2LChUvZFSGVR8id1WqGQQY9X8nhOejwOCoWyPwwV2ldhIXR0dEpcz+fzaTY5UmNQsw9Ripp6sy7yWQHG9dDD4bBcPHorRF5BcaLX0eagia0mhnXWxY1nBUrZ14MHDzBw4ECcP38eL1++RH5+PoDiMaMaNmwIX1/fUocUJ6Q6UfInddrh67ngcnXxlY8+NDiAUFS8XJMLFDHg30f5OHI9F90/GdFZQ0MDdnZ2MDc3B5/Pl/TaiY+Px4cPH+Tu6/z58+ByuRg8eDC4XC6KiookdYlEIkRHR+Off/6pysOtVPxEvVDyJ3VakQjYdzUXR8Nz4WCpCUOd4pbOjFwRXicJIZDTCqOvrw9PT09oampCJBKBz+fj3bt3MDU1hZOTE+Lj4xEREQHGpJuLRCIRzpw5gwsXLsDGxgb6+voAitv7ExISUFCgnCuMslQ0fqJeKPkTtSAoBB7HK9anv2XLlkhMTMTt27cBAK6urrCwsMClS5egr6+Pbt26oWnTpnjw4IHc7QsKChR+ar0qVDZ+oh4o+ZM6T1sTaN+IBycrTRjqFt/8zcxleJ4oxM1n+Sj45DfBwsJCqnnm6dOnaNasGbS1tZGdnY07d+7Aw8NDbvLU0tJCixYtYGtrK3Xm/+bNG9y/f79abvhWJn6iPij5kzrN2oSLGf0Moa0JPE0QIjVbBA4AAx0uhnTUQf+2Olh/Wnqu5oKCAmhq/vdfQ0NDA1wuFyJR8Q2DjIwMub16zM3NMXr0aGhpaeH169eSOaD19PTg4+MDLy8v/PXXX0hOTq66A65E/ES9UPInddrIbnp49q4QOy7loEgkvU6DC4zrroeR3fRwL+y/5e/fv4eHhwdu374NkUiEFi1aID09HUJh8SWCrq4uBAKBzL769OmD169f48SJE5JEK8blcjFw4ED06dMHe/bsUfpxfqyi8RP1Qv38SZ3maKmJoFt5MokfKL4ZfDZKAEdL6XOge/fugcvlws/PD3369IGpqSkiIyMl63k8Hp48eSJTn62tLa5evSqT+IHim8HXrl2Dra1t5Q+qDBWNv2PHjjAyMqry+Mri4uIiMwUrUT468yd1Wm4+g6WRBt6lycn+ACyNuMjNl+71kp+fj8uXL0NfXx9cLhdZWVlSPWPevn0rt668vDyYmZmV2KxjamqKvLy8Ch6J4ioav4+PD3r27IlXr14hOjoajx49kvtDVtXc3d3h5uaGDx8+4NWrV4iPj1dJHHUdJX9Sp117lI/xPfRw5rYAD98UIjNXBAbASJeLpg200KcVHxfvyTaB8Pl82Nvbw9zcHDo6OlL95GNjY+V2k4yKisLAgQNx9epVvHz5UjLMg76+Pho2bIiuXbsiIiKiqg+5wvEDwKlTp+Dq6ioZh+jevXuIiopCUlJStcQtduvWLdSvXx/t2rWDUCjE69ev8fLlS8l9FFJ5lPxJnXY6Mg+FQgYfdz4+66gDiHMep7jHz7koAc7fEcDH/L9tTExM4OnpiZycHBQVFUFfXx9xcXHgcrlwd3eHo6Mjrl69KmlDF7ty5QqEQiE6duwIHx8fSYLlcDjIzs7Gv//+i+vXr1f5MVc0fgB49uwZ7t69C11dXXh4eMDDwwPt2rXDu3fvEBUVhfv371fL8wrv3r1DbGwseDweHBwc4OjoCGdnZ6SlpeHVq1eIi4uTGz9RHCV/UucFRwsQHC2AuQEXhrrFt7kyc0VIzpLflODh4YGnT5/i4cOHAAA7Ozs0atQIly5dgpaWFry8vNC8eXPcuXNHZtuwsDCEhYXB2NhYqqtnenp6lRybsuMXy83NxfXr13H9+nXY2dmhZcuW6NWrF3r16oWVK1dW05EUN2E9efIET548gbm5ORwdHeHu7g53d3ccP3682uKoi+iGL1EbyVkivHwvxMv3QkniN9HnYoy3nlQ5ExMTqTml4+LiYGxsDB6Ph8LCQty7d6/MG7fp6el4+/Yt3r59K0n8hoaG6N+/v3IPSo6Kxl9SU1BcXBxOnjyJn3/+GefPn6+yuMuKIzk5GZGRkTh9+jTu3r1b5XHUdZT8SZXjcDiwsbFB48aNYWdnBw0NDVWHJKHH46BTY22pZfn5+eDz+ZL3fD4fXC5X0syQlZUFbW3pbRSho6MDd3f3ygWsgIrGz+GUPPopUPz8QFRUlHKDlaOsOIRCIV6+fFnlcdR11OxDlK579+64du0aCgsLwePx4OnpCQMDA+Tm5kJHRwctWrTA5cuXq6Xni7tD6WP1mxvKnv/Ex8ejdevWuHfvHoqKitC0aVMkJSVJBmozMDCQG7uLi0up+zIxMSlH5BVX0fiXLFlSLfGV5e+//1Z1CGqBkj9ROjMzM3C5xUm1efPmYIzhzJkzEAgE0NbWRpcuXdCsWTPcuqWE6bPKMLW3fvFN3tJOJj9pZbh//z7atGmDLl26gMPhICUlBTdu3JAqExMTI1PN8OHDwRgr9cy1OgZTq2j8QHHPpDZt2sDOzk4yB3FaWhqePHmCO3fuVNtgcHw+H05OTuXurUQUR8mfVCkLCwvcvXtX8kRpQUEBYmJi0LZt22rZf0YOw/5rObjzSv6YOg3MNLBwqKHUMqFQiIiICHC5XKnmErH379/LrSsrKwtnz56V+wAVANSrVw+TJk2qwFGUT0Xjt7a2xpdffom0tDQIhUKYmZkhJiYGGhoa8PHxQcuWLbF3794q7+1Tmd5KRHGU/EmV0tbWRk5OjtSynJycahtb5nWSEHbmmiUmfwaUeFUgEonK9XDRu3fvYG1tXWLyB8puz1am8sbv5+eHiIgIXLlyBQDQokULtGvXDtu3bwefz8eXX36J7t27Izg4uKpCBqCc3kqkbHTDl1SJtm3bolOnTuBwODKP6vP5/Gob2/6fOwK8SCz5DPFDRhF+PpmllH1dv34db968KXF9amoqdu/erZR9VQVra2upXjQxMTGwtraGnp4eBAIBLl68iCZNmlR5HMrobUXKRmf+ROk+Hss+ISFBaoRJoHgMnOrq9/7sXelNAwXC4tE+7c1LLaaQuLi4UtcXFhZKJbWaJicnBwYGBpK/jXh4CPF0lCkpKdVyxSburSS+YlRWbysijZI/UbqPBxGT58GDB3TDrgZ6/Pgx+vbtiwsXLqCoqAjdunVDbGysJOmam5sjK0s5V0mlqWhvJVI+lPxJlaDeGrXP5cuX0b9/f4wYMQJcLhdv3ryReoqWMYZLly5VeRyV6a1EFEfJnygd9daonQoLC3H06FHJ5C+fzjpWXQ9WVbS3EikfSv5E6ai3Ru1WVFQkaWJRpfL2ViLlQ8m/hjh8+HCFths2bJiSI6k8ExMT3Lx5U/I+Li4Obdu2BY/HQ35+Pu7du4e2bdtS8idEhairJ1G6qhobhxCiPHTmT5SOemsQUvNR8idKR701Kmfi5tQKbeejhGcVaqPAwMBybxMQEFAFkdQulPyJ0lFvDUJqPkr+pMpQbw1Cai664UsIIWqIkj8hhKghSv6EEKKGKPkTQogaouRPCCFqiJI/IYSoIUr+NYyLi4vMzFeEEKJs1M+/hnF3d4ebmxs+fPiAV69eIT4+nvrKE0KUjpJ/DXTr1i3Ur18f7dq1g1AoxOvXr/Hy5UtkZmaqOjRCSB1Rq5J/dHQ0AgMDcfPmTaSnp8POzg4jR47EDz/8INVUEhUVhTlz5iAiIgKampro3r071q1bh4YNG6owesW9e/cOsbGx4PF4cHBwgKOjI5ydnZGWloZXr14hLi6OJkJRAyZ6HBQWAdmC4lnPGllrwrMZD6b6XKRkixASk4+X7+l7IGZgYAChUCgZNNDOzg6tW7eGkZERMjIyEBkZibdv36o4ypqj1rT5P3z4EJ06dUJsbCw2bNiAoKAgDB8+HEuWLMGIESMk5R4/fgwvLy8UFBTg8OHD2LFjB54+fYquXbsiKSlJhUdQfvn5+Xjy5AmCg4MRGhqKzMxMuLu7o1+/fqoOjVSDSb304WBZfH7m7qCFHwYYgKfFwfNEIbQ1OZg90ABu9loqjrLmGDp0KOrXrw8AaNy4McaMGQNtbW28efMGWlpaGDt2LBo1aqTiKGuOWnPmv3//fggEAhw9ehROTk4AgO7du+Pdu3fYunUr0tLSYGJigkWLFoHH4yEoKAiGhoYAgNatW6NRo0ZYt24dVq9ercrDKFNJc9smJycjOTkZ0dHRsLOzq+aoiCrUN9XEu7TiYbD7tNLB8Rt5CI4WSNZ7N+ehfzsd3HtdWFIVasXS0lJygtelSxdcvnwZYWFhkvVt27aFt7c3nj17pqoQa5Rac+avpVV8hmNkZCS13NjYGFwuF9ra2hAKhQgKCsJnn30mSfwAYG9vD29vb6nJqGsqDodT6nqhUFhtc6kS1WKMga9d/H0wN+QiJk46yd+PK4SVsYYqQquRGGPg8XgAivPCp0n++fPnMDMzU0VoNVKtSf5jxoyBsbExvv76a7x8+RJZWVkICgrCli1b8M0330BPTw8vXrxAXl4e3NzcZLZ3c3PD8+fPIRAI5NReLD8/H5mZmVKv6vb3338jPz+/2vdLap6nCUK0a1Q841lcshCNbaQv1BvX10J6DvUEE4uNjUWLFi0AAImJiXBwcJBa7+DggKysLBVEVjPVmmYfBwcHhIeHY9CgQZJmHwD4/vvvsWHDBgBASkoKAMDU1FRme1NTUzDGkJaWBmtra7n7WLlyZYUmhiAVRxNxlOxoRC7mDDSEsS4Xz98JMai9LhwsNZGYVoR6xhpo66yNvVdyVB1mjXHp0iWMGzcO+vr6iIuLQ/fu3WFjY4Pk5GSYmZmhefPmCAoKUnWYNUatSf6xsbHo168f6tWrhyNHjsDCwgI3btzAsmXLkJ2dje3bt0vKltZ0Utq6+fPnY+bMmZL3mZmZaNCggXIOoBycnZ1hamqKhIQEvH37Fvb29nB1dQWHw0F8fDzu379f4r0BUnckpomw8mgmBrbXQa+WOtDWAtq7aEMkAmI/CLH1QjbuvKL2frHk5GRs27YN3t7e6Ny5M7S1teHm5gaRSIT4+HgcOXIET548UXWYNUatSf7z5s1DZmYm7ty5Az09PQBAt27dYG5ujvHjx+PLL7+ElZUVgP+uAD6WmpoKDocDY2PjEvfB4/EkbYaq0rRpUzRu3BiJiYlo2bIl9PX10bhxYzx9+hSMMbi4uEAkEuHBgwcqjZNUj6RMEf68kAMgBwY6HHA5xV0/i6i1R660tDQcO3YMAKCnpwcOh4Pc3Fx6UFKOWpP879y5g6ZNm0oSv1jbtm0BFM8b27lzZ+jo6MidHzYmJgbOzs7g8/nVEm9FOTg44ObNm4iPj4eRkRF8fHxw8+ZNxMXFAQCysrLg5uZGyV8NZeXR1V555ORQk1hpak3yt7Gxwf3795GdnQ19fX3J8vDwcACAra0tNDU10a9fPxw7dgxr1qyBgYEBACAuLg4hISGYMWOGSmIvDz6fj7S0NABARkYGGGNIT0+XrE9LS4OOjo6KoiPVrXsLHuwtNBHzuhC3XhSgg4s2erfSAYcDRL8swMmbeRDRb4JEu3btYG1tjWfPnuHhw4dwc3NDly5dwOFw8OjRI4SEhFCT6f+rNcl/+vTpGDhwIHx8fDBjxgyYm5sjIiICK1euRNOmTdG7d28AxTcQ27ZtC39/f8ybNw8CgQCLFi2Cubk5Zs2apeKjKJtAIIChoSFyc3Ohr68PDocDQ0NDSc8jQ0PDUnsskbqjb2s+erXUwcM3hfi8iy7MDbnw9eDj4j0BGAN6uvFRJAJOReapOtQaoVu3bujUqRNevHgBPz8/mJiYoFOnToiIiABjDB06dIBIJEJoaKiqQ60Rak3y79+/Py5duoRVq1Zh2rRpyMjIQIMGDTB58mTMnz8f2trFXeJcXV0RGhqKuXPnYsiQIVLDO1hYWKj4KMoWFxeHdu3aISEhAZaWlnjy5Anc3d3B4/HAGEOTJk3oEXU10cmVh52XsxH9shC2ZhpYONQQOy/l4MazAgBAYloRPuuoS8n//7m7u+PEiRN4/Pgx6tWrh0mTJuHEiROSZuDk5GT07NmTkv//qzXJHwC8vb3h7e1dZrnWrVvj4sWL1RCR8j148ABFRUUwMzPDy5cv8fjxY6Snp8PNzQ2amppISEjA/fv3VR0mqQZGuly8/lD8hO/blCIwBrxJLpKsf51UBGO9WvOoTpUzMDBAQkICAOD9+/dgjCExMVGy/t27d5KmYFLLkr86YIzh0aNHUsvevHmDN2/eqCgioiqZuSJYm2ggNVsESyMuuBzA2pSLhP8f8sHGVANZedSLRSw7OxsWFhbIzMyEqakpOBwOLCwsJEM+WFhY0E3gj1DyJ6SGuvmsAON76OFObAGa1NdCcLQAQzvpQp9f3ObfpzUfUS+on79YTEwMBg0ahCdPnsDR0RFhYWHw8fGRdJDo2rUrHj58qOIoaw5K/oTUUCcj81BQxNCwniauPsxHcLQAb1OK8FlHHWhrcnAvthAnbuaqOswaIzQ0FEKhEPXr18ft27cRFhaG9+/fw8fHB1paWnjy5AlCQkJUHWaNQcmfkBqKMeDsbemeXZHPCxD5vEBFEdVsjDFcu3ZNatmDBw/omZgS0N0iQghRQ3TmT2oMLS0ttGjRAra2tpIH+bKzs/HmzRvcv38fhYXUvk2IslDyJzWCubk5Ro8eDS0tLbx+/VryUJuenh58fHzg5eWFv/76C8nJySqOlJC6gZI/qRH69OmD169f48SJEzKDcHG5XAwcOBB9+vTBnj17VBQhIXWLQsm/f//+Fap8w4YNtWbSdKJatra22Lp1q9zRF0UiEa5du4aJEyeqIDJC6iaFkn9QUBCsrKzKNdxxXFwcFi9eXNG4iJrJy8uDmZlZic06pqamyMujYQwIURaFm31OnDiBdu3aKVRWKBRKxtohRBFRUVEYOHAgrl69ipcvXyI7OxsAoK+vj4YNG6Jr166IiIhQcZSE1B0KJX93d3eZcfRLw+Vy4e7uDl1d3QoHRtTLlStXIBQK0bFjR/j4+EiG3eVwOMjOzsa///6L69evqzhKQuoOhZJ/dHR0uSrlcrnl3oaQsLAwhIWFwdjYWKqr58fzGRBClIN6+5AaJz09nRI+IVWs0sn/ypUrOHv2LBhj6N27t0JDLhMiD83CREj1qdTwDlu2bIG/vz+eP3+Ou3fvwtfXF7/99puyYiNqpFu3bujevTu0tbXh5+eHzp07o1evXoiJicHdu3fRqlUreHp6qjpMQuqMSp35r1u3DiEhIWjTpg0AYOPGjVi3bh2+/fZbpQRH1AfNwkRI9VLozN/b2xvPnj2TWZ6RkQFXV1fJexcXF8lj+YSUB83CREj1Uij5N23aFB4eHli6dKnU4Fo+Pj74/PPPcebMGRw+fBizZ8+Gj49PlQVL6i7xLEwApGZhEqNZmAhRLoWS/6ZNm3Dp0iUcOXIE7u7uCAsLAwD89ttvMDU1xdixYzF16lS4u7tj06ZNVRowqZvEszD169cPo0aNkszC1Lp1a7Ru3Rr+/v54/PixqsMkpM5QuM2/Q4cOuH37NtauXYtevXrhiy++wNq1a/HXX39VZXxETdAsTIRUr3Ld8NXU1MT8+fMxbNgwTJkyBY0bN8bGjRsxbNiwqoqPqAmahYmQ6qVwV0/GGJ4+fYp79+7B1tYWFy5cwJo1a/Ddd9+hb9++iIuLq8o4CSGEKJFCyf/Ro0do1qwZXF1d4eHhgQYNGuDMmTMYPXo0Hj58CAsLCzRr1gy//PKL3CF5CSGE1CwKJf8pU6bA2dkZ8fHxSE9Px/jx4zF69GgUFhbCzMwMu3btwqlTp7Blyxa0bdu2qmMmhBBSSQol/+joaEybNg3W1tYwNDTE/PnzkZ6ejlevXknKeHt74969e+jbt2+VBUsIIUQ5FEr+zs7OOHLkiKRJ58CBA9DW1kaDBg2kyvF4PCxZskT5URJCCFEqhXr7bNiwAYMHD8a+ffvA4/GQlZWFjRs3QkdHp6rjI4QQUgUUSv7dunXDixcvEB4eDoFAgDZt2sDW1raqYyMKCAwMLPc2AQEBVRAJIaQ2Ubifv5GREfz8/KoyFkIIIdVEoTb/1NTUcnfhrMg2hBBCqodCyd/CwgK3bt1SuNKioiJYWFjgzp07FY2LEEJIFVKo2Uc8vK6iT/EKhUKacYkQQmowhdv8Bw0aVK6KORxOuYMhhBBSPRRK/jt37qxQ5Y6OjhXajhBCSNVSKPmPGTOmquMghBBSjSo1gTshhJDaiZI/IYSoIUr+hBCihij5E0KIGirXNI6kZnNxcYGNjQ2eP3+Ot2/fwsHBAZ06dQKHw8GjR48QFRWl6hAJITWEUs78BQIBHj9+jKKiImVURyqgdevWGDZsGBo1aoQvvvgCLVq0wPDhw5GVlYX09HT4+fmhffv2qg6TEFJDlPvM/9dff0V6ejp++uknAMDt27fh5+eH1NRUODg4IDQ0VGacf1L12rdvj7NnzyIqKgoODg4YOXIk/vnnH8mwHG/fvkXnzp1x48YNFUdKCKkJyn3mv23bNhgbG0vez507F6ampli/fj0YY1i2bJky4yMKMjY2xvPnzwEAsbGx4HK5eP36tWR9bGwsjIyMVBUeIaSGKfeZf1xcHFxdXQEAWVlZuHr1Kg4ePIjBgwfDxMQEixYtUnqQpGy5ubkwNjZGZmYm9PX1weVyYWRkhKSkJADFPw55eXkqjpIQUlOUO/nn5+dDS0sLABAeHg6RSISePXsCABwcHJCYmKjcCIlCnjx5gv79++Pu3btwcXHB3bt34evrKxlgz8fHBy9fvlRxlISQmqLczT52dna4du0aAODkyZPw8PCAoaEhACApKUny76ry77//ok+fPjAxMYGOjg4aNWqEpUuXSpWJiopCz549oa+vD2NjYwwePLjOJ76LFy/i9evXaNasGRITE3H69GlER0dj+PDh+OKLL5Cbm4uLFy+qOkxCSA1R7jP/UaNGITAwECdOnMDdu3exbt06ybpbt27BxcVFqQF+bP/+/Rg9ejSGDRuGPXv2QF9fHy9evEBCQoKkzOPHj+Hl5QUPDw8cPnwYAoEAixYtQteuXXHnzh1YWFhUWXyqVFhYiNOnT0stCw8Px82bN6GhoYGCggIVRUYIqYnKnfwXLFgATU1NXL9+HYMGDcJ3330nWXf//n189tlnSg1QLD4+HpMmTcLkyZOxefNmyXJvb2+pcosWLQKPx0NQUJDkKqR169Zo1KgR1q1bh9WrV1dJfDVVUVERdcElhMgod/LncDiYN2+e3HWnTp2qdEAl2bZtG3JycjB37twSywiFQgQFBeHLL7+Uan6yt7eHt7c3jh8/XmeTv5WVFQQCAdLT0wEALVq0QJs2bWBkZISMjAzcvHkTDx48UG2QhJAao8IPeWVkZOD8+fPYt28f0tLSlBmTXFevXoWpqSkeP34MDw8PaGpqwtLSElOmTEFmZiYA4MWLF8jLy4Obm5vM9m5ubnj+/DkEAkGJ+8jPz0dmZqbUq7bo37+/pAtuy5Yt0a9fP7x79w7Xrl1DQkIC+vXrBw8PD5XGSAipOSqU/JcuXQobGxv07t0bX375JV69egUA6NGjB1atWqXUAMXi4+ORm5uLoUOH4vPPP8fFixcxe/Zs7NmzB3369AFjDCkpKQAAU1NTme1NTU3BGCv1h2rlypUwMjKSvGrTw2pmZmZITU0FALRt2xbBwcEIDg7G7du3cf78eQQFBaFjx44qjpIQUlOUO/lv3rwZgYGBmDBhAs6cOSM1V6+/vz/OnDmj1ADFRCIRBAIBfvzxR8yfPx9eXl6YPXs2Vq5cibCwMFy6dElStrQpJEtbN3/+fGRkZEheb968UeoxVCWhUAg9PT0AgIGBAeLj46XWx8fHw8TERBWhEUJqoHIn/99++w0zZ87E//73P/j6+kqta9SoEZ49e6a04D5mZmYGAOjVq5fU8t69ewMo7t4pLiO+AvhYamoqOByO1NPJn+LxeDA0NJR61RbPnj1DmzZtAACvX79G06ZNpdY3a9ZMcmVACCHlvuH78uVLmQQsZmBgILnhqGxubm6IiIiQWS6+8uByuXBycoKOjg5iYmJkysXExMDZ2Rl8Pr9K4lO1ixcvYvz48RgzZgzevXuHjh07wt7eHsnJyTAzM4OtrS0OHTqk6jAJITVEuc/8jYyM8P79e7nrYmNjYWlpWemg5BF3IT137pzU8rNnzwIAOnToAE1NTfTr1w/Hjh1DVlaWpExcXBxCQkIwePDgKomtJsjOzsaWLVvw9u1bODk5AQDq168PJycnZGZmYseOHZKxfwghpNxn/j169MCaNWswYMAAyVk0h8OBUCjE77//XuJVQWX5+vqiX79+WLJkCUQiETp06IBbt24hMDAQ/v7+6NKlCwAgMDAQbdu2hb+/P+bNmyd5yMvc3ByzZs2qkthqivz8fFy6dEnq/gchhMhT7jP/JUuWSNqUZ82aBQ6Hg99++w3t2rXD8+fPJUM9V4VDhw5h+vTp2Lp1K3r37o3ff/8dM2bMwJEjRyRlXF1dERoaCi0tLQwZMgRjx46Fs7Mzrl69Wmef7iWEkPIq95m/s7MzwsLCMHPmTGzevBmMMezZswfe3t7Yt28f7OzsqiJOAICOjg5WrVpVZnfS1q1b0zg2hBBSigpN49i0aVMEBwcjPz8fKSkpkkHWCCGE1A6VmsOXx+PBxsZGWbEQQgipJgol/z179pSr0i+//LJCwRBCCKkeCiX/sWPHKlwhh8Oh5E8IITWcQslfPHYPIYSQukGh5G9vb1/VcRBCCKlGFR7SmRBCSO1V7t4+3bt3L3U9h8OhJ0wJUWMTN1dsAEEfcyUHQkpV7uQvEolkhkVOTk7GkydPYGlpWaVz+BJCCFGOcif/0NBQucufPn2KAQMGICAgoLIxEUIIqWJKa/N3cXHB7NmzMWfOHGVVSQghpIoo9Yavg4MD7t+/r8wqCSGEVAGlJv+jR4/ScA+EEFILlLvNf/z48TLL8vPzce/ePTx8+BBr1qxRSmBENainBiHqodzJ//LlyzK9ffh8PhwcHDB//nyMHDlSacERQgipGuVO/rGxsVUQBiGEkOpET/gSQogaKnfy37lzJxYvXix33eLFi8s9/DMhhJDqV+7k/7///Q8mJiZy15mbm+N///tfpYMihBBStcqd/J8/f47mzZvLXde0aVM8e/as0kERQgipWhWaxjEjI6PE5UKhsFIBEULqLg0u0MJeC5ZGGsjIFSH6ZQEKKGWoRLnP/Fu0aIGDBw/KXXfgwAG0aNGi0kERQuqGuYMNoKNd3DVcn8/BwqGGmOSrj25NefjSSw9LRhjBWI9TRi2kKpQ7+X/77bc4cuQIxowZgxs3biA+Ph43btzA2LFjcfToUXz33XdVESchpBZqWE8TmhrF/x7UXgciETBvTzoW7s/AnN3pSMsWYUA7XdUGqabK3ewzcuRIPH78GCtXrsTevXsly7lcLhYuXIgvvvhCqQESQuoGFxstHL6ei8w8BgDIyWc4fiMP47rrqTgy9VShNv8lS5Zg/Pjx+Oeff5CcnAwLCwv4+vrSdI+EEBmsONdDl8dBcmaR1LrkTBGMdOlxI1WoUPIHikfwnDRpkjJjIYTUQeN66EFYVHyz18xAA+/SRJJ1xnoc5BYwFUanvir0k5ufn48tW7ZgxIgR8PX1lXTvPHnyJF6+fKnUAIlq6fE4aGyjCV3efzft/Fry4d+GDysTOmMjpQt/XICsXIa8fIY7rwrB05Je36qhNt4kU3cfVSj3mX9ycjK8vb3x4MEDWFlZ4f3798jKygIAnDhxAufPn8fmzZuVHiipfg6WGpjRzwB8bQ7y8hl+OZ2FKb76EP3/iZpfSx2sOZ6JuOSi0isiamtXSE6p609F5km+T6R6lTv5z5kzB+np6bh16xbc3Nygra0tWeft7Y3Vq1crNUCiOoPa6+LWiwIcDsuFZzM+vumtj/txhfgrNBcA8KWXLvzb6GBzcLaKIyW1hS6Pg46NtVHv//v5X39SgLRsUdkbEqUr93V7UFAQlixZglatWskM7Wxra4u3b98qLTiiWvYWGrhwV4D8QuDSPQGMdbm49jBfsj7kfj4cLCt824iogbVjjKH3/02G5gZcBA43gl9LHVgaa6BbMx4Wf24IK2NqPlSFcv/PzczMLLFXT2FhIT3hW4doaHBQ+P9/ziIRUCAEsgX/XaPnCBj0+PSADimZoS4H3P/P7YM66CAxvQi/nslCgRDQ5AJT/PQxoJ0utvxDV4/Vrdw/uY6OjggPD5e77ubNm2jcuHGlgyI1Q1q2CBaG/31Ftl7IRkbOf5foRrocZAvokp0oxtFSE2du5UmGcxCKgDO38tDQSkO1gampcif/L774AqtXr8bJkyfB/r8DL4fDQWRkJDZu3IjRo0crPUiiGpHP8mGg899XJOZ1IQo/urfr7qiNV+/pZi8pnbifv6YGB5m50nd3M/MYDPjU7KMK5W72mTt3LsLCwjBo0CDJ0M69evVCSkoK/Pz8MG3aNKUHSVTj9C1BqevP3s6DiE78SRlmDTBAkQjQ0eagnjEXCWn/nTCY6nOlmhJJ9Sl38tfS0sLZs2dx6NAhnDlzBu/fv4e5uTn8/f0xfPhwcLn0K15XUU8NUl5BkXlS7z8dwdPdQQvP3hVWY0RErEJdNTgcDoYPH47hw4crOx5Sg6wdY4zFBzOQk89gbsDF3MGGAID41CK4O2rB14OPlUczkZhOPwBEvrKuHo+E55W6nlQd6qdHSkQ9NQipuxRK/t27d1e4Qg6Hg0uXLlU4IFIzOVpqYk9ojkxPjSl++qoNjBBSIQolf5FIJPNAV0nEPYBI3UA9NQipmxRK/qGhoVUcBqmpqKcGIXUTtfmTElFPDULqrgol/8LCQuzZsweXLl1CSkoKzM3N0bNnT4waNQpaWlplV0BqBeqpQUjdVe7kn5GRgR49eiAqKgp6enqwsrLC9evXceDAAWzevBmXLl2CoaFhVcRKCCFEScp9t27BggV48uQJDh06hKysLDx79gxZWVk4fPgwnjx5ggULFlRFnIQQQpSo3Mn/xIkTWLJkCYYOHSq1fMiQIVi8eDGOHz+utOAIIYRUjXIn/6SkJLi5ucld5+7ujuTk5EoHRQghpGqVO/nXr18f//77r9x1YWFhsLGxqXRQitq2bRs4HA709WUfNIqKikLPnj2hr68PY2NjDB48mOYXJoSQ/1fu5P/5559jxYoV+OWXX5CSkgIASElJwcaNG7FixYpqG+8nPj4eP/zwg9wfm8ePH8PLywsFBQU4fPgwduzYgadPn6Jr165ISkqqlvgIIaQmK3dvn8WLFyM6Oho//PADZs+eDU1NTQiFQjDG0KtXLyxevLgKwpQ1ZcoUdOvWDaampjhy5IjUukWLFoHH4yEoKEjS86h169Zo1KgR1q1bR/MME0LUXrmTP4/HQ3BwMM6fP4+QkBCkpKTAzMwMPXr0gI+PT1XEKGPv3r24cuUKHj58iIULF0qtEwqFCAoKwpdffinV5dTe3h7e3t44fvw4JX9CiNqr8BO+vXr1Qq9evZQZi0I+fPiA6dOnY9WqVbC1tZVZ/+LFC+Tl5cm9Ke3m5oYLFy5AIBCAz+fLrM/Pz0d+/n8TlGdmZio3eEIIqSFq3fAOU6dORePGjfH111/LXS++D2FqaiqzztTUFIwxpKWlwdraWmb9ypUrERgYWKn4Jm5OrdB2PuaV2i0hhJSLQsm/YcOGClfI4XDw4sWLCgdUmqNHj+L06dOIjo4uc5TR0taXtG7+/PmYOXOm5H1mZiYaNGhQsWAJIaQGUyj5x8bGwsjICJ07d1Z4aGdly87OxjfffIPvvvsONjY2SE9PBwAUFBQAANLT06GlpQUzMzMA/10BfCw1NRUcDgfGxsZy98Hj8cDj8aokfkIIqUkUSv5eXl64cuUKYmJiMGbMGIwbNw6Ojo5VHZuU5ORkvH//Hj///DN+/vlnmfUmJiYYMGAAjhw5Ah0dHcTExMiUiYmJgbOzs9z2fkIIUScK9fO/fPkyXrx4gS+//BK7d+9Go0aN0KNHD+zfv1/qBmlVsrKyQkhIiMyrV69e4PP5CAkJwbJly6CpqYl+/frh2LFjyMrKkmwfFxeHkJAQDB48uFriJYSQmkzhh7wcHBywdOlSxMbGIigoCGZmZhg/fjysra3xzTffyD3TViY+nw8vLy+Zl5WVFTQ0NODl5YXmzZsDAAIDA5Gbmwt/f3+cO3cOx48fR9++fWFubo5Zs2ZVaZyEEFIblPsJXw6HAz8/Pxw+fBgJCQmYOnUqtm7dioCAgKqIr0JcXV0RGhoKLS0tDBkyBGPHjoWzszOuXr0KCwsLVYdHCCEqV6GunowxBAcHY8eOHTh16hT09fXRrVs3ZcemkF27dmHXrl0yy1u3bo2LFy9Wf0CEEFILlCv5v3jxAjt27MCePXuQkJAALy8v7Ny5E4MHD6abqIQQUosolPz37NmD7du3499//4WtrS3Gjx+PcePGwcHBoYrDI4QQUhUUSv5jx46FoaEhvvrqK/j4+IDL5SIqKgpRUVFyy1OPGkIIqdkUbvbJzMzEn3/+iW3btgEobveXh8PhoKioSDnREUIIqRIKJf+QkJCqjqNO0tYE2jfiwclKE4a6xU9GZ+YyPE8U4uazfBQIVRwgIURtKZT8PT09qzqOOsfahIsZ/QyhrQk8TRAiNVsEDgADHS6GdNRB/7Y6WH86E+/SRKoOlRCihmrdqJ61xchuenj2rhA7LuWg6JP8rsEFxnXXw8huevj5ZJb8CgghpAqV+yEvohhHS00E3cqTSfwAUCQCzkYJ4GhJv72EENWg5F9FcvMZLI00SlxvacRFbr78m+aEEFLV6NSzilx7lI/xPfRw5rYAD98UIjNXBAbASJeLpg200KcVHxfvCVQdJiFETVHyryKnI/NQKGTwcefjs446gPgkn1Pc4+dclADn71DyJ4SoBiX/KhQcLUBwtADmBlwY6ha3sGXmiZCcST18CCGqVaE2//Hjx+Pt27fKjqXOSs4S4eV7IV6+F2LpCCNYmdCtFkKIalXozH/37t2YPn06bG1tIRKJ0LNnT2zZsgWNGjVSdny11rBOunKXczlA75Y6yBEUtwMdvp5bnWERQggABZO/o6Mj2rdvj/bt26Nt27ZgjEnm8mWMITQ0VGrWLAL0cOfhbXIRcgs+6dHDAaxNNJAvZP/dByCEkGqmUPL//vvvcePGDWzcuBFxcXHgcDj45ptv4Ovri06dOgGAyiZ2r6lO3MhD1yY8/H09F4/j/xvH4ffJJth5OZue7CWEqJRCjc8zZszAwYMHERsbi4SEBDDGYG5ujoMHD8LHxwccDgczZ87EH3/8QfcC/t+5KAG2XsjGF930MKSTDjSomZ8QUoMolJKePXsm+beVlRUAYPHixbh//z7evXsHxhgMDQ2xYsUK2NvbV02ktVDshyIs+zsDBnwuFgwxRH3Tkh/6IoSQ6qRQs0/jxo1hYmKCdu3aoV27dlLDNpuZmQEAAgIC0KpVK9y5c6fKgq2N8oXAzss5aOusjRn9DcCl1jFCSA2gUPK/c+cOIiMjERkZiaCgIDDG0KlTJ7Rt2xZdunQBh8OBSFTchu3h4VGV8dZakc8L8PxdIewsNJGSRe39hBDVUij5u7m5wc3NDRMmTAAAcLlcLF26FAkJCTh//jwYY/Dy8kKPHj3Qv39/STkiLS2HIS2nUNVhEEJIxQd28/X1xS+//IIbN24AABYuXAgzMzMsWLBAacERQgipGhV6yMve3h7a2toA/uvi6evri3nz5pU4vSMhhJCao0LJ/9WrV5J/czgceHp6wsDAQPKeEEJIzVbpgd24XC7N8UsIIbUMPXpECCFqiJI/IYSoIUr+hBCihij5E0KIGqLkTwghaoiSPyGEqCFK/oQQooYo+RNCiBqi5E8IIWqIkj8hhKghSv6EEKKGKPkTQogaouRPCCFqiJI/IYSoIUr+hBCihij5E0KIGqLkTwghaoiSPyGEqCFK/oQQooYo+RNCiBqqNcn/8uXLGD9+PFxdXaGnp4f69etjwIABuH37tkzZqKgo9OzZE/r6+jA2NsbgwYPx8uVLFURNCCE1U61J/r///jtiY2Mxbdo0nD17Fhs3bsSHDx/QoUMHXL58WVLu8ePH8PLyQkFBAQ4fPowdO3bg6dOn6Nq1K5KSklR4BIQQUnNoqjoARW3atAmWlpZSy/z8/ODs7IwVK1age/fuAIBFixaBx+MhKCgIhoaGAIDWrVujUaNGWLduHVavXl3tsRNCSE1Ta878P038AKCvr4+mTZvizZs3AAChUIigoCB89tlnksQPAPb29vD29sbx48erLV5CCKnJak3ylycjIwNRUVFo1qwZAODFixfIy8uDm5ubTFk3Nzc8f/4cAoGgxPry8/ORmZkp9SKEkLqoVif/b775Bjk5OViwYAEAICUlBQBgamoqU9bU1BSMMaSlpZVY38qVK2FkZCR5NWjQoGoCJ4QQFau1yf+nn37Cvn37sH79erRu3VpqHYfDKXG70tbNnz8fGRkZkpe4OYkQQuqaWnPD92OBgYFYtmwZli9fjm+//Vay3MzMDMB/VwAfS01NBYfDgbGxcYn18ng88Hg8pcdLCCE1Ta078w8MDMTixYuxePFi/Pjjj1LrnJycoKOjg5iYGJntYmJi4OzsDD6fX12hEkJIjVWrkv/SpUuxePFiLFy4EAEBATLrNTU10a9fPxw7dgxZWVmS5XFxcQgJCcHgwYOrM1xCCKmxak2zz88//4xFixbBz88Pffv2RUREhNT6Dh06ACi+Mmjbti38/f0xb948CAQCLFq0CObm5pg1a5YqQieEkBqn1iT/06dPAwCCg4MRHBwss54xBgBwdXVFaGgo5s6diyFDhkBTUxPdu3fHunXrYGFhUa0xE0JITVVrkn9oaKjCZVu3bo2LFy9WXTCEEFLL1ao2f0IIIcpByZ8QQtQQJX9CCFFDlPwJIUQNUfInhBA1RMmfEELUECV/QghRQ5T8CSFEDVHyJ4QQNUTJnxBC1BAlf0IIUUOU/AkhRA1R8ieEEDVEyZ8QQtQQJX9CCFFDlPwJIUQNUfInhBA1RMmfEELUECV/QghRQ5T8CSFEDVHyJ4QQNUTJnxBC1BAlf0IIUUOU/AkhRA1R8ieEEDVEyZ8QQtQQJX9CCFFDlPwJIUQNUfInhBA1RMmfEELUECV/QghRQ5T8CSFEDVHyJ4QQNUTJnxBC1BAlf0IIUUOU/AkhRA1R8ieEEDVEyZ8QQtQQJX9CCFFDlPwJIUQNUfInhBA1RMmfEELUECV/QghRQ5T8CSFEDVHyJ4QQNUTJnxBC1FCdTf7Z2dmYPn06bGxswOfz4eHhgYMHD6o6LEIIqRE0VR1AVRk8eDAiIyOxatUquLi4YP/+/RgxYgREIhFGjhyp6vAIIUSl6mTyP3v2LC5cuCBJ+ADg7e2N169fY/bs2fj888+hoaGh4igJIUR16mSzz/Hjx6Gvr4+hQ4dKLR83bhwSEhJw48YNFUVGCCE1Q508879//z6aNGkCTU3pw3Nzc5Os79Spk8x2+fn5yM/Pl7zPyMgAAGRmZiq874I8xct+LDc3t0LbCQSCcm9T2vHU9viBih1DdcYP1Jy/QW2PH6ia75C8soyxcu+nRmN1UKNGjVivXr1klickJDAAbMWKFXK3CwgIYADoRS960Uvm9ebNm6pOXdWqTp75AwCHwyn3uvnz52PmzJmS9yKRCKmpqTAzMyu1vqqUmZmJBg0a4M2bNzA0NFRJDJVB8atWbY8fUP0xMMaQlZUFGxubat93VaqTyd/MzAwpKSkyy1NTUwEApqamcrfj8Xjg8XhSy4yNjZUeX0UYGhrW2v+8AMWvarU9fkC1x2BkZKSS/ValOnnDt0WLFnj06BGEQqHU8piYGABA8+bNVREWIYTUGHUy+Q8aNAjZ2dk4evSo1PLdu3fDxsYG7du3V1FkhBBSM9TJZp/evXvDx8cHX3/9NTIzM+Hs7IwDBw4gODgYe/furVV9/Hk8HgICAmSao2oLil+1anv8QN04hpqIw1hd679ULDs7GwsWLMDhw4eRmpoKV1dXzJ8/H8OHD1d1aIQQonJ1NvkTQggpWZ1s8yeEEFI6Sv6EEKKGKPkTQogaouRfRXbt2gUOhwMOh4PQ0FCZ9YwxODs7g8PhwMvLC0VFRTA2Nkbv3r1lyq5fvx4cDkcyQunHli5dCg6Hg3v37kn2V9YrNja2QsdS3u3K49MYjYyM4OXlhTNnzlSqXnHst27dkrve398fDg4OkvcODg5ScfD5fDg7O2PmzJlITk6W2nbx4sVSZXV1dWFra4tevXrh119/RVZWVqVir45j+NjMmTPB4XDg7++vlLg/jV/80tTUhLW1NYYPH45nz55VqE4Oh4PFixcrNU51Uye7etYkBgYG2L59O7y8vKSWX7lyBS9evICBgQEAQENDA127dkVoaCiEQqHUoHShoaHQ09NDSEiITP2hoaEwMzND48aNER4eLrVu6tSpyMjIwL59+6SWW1tbK+nolGvIkCGYNWsWRCIRXr58iWXLlqFfv344ffo0+vbtW21xdO7cGevWrQMA5OXl4datW1i8eDGuXr0qNwEHBwfDyMgIBQUFSEhIwKVLlzBnzhysXbsWp0+fhru7e7XFLlbeYygsLMTevXsBFB9PfHw86tevr9SYdu7cCVdXVwgEAoSFhWH58uUICQnB48ePYWJiotR9kbJR8q9in3/+Ofbt24dNmzZJPZq+fft2dOzYUWp0QW9vbwQFBeHWrVvo0KEDgOLxha5du4avv/4a69atw6NHj9CkSRMAQEFBAcLDw9GnTx/weDzJNmKGhoYoKCiQWV5T1atXTxJrp06d0LFjRzg7O2PDhg3VmvyNjY2lPjNvb29kZWVh6dKlePr0KVxcXKTKt27dGubm5pL3w4cPx7fffgtPT0/0798fT58+rfY+6uU9hpMnTyIpKQl9+/bFmTNnsHv3bvz4449Kjal58+Zo06YNAEiudgMCAnDixAmMGzdOqfsiZaNmnyombqo5cOCAZFlGRgaOHj2K8ePHS5X19vYGAKlmort37yItLQ2TJk2CtbW11Nn/jRs3kJeXJ9muOu3YsQPu7u7g8/kwNTXFoEGD8OjRI5lyf/75J1xcXMDj8dC0aVPs378fY8eOlWqmKImTkxMsLCzw+vXrKjiC8hGP7aKlpaVQeXd3dyxYsABxcXE4dOhQVYamsNKOYfv27dDW1sbOnTvRoEED7Ny5s8qHMBb/ELx//x5A8Q/Cp1fIABT+viQmJmLy5MmwtbWFtrY2HB0dERgYKDPMCylGyb+KGRoaYsiQIdixY4dk2YEDB8DlcvH5559LlXV3d4eJiYlUgg8JCYG1tTUaNWqEbt26Sf0wiMtVd/JfuXIlJkyYgGbNmuHYsWPYuHEj7t27h44dO0q14W7duhWTJk2Cm5sbjh07hoULFyIwMFDuPRB50tLSkJKSAgsLi0rHXFRUBKFQKPOSl+AYY5L12dnZCAkJwYYNG9C5c2c4OjoqvM/+/fsDAK5evVrp+KvyGN6+fYt//vkHAwYMgIWFBcaMGYPnz58rLe6SvHr1CgBkrkIqIjExEe3atcP58+exaNEinDt3DhMmTMDKlSsxceLEStdfJ6loKOk6b+fOnQwAi4yMZCEhIQwAu3//PmOMsbZt27KxY8cyxhhr1qwZ8/T0lGw3cOBApqenxwoLCxljjPXr148NHz6cMcbY5s2bmYWFBROJRIwxxry9vZmlpWWJMXh6erJmzZop7VhevXrF0tLSmI6ODuvTp49Umbi4OMbj8djIkSMZY4wVFRUxKysr1r59e6lyr1+/ZlpaWsze3l5qOQA2depUVlhYyAoKCtijR49Y7969GQC2adOmSsde2uvjWOzt7eWWadeuHXv37p1U3eL5H5KSkuTuOy8vjwFgvXv3rnD8VX0MjDG2ZMkSBoAFBwczxhh7+fIl43A4bPTo0ZWK+9P4IyIiWGFhIcvKymLBwcHMysqKdevWTfJd9/T0lPq/IDZmzBi535eAgADJ+8mTJzN9fX32+vVrqXLr1q1jANiDBw+Ucix1CZ35VwNPT084OTlhx44diImJQWRkpEyTj5i3tzdycnIQGRkpae8XXwp7enoiKSkJDx48QH5+PiIiIqr9rD88PBx5eXkYO3as1PIGDRqge/fuuHTpEgDgyZMnSExMxLBhw6TK2dnZoXPnznLr3rx5M7S0tKCtrY0mTZrg+vXrWLJkCaZOnVrpuPfs2YPIyEiZV5cuXWTKdunSRbI+LCwM27dvR1JSErp3715qb5lPMSU3m1TFMTDGJE09Pj4+AABHR0d4eXnh6NGj5ZrxqiwdOnSAlpYWDAwM4OfnBxMTE5w8eVJmxr2KCAoKgre3N2xsbKSuisS9565cuVLpfdQ1dMO3GnA4HIwbNw7/+9//IBAI4OLigq5du8otK07mISEh0NbWRnp6Ojw9PQEATZs2hYWFBUJDQ5GSkqKS9n7xPAnyegzZ2NjgwoULUuXq1asnU65evXqSS/6PDRs2DLNnzwaHw4GBgQGcnJyUNghfkyZNJG3MHzMyMsKbN29kln1ctlOnTmjatCk6duyIn3/+GStXrlRon+J7FcqaBKQqjuHy5ct49eoVZs6cKZXohw0bhpCQEBw4cACTJ09WSvx79uxBkyZNkJWVhUOHDmHLli0YMWIEzp07V+m6379/j9OnT5d4T6Y8P9rqgpJ/NRk7diwWLVqEP/74A8uXLy+xXPPmzSUJnsfjoV69enB1dZWs79atG0JCQiTJtbqTv5mZGQDg3bt3MusSEhIkvV7E5cQ38z6WmJgot24LCwu5ya0mEM//fPfuXYW3OXXqFADIvYmpCvKOYfv27QCAX375Bb/88ovMNtu3b1da8v/4x8vb2xtFRUXYtm0bjhw5giFDhoDP50vmzf6YIonb3Nwcbm5uJf7fqmuzcCkDNftUk/r162P27Nno168fxowZU2I5DocDT09PXL9+HRcuXJCc9Yt5enriypUrCAkJgY2NjVJulpVHx44doaOjI+kTLvb27VtcvnwZPXr0AAA0btwYVlZWOHz4sFS5uLg4XL9+vdriVZY7d+4AACwtLRUqf/fuXaxYsQIODg4yTV+q8ukxpKWl4fjx4+jcuTNCQkJkXl988QUiIyNx//79KolnzZo1MDExwaJFiyASieDg4ICnT58iPz9fUiYlJUWh74u/vz/u378PJycntGnTRuZFyV8WnflXo1WrVilUztvbG0eOHME///yD3377TWqdp6cnUlJScPXqVYwcObIqwiyVsbExfvrpJ/z444/48ssvMWLECKSkpCAwMBB8Ph8BAQEAAC6Xi8DAQEyePBlDhgzB+PHjkZ6ejsDAQFhbW4PLrbnnHenp6YiIiABQ/PDTo0ePsGLFCvB4PHzzzTcy5W/fvg0jIyMUFhZKHvL666+/YGlpidOnT0NbW7u6D0GhY9i3bx8EAgG+//57uVcnZmZm2LdvH7Zv347169crPUYTExPMnz8fc+bMwf79+zF69Ghs2bIFo0aNwsSJE5GSkoI1a9YoNHXjkiVLcOHCBXTq1Anff/89GjduDIFAgNjYWJw9exZ//PEHbG1tlX4MtZqq7zjXVR/39inNp719GGPs4cOHkh4a4h5CYiKRiJmamjIA7M8//yy17qro7SO2bds25ubmxrS1tZmRkREbMGCA3B4VW7duZc7OzkxbW5u5uLiwHTt2sAEDBrCWLVtKlQPAvvnmm0rHWlLsJf0d+vbtW2pPGQ0NDWZnZ8eGDBnCoqOjpbYV9/YRv3g8HrO2tma+vr5s48aNLDMzs0Yfg4eHB7O0tGT5+fkl7rtDhw7M3Ny81DKViT8vL4/Z2dmxRo0aMaFQyHbv3s2aNGnC+Hw+a9q0KTt06JBCvX0YYywpKYl9//33zNHRkWlpaTFTU1PWunVrtmDBApadnV3h+OsqGs+fVKv09HS4uLhg4MCB2Lp1q6rDIURtUbMPqTKJiYlYvnw5vL29YWZmhtevX2P9+vXIysrCtGnTVB0eIWqNkj+pMjweD7GxsZg6dSpSU1Ohq6uLDh064I8//kCzZs1UHR4hao2afQghRA3V3C4XhBBCqgwlf0JIjXPp0iW0adMGenp64HA4OHHiRIllS5q0SNGu1eqKkn8NExoaWuKXWdxv+2PZ2dmYPn06bGxswOfz4eHhgYMHD1a4XHUq77HWNLUp/qysLMyZMwe+vr6wsLAocyYsVX5fGGMYNmwYtLS0cOrUKYSHh8s87PipIUOGIDw8XOr15ZdfVku8tRXd8K2hVqxYITN0Q/PmzWXKDR48GJGRkVi1ahVcXFywf/9+jBgxAiKRSOohMEXLqYKix1pT1Yb4U1JSsHXrVri7u2PgwIHYtm1bqeVV+X1JSEhAamoqBg0aJHlivCwfTwREFKTSpwzUTFFREQsPD2eLFi2SemDqY+Lhn//+++8y6ztz5gwDwPbv3y+13MfHh9nY2DChUFiucsqk7GOtbrUpfkViFYlEkqHAk5KS5D4kJVaV35dr166x7t27M319faajo8M6duzIgoKCJOs/fXAOnwxXLQ+q6AHBuo6afapYUlIS9u7diy+++AKWlpbo2LEjNm3apJTZhY4fPw59fX0MHTpUavm4ceOQkJCAGzdulKtcZVXlsVaH2hR/eWMVN0cpoqq+L1euXEH37t2RkZGB7du348CBAzAwMEC/fv0ks5199dVXOHbsGADgu+++Q3h4OI4fP15m3fv374eOjg54PB5at26NnTt3VihGtaLqX5+6pqioiEVERLCAgADWtm1bxuFwGIfDYa1bt2YLFy5k169fZ0VFRSVuLz6btLS0ZBoaGszAwID5+vqya9euyZTt0KEDa9u2rczy+/fvMwBsy5Yt5SpXk4+1KtSm+Csb68fKOvOvqu9Lhw4dmKWlJcvKypIsEwqFrHnz5szW1lZyZfLq1SsGgK1du1ahekeOHMn27dvHrl69yo4cOSKZBGjhwoUVilNdUPJXoujoaGZmZsYAMGNjYzZs2DC2c+dOlpiYqHAdUVFRbNq0aez48ePs6tWrbMeOHaxJkyZMQ0NDMtOSWKNGjVivXr1k6khISGAA2IoVK8pVrjyq+1iVrTbFr4xYP1ZW8q+K70t2djbjcDhs6tSpMutWr17NALBHjx4xxsqf/OXx9/dnmpqa7MOHDxWuo66jG75KpKGhAV1dXaSkpEAoFEIgEEheimrZsiVatmwped+1a1cMGjQILVq0wJw5c9CrVy+p8qVdyn+8TtFyilLFsSpTbYpfGbGWl7K/L2lpaWCMlTgJEPDfBEDKMGrUKAQFBeHWrVuS2byINGrzV6IWLVogLi4OMTExWLRoETIzM/H999/DwcEBzZo1ww8//IBLly6hoKCgXPUaGxvD398f9+7dQ15enmS5mZmZ3P8wqampAABTU9NylSuP6j5WZatN8VdVrCWpiu+LiYkJuFxuiZMAAZBMBKQM7P8HLqjJQ4ernKovPeq6zMxMduzYMTZx4kRma2vLADB9fX325MmTctUzefJkBoDl5eVJlk2cOJHp6+tLJsAWO3DgAAPAwsLCylWusqryWKtDbYq/MrGW1exTVd+Xjh07MisrK5abmytZVlRUxFq0aFGpNn95+vTpw7S0tFhSUlKF66jrKPlXs3v37rHVq1ez169fK7xNamoqq1+/PvPw8JBafvbsWQaAHTx4UGq5n5+fVJc8RcspmzKPVRVqU/zlibWs5F9V35fQ0FCmpaXF2rdvz/7++2928uRJ1qtXL8bhcKT2VZ7kv2bNGjZ27Fj2119/sZCQEHbo0CHm6+vLALDFixdXKE51QW3+SvTu3TucOXOmzHKmpqbQ19eXu27kyJGws7NDmzZtYG5ujmfPnuHnn3/G+/fvsWvXLqmyvXv3ho+PD77++mtkZmbC2dkZBw4cQHBwMPbu3SuZ/FzRcjX5WJWtNsWvjFgB4Ny5c8jJyUFWVhYA4OHDhzhy5AgAoE+fPtDV1QVQNd8XoHgWusuXLyMgIABjx46FSCSCu7s7Tp06BX9//wrV6erqilOnTuHMmTNIS0uDjo4OPDw8cODAAQwfPrxCdaoNVf/61CXirn+KvD6dFUps5cqVzMPDgxkZGTENDQ1mYWHBBg0axG7evCm3fFZWFvv++++ZlZUV09bWZm5ubuzAgQMVLleTj1WZalP8yoiVMdkZvj5+ffpwmLK/L6TmoSGdCSFEDdGtcEIIUUOU/AkhRA1R8ieEEDVEyZ8QQtQQJX9CCFFDlPwJIUQNUfInhBA1RMmfEELUECV/QghRQ5T8CSFEDVHyJ4QQNUTJnxBC1BAlf0IIUUOU/AkhRA1R8ieEEDVEyZ8QQtQQJX9CCFFDlPwJIUQNUfInhBA1RMmfEELUECV/QghRQ5T8CSFEDVHyJ4QQNUTJnxBC1BAlf0IIUUOU/AkhRA1R8ieEEDWkqaodM8ZQVFQEoVCoqhAIIaRO0dLSgoaGhkJlqz35M8aQnp6OpKQkFBUVVffuCSGkTjM2NoaVlRU4HE6p5ao9+ScmJiI9PR2GhoYwNDSEpqZmmUESQggpHWMMubm5+PDhAwDA2tq61PLVmvyLioqQkZEBCwsLmJubV+euCSGkztPR0QEAfPjwAZaWlqU2AVXrDd/CwkIwxqCnp1eduyWEELWhq6sLoDjflkYlvX2omYcQQqqGovmVunoSQogaouRPCCFqSGX9/OWZuDlV1SHgz6mmqg6BEEKqHJ35K9GuXbvA4XAkL01NTVhbW2P48OF49uyZqsNTCgcHB/j7+5dZLjY2FhwOB7t27ar6oOTw8vKCl5dXmeUcHBwwduxYyXtVx62o0NBQcDgchIaGKq3OHj16YMqUKSWuT09PB5fLxfnz5wEAx48fB4/HQ35+vlS5rKwszJkzB76+vrCwsACHw8HixYvl1vnvv//iq6++QuvWrcHj8cDhcBAbGytTLicnB8OHD0fjxo1hYGAAPT09NGvWDMuWLUNOTo5UWS8vL6n/h5++EhMTJWUXLFiAli1bwtTUFHw+Hw0bNsSkSZPw+vVrmRieP3+O0aNHw87ODjo6OnBycsLMmTORkpJS4mcGAKNGjQKHwynx/01ycjKmTZsGBwcH8Hg81KtXD71790Zq6n8nw9u3b0f9+vVljrUyatSZf12xc+dOuLq6QiAQICwsDMuXL0dISAgeP34MExMTVYdXLaytrREeHg4nJydVh1IutTXuyjp58iTCwsKwZ8+eEsvcunULjDG0bdsWABAREQF3d3fweDypcikpKdi6dSvc3d0xcOBAbNu2rcQ6L126hIsXL6Jly5YwNDQs8cdM3FNw5syZcHR0BJfLxdWrV7FkyRKEhobi4sWLkrKbN29GZmam1Pa5ubnw8/ND69atYWVlJVmenp6OESNGoEmTJjAwMMDDhw+xbNkynDp1Cg8ePICZmRkAICkpCR06dIChoSGWLl0KOzs7REdHIyAgACEhIbh9+za4XNlz6TNnzuDEiRMwNDSUe1wJCQno2rUrNDU18dNPP6FRo0ZITk5GSEgICgoKJOXGjBmD1atXY82aNQgMDCzx8ywPSv5VoHnz5mjTpg2A4rOQoqIiBAQE4MSJExg3bpyKo6sePB4PHTp0UHUY5VZb466sFStWYNCgQahfv36JZSIjI+Hi4gJT0+Km0YiICLRr106mnL29PdLS0sDhcJCcnFxq8v/pp58QEBAAAFi3bl2Jyd/Y2BiHDh2SWtazZ0/k5+djzZo1ePnyJRo2bAgAaNq0qcz2u3fvRmFhIb766iup5Zs2bZJ67+XlBUdHR/Tp0wcnT57E+PHjART/OKakpODQoUPo0aMHAMDb2xv5+fn48ccfcffuXbRs2VKqroyMDEyePBlLly7Fxo0b5R7X1KlTkZ+fj1u3bkmdGA4ePFiqnKampqSuuXPnSrpzVgY1+1QD8Q/B+/fvpZbfunUL/fv3l1xytmzZEocPH5bZPj4+HpMmTUKDBg2gra0NGxsbDBkyRKq+uLg4jBo1CpaWluDxeGjSpAl+/vlniEQiSRlxk8batWuxevVqODg4QEdHB15eXnj69CkKCwsxb9482NjYwMjICIMGDZI8Lfip48ePw83NTXKp/L///U9qvbzmk8WLF4PD4eDBgwcYMWIEjIyMUK9ePYwfPx4ZGRlS2zPGsHnzZnh4eEBHRwcmJiYYMmQIXr58KVNuzZo1sLe3B5/PR6tWrXDu3LlS/hqlK6nZ5+TJk3BzcwOPx0PDhg2xceNGyfF8bNOmTejWrRssLS2hp6eHFi1aYM2aNTJ9rr28vNC8eXNERkaia9eu0NXVRcOGDbFq1SqpvxkAPH78GH5+ftDV1YW5uTmmTJmCrKwsmdijo6Ph7+8v+Q7Y2Nigb9++ePv2banHHB0djZs3b2L06NGllouMjJQk+6KiIty+fVtu8hc3ryhC3tlyeVhYWAAoTo6l2b59O/T19fH5559XqE4tLS0AgJGRkVRZY2NjAACfz5epZ9asWbC2tsb3338vdz+xsbE4deoUJk6cqFCLwBdffIHMzEwcPHiwzLKKoORfDV69egUAcHFxkSwLCQlB586dkZ6ejj/++AMnT56Eh4cHPv/8c6nEEx8fj7Zt2+L48eOYOXMmzp07hw0bNsDIyAhpaWkAii9JO3XqhH/++QdLly7FqVOn0LNnT/zwww/49ttvZeLZtGkTwsLCsGnTJmzbtg2PHz9Gv379MGHCBCQlJWHHjh1Ys2YNLl68KHOmBAB37tzB9OnTMWPGDBw/fhydOnXCtGnTsG7dOoU+j88++wwuLi44evQo5s2bh/3792PGjBlSZSZPnozp06ejZ8+eOHHiBDZv3owHDx6gU6dOUj96gYGBmDt3Lnx8fHDixAl8/fXXmDhxIp48eaJQLIoIDg7G4MGDYWZmhkOHDmHNmjU4cOAAdu/eLVP2xYsXGDlyJP766y8EBQVhwoQJWLt2LSZPnixTNjExEV988QVGjRqFU6dOoXfv3pg/fz727t0rKfP+/Xt4enri/v372Lx5M/766y9kZ2fL/F1zcnLg4+OD9+/fY9OmTbhw4QI2bNgAOzs7uT8UHwsKCoKGhga6desms+7j9vPjx49j7969kvtZOTk5GDNmDDgcjkL3V5SBMQahUIjMzEwEBwfj559/xogRI2BnZ1fiNs+ePcO1a9cwfPhw6Ovryy0jFAqRl5eH6OhoTJ8+HS4uLlJn3wMHDoSdnR1mzZqFBw8eIDs7G1evXsWqVavQr18/NGnSRKq+ixcvYs+ePdi2bVuJT9leu3YNjDHY2NhgxIgR0NfXB5/Ph5eXF8LDw2XKW1lZwdXVFWfOnFHkoyobq0Z5eXns4cOHLC8vT+76rzalqPxVGTt37mQAWEREBCssLGRZWVksODiYWVlZsW7durHCwkJJWVdXV9ayZUupZYwx5u/vz6ytrVlRURFjjLHx48czLS0t9vDhwxL3O2/ePAaA3bhxQ2r5119/zTgcDnvy5AljjLFXr14xAMzd3V1SP2OMbdiwgQFg/fv3l9p++vTpDADLyMiQLLO3t2ccDofduXNHqqyPjw8zNDRkOTk5UvvauXOnpExAQAADwNasWSO17dSpUxmfz2cikYgxxlh4eDgDwH7++Wepcm/evGE6Ojpszpw5jDHG0tLSGJ/PZ4MGDZIqFxYWxgAwT0/PEj+zj49nzJgxkvfy4m7bti1r0KABy8/PlyzLyspiZmZmrLT/QkVFRaywsJDt2bOHaWhosNTUVMk6T09PuX+zpk2bsl69eknez507t8TPGwALCQlhjDF269YtBoCdOHGizGP+VO/evZmrq6vcdc+ePWPR0dFs7969DAA7d+4ci46OZlOnTmWOjo4sOjqaRUdHs2fPnsndPikpiQFgAQEBZcaxdu1aBoC9evWqxDIHDhxgACSvcePGyfwf+tTcuXMZABYeHi53/bt376TqbN++PYuPj5cpl5CQwDp27ChVdujQoUwgEEiVy8rKYg4ODmz+/PmSZfb29qxv375S5VauXMkAMENDQzZgwAAWHBzMjh49ytzc3Bifz2d3796VieGLL75g9erVK/V4y8qzYnTmXwU6dOgALS0tGBgYwM/PDyYmJjh58qTkMvL58+d4/PgxvvjiCwDFZx3iV58+ffDu3TvJmeu5c+fg7e0tc2bxscuXL6Np06Yyl+Bjx44FYwyXL1+WWt6nTx+py21x3X379pUqJ14eFxcntbxZs2Zwd3eXWjZy5EhkZmYiKiqq9A8HQP/+/aXeu7m5QSAQSJqYgoKCwOFwMGrUKKnPxsrKCu7u7pJ24fDwcAgEAsnnKNapUyfY29uXGYcicnJycOvWLQwcOBDa2tqS5fr6+ujXr59M+ejoaPTv3x9mZmbQ0NCAlpYWvvzySxQVFeHp06dSZa2srGT+Zm5ublI9TUJCQkr8vD/m7OwMExMTzJ07F3/88QcePnyo8DEmJCTA0tJS7jpnZ2d4eHggOTkZ9evXh5+fHzw8PBAbGwtPT094eHjAw8MDzs7OCu+vMnr16oXIyEhcvnwZy5cvx9GjR/HZZ5/JNJWJCYVC7N69G82aNSvxXo65uTkiIyPx77//4s8//0Rqaiq8vb3x7t07SZm0tDQMGDAAmZmZ2LdvH65evYrNmzfj33//Rf/+/aWGpp83bx60tLSwaNGiUo9FHLOtrS2OHj2KXr16YfDgwQgODgaXy8WaNWtktrG0tMSHDx+UMhQ+3fCtAnv27EGTJk2QlZWFQ4cOYcuWLRgxYoSkLVrcbPHDDz/ghx9+kFtHcnIygOImHVtb21L3l5KSAgcHB5nlNjY2kvUfE9+wExMntZKWCwQCqeUf95b4dFlZ3d4ASHpQiIl7i+Tl5QEo/nwYY6hXr57c7cU39sT7Ki2eykpLSysxlk+XxcXFoWvXrmjcuDE2btwIBwcH8Pl83Lx5E998843k+MQ+/RyA4s/i43IpKSlwdHSUKffp8RkZGeHKlStYvnw5fvzxR6SlpcHa2hoTJ07EwoULJW3W8uTl5ck9PpFIJElQV65cQdeuXSEUCiESiRAWFoZ169ZBKBSCw+EoPIZ8ZZmYmEjuoXl7e8PJyQnDhw/HyZMnMWjQIJnyZ8+eRWJiIubOnVtinZqampI6O3fuDD8/Pzg6OmLVqlWSG7WrV6/GnTt38Pr1a8lomV27doWrqyu6d++Offv2YcyYMbh58yY2b96MY8eOQSAQSP7viEQiCIVCpKenQ0dHBzweT/L379mzp9TnZ21tDXd3d7knUnw+H4wxCASCEpuwFEXJvwo0adJE6gtaVFSEbdu24ciRIxgyZIhkRNP58+fL3NUXa9y4MYDim09l3bAzMzOTOksRS0hIAAClj6D6cT/pT5fJS2jlZW5uDg6Hg2vXrsl0IwT++7EQ76ukeOT9IJaXiYkJOByOzM16efs9ceIEcnJycOzYMakrjzt37lR4/2ZmZqV+3h9r0aIFDh48CMYY7t27h127dmHJkiXQ0dHBvHnzStyHubm5VJ9ysfHjx8vc1/j4ZuPEiRMxceJE2Nvby+2bXx3EV06fXlWJbd++Hdra2mXezP6Yra0tbGxspOq8c+cO6tevLzNMsrjb6/379wEADx8+BGNM7g/RmzdvYGJigvXr12P69Olwc3MrMQbGmNyb4ampqeDxeJVO/ADd8K0Wa9asgYmJCRYtWgSRSITGjRujUaNGuHv3Ltq0aSP3ZWBgAADo3bs3QkJCSr2B2aNHDzx8+FDmTGHPnj3gcDjw9vZW6vE8ePAAd+/elVq2f/9+GBgYoFWrVpWu39/fH4wxxMfHy/1sWrRoAaC4eY3P52Pfvn1S21+/fl3uQzoVoaenhzZt2uDEiRNS/a6zs7MRFBQkVVbcw+XjHyzGGP78888K79/b27vEz7skHA4H7u7uWL9+PYyNjctsinN1dZXpRQUU986KjIzEzp07ARQ3QUZGRmLSpElo1KgRIiMjERkZidOnT1fgyJQjJCQEAOQ2OyUmJuLs2bMYOHBguU5Knj9/jrdv30rVaWNjg7dv3yI+Pl6qrPjGrPjq3M/PDyEhITKvevXqoUOHDggJCcGQIUMAAO3bt4etrS3++ecfqYmtEhIScPfuXbnNVC9fvpTblbUi6My/GpiYmGD+/PmYM2cO9u/fj1GjRmHLli3o3bs3evXqhbFjx6J+/fpITU3Fo0ePEBUVhb///hsAsGTJEpw7dw7dunXDjz/+iBYtWiA9PR3BwcGYOXMmXF1dMWPGDOzZswd9+/bFkiVLYG9vjzNnzmDz5s34+uuvpXoZKYONjQ369++PxYsXw9raGnv37sWFCxewevVqpfQ/7ty5MyZNmoRx48bh1q1b6NatG/T09PDu3Tv8+++/aNGiBb7++muYmJjghx9+wLJly/DVV19h6NChePPmDRYvXqy0Zh+g+G/Qt29f9OrVC9OmTUNRURHWrl0LfX19qTNmHx8faGtrY8SIEZgzZw4EAgF+//13Sa+sipg+fTp27NiBvn37YtmyZahXrx727duHx48fS5ULCgrC5s2bMXDgQDRs2BCMMRw7dgzp6enw8fEpdR9eXl7YsWMHnj59KvVdcXBwgIODA86ePYvmzZvDz89PEtOAAQMkV7fynDt3Djk5OZKeRg8fPsSRI0cAFN9zEn9PkpKScOXKFQBATEyMZFsLCwtYWFjA09MTALBlyxZcu3YNvr6+aNCgAXJycnDt2jX8+uuv6NSpEwYMGCATw+7duyEUCuX2WAOAe/fuYcaMGRgyZAgaNmwILpeLmJgYrF+/HmZmZlJNst988w327dsHHx8fzJs3Dw0aNMD9+/clfxPxfScrKyu53z0+nw8zMzOpXlFcLhfr16/HsGHDMGDAAHz99dfIycnB0qVLoa2tjfnz50vVIRKJcPPmTUyYMKHEz71cSr0drGSK3oWurcS9fSIjI2XW5eXlMTs7O9aoUSMmFAoZY4zdvXuXDRs2jFlaWjItLS1mZWXFunfvzv744w+pbd+8ecPGjx/PrKysmJaWFrOxsWHDhg1j79+/l5R5/fo1GzlyJDMzM2NaWlqscePGbO3atVK9esQ9WdauXStVf0hICAPA/v777zKPR9xr4ciRI6xZs2ZMW1ubOTg4sF9++UVq29J6+yQlJcndz6e9PHbs2MHat2/P9PT0mI6ODnNycmJffvklu3XrlqSMSCRiK1euZA0aNGDa2trMzc2NnT59mnl6eiqttw9jjB0/fpy1aNGCaWtrMzs7O7Zq1Sr2/fffMxMTE6lyp0+fZu7u7ozP57P69euz2bNns3Pnzkn1zGGsuLdPs2bNZOIZM2YMs7e3l1r28OFD5uPjw/h8PjM1NWUTJkxgJ0+elKrz8ePHbMSIEczJyYnp6OgwIyMj1q5dO7Zr164yP4OMjAymr68v0wtLrFWrVpKeK0lJSYzL5bIrV66UWqe9vb1Ur5iPXx//ncXfPXmvj/9+YWFhzN/fn9nY2DBtbW2mq6vL3N3d2dKlSyU9zD7l4uLCHBwcJL3IPpWYmMhGjRrFnJycmK6uLtPW1mYNGzZkU6ZMYXFxcTLlo6Ki2KBBg5itrS3j8XisYcOG7KuvvpJbVt7n8WlvH7ETJ06wtm3bMj6fz4yMjFj//v3ZgwcPZMpdunSJAWC3b98udV+K5lkOY4wp52ekbAKBAK9evYKjo6PchyIIqS0KCwvh4eGB+vXr459//lF1OJX23Xff4dKlS3jw4AHNt1FDjR49Gi9fvkRYWFip5RTNs9TmT4gCJkyYgIMHD+LKlSs4dOgQfH198ejRI8yZM0fVoSnFwoULER8fj6NHj6o6FCLHixcvcOjQIaxevVppdVKbPyEKyMrKwg8//ICkpCRoaWmhVatWOHv2LHr27Knq0JRCfC+hMvcnSNWJi4vDb7/9hi5duiitTmr2IYSQOoSafQghhJSIkj8hhKghSv6EEKKGKPkTQogaouRPCCFqiJI/IYSooRrVz1/eFIbVbdiwYaoOgRBCqhyd+VeBiIgIDB06FNbW1tDW1oaVlRWGDBkid2q20sibI1ZRoaGh4HA4JU6IrSxeXl4KTeEnnrP2U2fPnoWuri46duwoecDIwcEB/v7+pdY3duxYmWFtP55y8NOXeMhdADh//jx8fX1hY2MjmevWy8sLq1atKvM4xo4dKzNUtIODA8aOHVvmtqrG4XCwePFipdW3ZMkSNG3atMSJVACgZcuWkgHK0tLSwOVyZb6TOTk5GD58OBo3bgwDAwPo6emhWbNmWLZsGXJycqTKHjt2DCNGjICzszN0dHTg4OCAL774As+ePZPZ94IFC9CyZUvJHNkNGzbEpEmT5I74unDhQvj7+6N+/frgcDgl/j1Hjx6NgQMHlv7B1BKU/JXs119/RefOnfH27VvJPLjr1q1DfHw8unTpgt9++03hur766qty/2CItWrVCuHh4UoZYrmqHDhwAAMHDkTnzp1x8eJFhSaxLkvDhg0RHh4u83JycgIA/PHHH/Dz84OhoSF+++03nD9/HqtXr0aTJk0ko06W1/Hjx/HTTz9VOvbaJCEhAWvWrMGSJUtKnIRdIBDg/v37aN++PYDikyIOh4PWrVtLlSssLARjDDNnzsTRo0dx8uRJfPbZZ1iyZInMaJ2rV69Gbm4uFixYgODgYCxbtgzR0dFo1aoVHjx4IFU2PT0dI0aMwO7duxEcHIwffvgBQUFBaN++vcykQ+vXr0dKSgr69+8vNWPbpxYvXowzZ87IzI5XG9WoZp/aLiwsDNOnT0efPn1w/PhxybSNADB8+HAMGjQI06ZNQ8uWLdG5c+cS68nNzYWuri5sbW3LnMWrJIaGhiVOW1cT/P777/j2228xcOBAHDhwoNT/cOWho6NT6nGvXLkS3bp1k0n0o0ePLvUMtjQtW7as0Ha12caNG2FsbFziZERA8ZSWQqFQMuFKREQEmjRpIpmrQszY2BiHDh2SWtazZ0/k5+djzZo1ePnypWT2ttOnT8tMOdm9e3c4ODhg/fr12LZtm2T5pk2bpMp5eXnB0dERffr0wcmTJzF+/HjJuqysLMmP2F9//VXiMTk5OcHPzw+rVq1C9+7dSyxXG9CZvxKtXLkSHA4Hv//+u1TiB4qnitu8eTM4HI5U84K4aScqKgpDhgyBiYmJ5CxVXrNPfn4+Zs2aBSsrK+jq6qJbt264ffu2TNODvGYfcVPJ8+fP0adPH+jr66NBgwaYNWsW8vPzpfYTGBiI9u3bw9TUFIaGhmjVqhW2b98OZYwGsmLFCkydOhVjx47F4cOHlZb4FZGSkiIzG5NYSWewZZHX7PPgwQP4+vpCV1cXFhYW+Oabb3DmzBmZv8mFCxcwYMAA2Nrags/nw9nZGZMnT5ZM4ykm/i48ePAAI0aMgJGREerVq4fx48cjIyNDqmxmZiYmTpwIMzMz6Ovrw8/PT+5MV0lJSZg0aRIaNGgAHo8HCwsLyVVYaQoKCrB9+3aMHDmy1M8sMjJSMisWANy4cUNmzuLSWFhYAIDU/yV5cw3b2NjA1tYWb968qVCdQPn+9qNHj8bFixfx4sULhbepiejMX0mKiooQEhKCNm3alHi23qBBA7Ru3RqXL19GUVGR1LydgwcPxvDhwzFlyhSZds6PjRs3DocOHcKcOXPQvXt3PHz4EIMGDUJmZqZCcRYWFqJ///6YMGECZs2ahatXr2Lp0qUwMjKSmnA6NjYWkydPhp2dHYDis7bvvvsO8fHxZU5MXZrZs2dj3bp1mDVrFtatW1fhekrz6eTWXC5X8p+7Y8eOOHr0KBYvXoxBgwahefPmSp9/9t27d/D09ISenh5+//13WFpa4sCBA/j2229lyr548QIdO3bEV199BSMjI8TGxuKXX35Bly5dEBMTIzP37meffYbPP/8cEyZMQExMjKQ9fceOHQCKZw4bOHAgrl+/jkWLFqFt27YICwtD7969ZfY9evRoREVFYfny5XBxcUF6ejqioqLKnIf5xo0bSElJkTtD3OLFixEYGCi17NMTGPHMYJ+eSDDGUFRUhNzcXFy/fh0///wzRowYIfkOluTly5d4/fp1iW3xQqEQhYWFePz4MaZPnw4XF5dSr1jK4uXlBcYYzp49i++++67C9agaJX8lSU5ORm5urtzJtj/m6OiImzdvIiUlReosZsyYMTL/aT718OFDHDhwAHPnzsXKlSsBFM8eVa9ePYwYMUKhOAsKChAYGIihQ4cCKJ4C8tatW9i/f79UUhf/BwWKZxASf+E3btyIn376qUI3oh88eIAHDx5g5MiRVZb4Hzx4IJMwv/jiC+zduxdAcZv/wIEDERgYiMDAQOjo6KBTp04YNGgQJk2aVOpE54pav349UlNTcfXqVcmUe71794afn5/MXLdTpkyR/Jsxhk6dOsHLywv29vY4d+4c+vfvL1V+woQJmD17NoDippHnz59jx44d2L59OzgcDs6fP4+QkBBs3LgR33//PYD/ZhhbsGCBVF1hYWH46quvMHHiRMkyeTNifUp8H0re/aQpU6Zg4MCBYIyhS5cumD9/Pvz9/REdHY3x48fj0qVLMDU1lVvvoUOHpL7H48aNw9atW0uNRSgUYsKECdDX18eMGTNk1icmJkpd6bVv3x4hISGVmgPX0tIS9evXR1hYWK1O/tTsU83EZzufJs/PPvuszG3F09192h11yJAhMpexJeFwOOjXr5/UMjc3N5keEJcvX0bPnj1hZGQEDQ0NaGlpYdGiRUhJScGHDx8U2ten7Ozs4O7ujiNHjuDkyZMVqqMsTk5Okrllxa+lS5dKrb979y6uXLmCwMBA9OzZE5GRkfj222/RsWNHCASCSsdw5coVNG/eXGauVXk/0B8+fMCUKVPQoEEDaGpqQktLSzL5+6NHj2TKf/pj4ObmBoFAIPmbiOe0FU8rKDZy5EiZutq1a4ddu3Zh2bJliIiIQGFhoULHl5CQAA6HA3Nzc5l1VlZW8PDwAJfLRW5uLoYPHw4PDw8kJyfDwcEB3bt3h4eHBzw8PGS27dWrFyIjI3H58mUsX74cR48exWeffVbivRjGGCZMmIBr165hz549aNCggUwZc3NzREZG4t9//8Wff/6J1NRUeHt74927dwoda0ksLS1l5vOtbejMX0nMzc2hq6uLV69elVouNjYWurq6Mmc/JbVDf0x8OV6vXj2p5ZqamgpPUK2rqyszzCuPx5NKejdv3oSvry+8vLzw559/wtbWFtra2jhx4gSWL1+OvLw8hfb1KQMDA8mPytChQ3H48GGld5vj8/mlzi0LFDcDdevWDd26dQNQ3NVwwoQJOHToEHbs2IGpU6dWKoaUlBS5V4Cf/t1EIhF8fX2RkJCAn376CS1atICenh5EIhE6dOgg93P+9O8snixeXDYlJUXu90HevLKHDh3CsmXLsG3bNvz000/Q19fHoEGDsGbNmlLnQM7Ly4OWlpZMc5m42QYovudkZWUFBwcHCIVCXL16FV26dJE0yck7WTExMZH87by9veHk5IThw4fj5MmTGDRokMy+vvrqK+zduxe7d+8u8YpFU1NTUmfnzp3h5+cHR0dHrFq1Chs3bizxGMvC5/Mr/P+gpqAzfyXR0NCAt7c3bt26hbdv38ot8/btW9y+fRvdu3eX+Y+jSDOK+D/0+/fvpZYLhcIy22nL4+DBg9DS0kJQUBCGDRuGTp06lZlQFWVqaoqLFy+iRYsWGDZsGI4dO6aUeitDT09P0nb+8fMAFWVmZibzNwKKmyA+dv/+fdy9exdr167Fd999By8vL7Rt21bhH/KS9i3v+/DpvoHiE5YNGzYgNjYWr1+/xsqVK3Hs2LEyn1kwNzdHQUGBzL2p3bt3Q0tLC1paWpg+fToSExMl74OCgrB3717J+0+bv+QR3xz+9Ga1OPHv3LkT27Ztw6hRo8qsS0x8A1reDfDySE1NlXvlU5tQ8lei+fPngzGGqVOnSs6AxIqKivD111+DMSZJNOUlPlP9tFvckSNHZG5yVgaHw4GmpqbUD1ReXl6pXeDKQ/wD4Obmhs8//7xapw4s6XJf3MQi7plSGZ6enrh//z4ePnwotfzgwYNS78U/+OKzd7EtW7ZUeN/im7D79u2TWr5///5St7Ozs8O3334LHx8fREVFlVrW1dUVAGR6u/Tr1w+RkZGIiIiArq4uli9fjsjISGzZsgUcDgcXL16UNMUp8jmLm7CcnZ0lyxhjmDhxInbu3IktW7Zg3LhxZdbzsefPn+Pt27dSdZaXUCjEmzdvZJr1ahtq9lGizp07Y8OGDZg+fTq6dOmCb7/9FnZ2doiLi8OmTZtw48YNbNiwAZ06dapQ/c2aNcOIESPw888/Q0NDA927d8eDBw/w888/w8jIqMJdFT/Vt29f/PLLLxg5ciQmTZqElJQUrFu3TiZJVYaJiQkuXrwIHx8fDB8+HPv375fchAaKz1TlPXTl4OBQqauQZs2aoUePHujduzecnJwgEAhw48YN/Pzzz6hXrx4mTJhQ4brFpk+fjh07dqB3795YsmQJ6tWrh/379+Px48cA/utW6OrqCicnJ8ybNw+MMZiamuL06dO4cOFChfft6+uLbt26Yc6cOcjJyUGbNm0QFhYm88OdkZEBb29vjBw5Eq6urjAwMEBkZCSCg4PL7AkjfqI7IiICbm5ukuVmZmYwMzPD1atXIRAIMHHiRFhYWODEiRNo3bo1evToIbe+LVu24Nq1a/D19UWDBg2Qk5ODa9eu4ddff0WnTp2kmnS+//57bN++HePHj0eLFi0QEREhWcfj8STPXNy7dw8zZszAkCFD0LBhQ3C5XMTExGD9+vUwMzPDDz/8IBXDlStXkJSUBKD4RO3169eS75+np6eki6i47tzcXLm9nWoVVo3y8vLYw4cPWV5eXnXuttqFh4ezIUOGsHr16jFNTU1maWnJBg8ezK5fvy5TNiAggAFgSUlJJa77mEAgYDNnzmSWlpaMz+ezDh06sPDwcGZkZMRmzJghKRcSEsIAsJCQEMmyMWPGMD09PYX2s2PHDta4cWPG4/FYw4YN2cqVK9n27dsZAPbq1StJOU9PT+bp6VnmZ+Lp6cmaNWsmszw9PZ21a9eOaWpqskOHDjHGGLO3t2cA5L7GjBlT4rGUtI+PbdmyhQ0ePJg1bNiQ6erqMm1tbebk5MSmTJnC3rx5U+ZxjBkzhtnb20sts7e3l8Qldv/+fdazZ0/G5/OZqakpmzBhAtu9ezcDwO7evSsp9/DhQ+bj48MMDAyYiYkJGzp0KIuLi2MAWEBAgKRcSd+TnTt3yvxN0tPT2fjx45mxsTHT1dVlPj4+7PHjx1J1CgQCNmXKFObm5sYMDQ2Zjo4Oa9y4MQsICGA5OTllfg5du3Zlffr0kbtu5syZrGPHjpL3bm5uLDAwsMS6wsLCmL+/P7OxsWHa2tpMV1eXubu7s6VLl8rEUtp34+O/S2JiIhs1ahRzcnKS/J0bNmzIpkyZwuLi4mRi8PT0LLHej/8PMcbYTz/9xMzNzZlAICjzc1IFRfMsJf86ICwsjAFg+/btU3UopBQTJ05k+vr6LD8/X9WhVNqRI0eYhoYGe/v2rapDqVZCoZA5ODiwH3/8UdWhlEjRPEvNPrXMhQsXEB4ejtatW0NHRwd3797FqlWr0KhRo0o9uEKUa8mSJbCxsUHDhg2RnZ2NoKAgbNu2DQsXLqzWJ5qryuDBg9G2bVusXLmyXONV1XZ79+5Fdna25FmL2oySfy1jaGiIf/75Bxs2bEBWVhbMzc3Ru3dvrFy5UqYLJ1EdLS0trF27Fm/fvoVQKESjRo3wyy+/YNq0aaoOTSk4HA7+/PNPnDp1CiKRSGn3m2o6kUiEffv2wdjYWNWhVBqHMSUM1qIggUCAV69ewdHRkRIVIYRUAUXzrHr8XBNCCJFCyZ8QQtQQJX9CCFFDlPwJIUQNUfInhBA1RMmfEELUECV/QghRQzXqIa+yZrKqDgEBARXedteuXVKjDGpoaMDKygo+Pj5YtmwZ6tevD6B4rHNvb2/8/fffGDJkiKR8bm4uPvvsM1y8eBHbt2/Hl19+KakzMjJSMqDZp1Pl6ejowNTUFM2aNYO/vz/Gjh0rM0n22LFjsXv3bsl7LpcLa2trdOrUCYsWLULz5s3LPD4Oh4OAgAAsXrxY6jhCQkIkg33VROLP8NWrV3BwcKh0fYWFhWjRogXGjh2LefPmyS1z9+5deHh44PHjx2jcuDHWr1+PjRs3ljmU8cKFC7F8+XI0a9ZMZnjpBQsW4OzZs3j9+jVyc3NhY2ODnj17YsGCBZIJYIDiOSNKmlHuwIEDGD58uOT96NGjkZWVhRMnTih28KTOqFHJv67YuXMnXF1dkZeXh6tXr2LlypW4cuUKYmJioKenJ3ebjIwM9O3bF7du3cKRI0cUmk4vODgYRkZGKCgoQEJCAi5duoQ5c+Zg7dq1OH36NNzd3aXK6+jo4PLlywCKh6V9/vw5li1bhk6dOuHRo0eSHydFtWrVCuHh4bV+aNvy2rx5M9LS0kqdwi8yMhLGxsZwcXEBUDwCZlmTl9+5cwfr1q2TmfRFLD09HSNGjECTJk1gYGCAhw8fYtmyZTh16hQePHggMw/Ad999JzODV6NGjaTeL168GK6urrh8+TK6d+9eanykbqHkXwWaN28uNSNRUVERli5dihMnTshMrwcUT+XXq1cvvHjxAufOnVN4qNjWrVtLTSgxfPhwfPvtt/D09ET//v3x9OlTqWGYuVwuOnToIHnfpUsX2NnZoUePHjhz5gwmTZpUruM0NDSUqk8dCIVCrF27FuPHjy/xhxwoTv7t2rWTjNkfERFR6o+FUCjEuHHjMHnyZNy9exfJyckyZTZt2iT13svLC46OjujTpw9OnjyJ8ePHS623s7Mr8+/j5OQEPz8/rFq1ipK/mqE2/2og/g/46Ty54mVdunTB27dvcfny5UqPEe7u7o4FCxYgLi5OZtIXeYyMjACgQhOXh4aGgsPhIDQ0VGr5n3/+CRcXF/B4PDRt2hT79+/H2LFjZZpcAgMD0b59e5iamsLQ0BCtWrXC9u3b8emIIw4ODvD390dwcDBatWoFHR0duLq6YseOHTIxRUREoHPnzuDz+bCxscH8+fPlzk17+fJleHl5wczMDDo6OrCzs8Nnn32G3NzcUo/51KlTiI+Px+jRo0stJ07+QPHcBHFxcaWe+a9atQqpqalYvnx5qfV+SjzOvKJzOMszevRoXLx4UWZyFlK3UfKvBs+fPwcAqQkhgOLZo7p06SJpHlLWVIniSb6vXr0qs04oFEIoFEIgEOD+/fuYPXs2TExM0LdvX6Xse+vWrZg0aRLc3Nxw7NgxLFy4EIGBgTI/EEBx2/TkyZNx+PBhHDt2DIMHD8Z3330nNeG62N27dzFr1izMmDEDJ0+ehJubGyZMmCB1jA8fPkSPHj2Qnp6OXbt24Y8//kB0dDSWLVsms9++fftCW1sbO3bsQHBwMFatWgU9PT0UFBSUenxnzpyBpaWl3KYuBwcHcDgccDgcyX45HI5kfmZPT09wOByZaRLFzTe///479PX1S90/UPw3zMvLQ3R0NKZPnw4XFxe5I7quWrUK2tra0NXVRZcuXXDq1Cm59Xl5eYExhrNnz5a5b1J3ULNPFSgqKpIk2CtXrmDZsmUwMDCQJGWxRYsWQUNDAzExMWjSpInS9i+++ZeQkCC1PCcnR+YM39raGqdPn4alpWWl9ysSiRAQEID27dtLzcLVpUsXODs7y0zdt3PnTqltxUlo48aN+Omnn6TmNU5OTkZYWBjs7OwAFE9peenSJezfv18yveWSJUvAGMPly5cl7eZ9+/aVuZl9+/ZtCAQCrF27Vuq+yKft4/KEh4ejVatWctedPXsWBQUFuHDhAhYuXIiwsDBoamoiMDAQSUlJkqGPTU1NpY57/PjxGDx4MPr06VPm/hMTEyU/JgDQvn17hISESP1o8Hg8TJw4ET4+PrC2tkZcXBx+/fVXDBgwAH/++Se++uorqTotLS1Rv359hIWFldo0ReoWOvOvAh06dICWlhYMDAzg7+8PKysrnDt3TuZGnr+/P0QiEb755psymxvKo6SBWnV0dCRzqN64cQPHjh2Di4sL+vTpg/Dw8Erv98mTJ0hMTMSwYcOkltvZ2aFz584y5S9fvoyePXvCyMgIGhoa0NLSwqJFi5CSkoIPHz5IlfXw8JAkfgDg8/lwcXGRakoLCQlBjx49pD5nDQ0NfP755zJ1aWtrY9KkSdi9ezdevnyp8DEmJCSU+EPZtGlTeHh4ICEhAW3btkWbNm3g4eGBp0+fwsfHBx4eHjLH8csvv+DZs2fYsGGDQvs3NzdHZGQk/v33X/z5559ITU2Ft7e31NzE1tbW2Lp1K4YOHYouXbpg5MiRuHr1Klq2bIl58+bJne/Z0tIS8fHxCn8OpPaj5F8F9uzZg8jISERHRyMhIQH37t2Tm/zGjBmDP//8E6Ghoejbty9ycnKUsn9xQvz0TJvL5aJNmzZo06YN2rVrh0GDBuHs2bPQ1NTEzJkzK73flJQUAJDbW+XTZTdv3oSvry+A4nsEYWFhiIyMxIIFCwAUTxj/sU97sgDFZ7gfl0tJSYGVlZVMuU+XOTk54eLFi7C0tMQ333wDJycnODk5YePGjWUeY15entxhcsVXe0KhEFeuXEGXLl0gFArx4cMHPHr0CJ07d4ZQKERRUZFkm7i4OCxatAgBAQHQ1tZGeno60tPTIRQKIRKJkJ6eLvM5aGpqok2bNujcuTO++uorXL58GS9fvsSqVatKjVtLSwuff/45UlJS8OzZM5n1fD5fZl+kbqPkXwWaNGkiOev7+BJdngkTJmD79u24evUq+vTpo5QfAHHbriJ973V1deHk5IS7d+9Wer/iBP3+/XuZdYmJiVLvDx48CC0tLQQFBWHYsGHo1KlTpe95mJmZyexH3r4BoGvXrjh9+jQyMjIQERGBjh07Yvr06Th48GCp+zA3N0dqaqrM8h49ekBLSwtaWlqIjo7G6tWroaWlhXr16oExBh8fH2hpaUlNYv7y5Uvk5eVh2rRpMDExkbzCwsLw6NEjmJiYYP78+aXGY2trCxsbGzx9+rTUcsB/V4TyJl5JTU2V6jlG6j5K/jXAuHHjsH37dvz777/o3bs3srOzK1zX3bt3sWLFCjg4OMg0v8iTnZ2N58+fK6XNv3HjxrCyssLhw4ellsfFxeH69etSyzgcDjQ1NaGhoSFZlpeXh7/++qvC+/f29salS5ekfnyKiopK7fWkoaGB9u3bS7pRRkVFlboPV1dXub1itmzZgsjISKxYsQI6OjqIiIhAZGQk+vXrh27dukma27Zs2SLZxsPDAyEhITIvd3d3ODg4ICQkBN9++22p8Tx//hxv376Fs7NzqeUKCwtx6NAhmJuby5QVCoV48+aN2j2voe7ohm8NMXbsWHC5XIwbNw69e/fGuXPnyuz5cfv2bRgZGaGwsFDykNdff/0FS0tLnD59WmauWJFIhIiICMm/4+Pj8b///Q9paWmSp3Yrg8vlIjAwEJMnT8aQIUMwfvx4pKenIzAwENbW1lJnnH379sUvv/yCkSNHYtKkSUhJScG6deuknksor4ULF+LUqVPo3r07Fi1aBF1dXWzatEnmauqPP/7A5cuX0bdvX9jZ2UEgEEi6jfbs2bPUfXh5eWHJkiXIzc2Frq6uZHnjxo0BFD8A1qNHD7Rv3x4AEB0djXnz5sm9qjE2NpZ7dWZsbAyhUCi17t69e5gxYwaGDBmChg0bgsvlIiYmBuvXr4eZmRl++OEHSdmZM2eisLAQnTt3hpWVFd68eYNff/0Vd+7cwc6dO6V+cMV15+bmVrqbMallqnYeeWmKzipfW+3cuZMBYJGRkaWWCwkJYQDY33//LbPur7/+YhoaGqxTp04sMzNTbp0BAQEMgOTF4/GYtbU18/X1ZRs3bmSZmZky9Y4ZM0ZqGwDM0tKSeXp6suPHjyt0fABYQECAzHGEhIRIldu6dStzdnZm2trazMXFhe3YsYMNGDCAtWzZUqrcjh07WOPGjRmPx2MNGzZkK1euZNu3b2cA2KtXryTl7O3tWd++fWXi8fT0ZJ6enlLLwsLCWIcOHRiPx2NWVlZs9uzZbOvWrVJ1hoeHs0GDBjF7e3vG4/GYmZkZ8/T0ZKdOnSrzM3j+/DnjcDjs8OHDMuuKioqYhYUF27JlC2OMsaioKAaAvX79usx6Pz2uZs2aSS1LTExko0aNYk5OTkxXV5dpa2uzhg0bsilTprC4uDipstu3b2ft2rVjpqamTFNTk5mYmLBevXqx8+fPy93fTz/9xMzNzZlAIChXnKRmUjTP0hy+pMqlp6fDxcUFAwcOxNatW1UdTqX169cPQqEQ586dU3UolVZUVARnZ2eMHDmy3A+YkZpJ0TxLzT5EqRITE7F8+XJ4e3vDzMwMr1+/xvr165GVlYVp06apOjylWLlyJVq2bInIyEi0bdtW1eFUyt69e5GdnY3Zs2erOhRSzSj5E6Xi8XiIjY3F1KlTkZqaCl1dXXTo0AF//PEHmjVrpurwlKJ58+bYuXOn3F5EtY1IJMK+fftgbGys6lBINaNmH0IIqUMUzbPU1ZMQQtQQJX9CCFFDKkn+1djSRAghakXR/FqtyV9LSwscDkdpY9gQQgiRJh4ksqw5Oqq1t4+GhgaMjIyQlJSE/Px8GBoaQlNTU2roXkIIIeXHGENubi4+fPgAY2NjmSe5P1WtvX2A4gAzMjLw4cMHqREOCSGEVJ6xsTGsrKzKPKmu9uQvxhiTDINLCCGk8rS0tMo84xdTWfInhBCiOtTVkxBC1BAlf0IIUUOU/AkhRA1R8ieEEDVEyZ8QQtQQJX9CCFFDlPwJIUQN/R+1S3A1UQiHUQAAAABJRU5ErkJggg==",
=======
      "image/png": "iVBORw0KGgoAAAANSUhEUgAAAX8AAAHYCAYAAAClXegxAAAAOXRFWHRTb2Z0d2FyZQBNYXRwbG90bGliIHZlcnNpb24zLjguMywgaHR0cHM6Ly9tYXRwbG90bGliLm9yZy/H5lhTAAAACXBIWXMAAA9hAAAPYQGoP6dpAACA1ElEQVR4nO3dd1hT1/8H8HdYYW8QUIYscTAU92IouGetq27rqG2tu7UOwL1HW20d4Ki7blGxKqAWQXHjnoiCKLJXgJDz+4Nf8jUmYIBAgHxez5PngXvPPfdzQ/jk3nPPPYfDGGMghBCiVFQUHQAhhJDqR8mfEEKUECV/QghRQpT8CSFECVHyJ4QQJUTJnxBClBAlf0IIUUJqig6gJhMIBEhKSoKenh44HI6iwyGEKABjDNnZ2bCysoKKSt05X6bkX4akpCRYW1srOgxCSA3w5s0bNGjQQNFhyA0l/zLo6ekBKPmj6+vrKzgaQogiZGVlwdraWpQP6gpK/mUQNvXo6+tT8idEydW1pt+604BFCCFEZpT8CSFECVHyJ4QQJUTJnxBClBAlf0IIUUKU/AkhRAlR8ieEECWk8OSfnZ2NOXPmwN/fH2ZmZuBwOAgMDJRa9tatW+jatSt0dXVhaGiIgQMH4uXLl1LL/v7773BxcQGXy0XDhg0RFBSEoqKiKjwSQgipPRSe/FNTU7F161YUFBSgf//+pZZ7/PgxvL29UVhYiEOHDiEkJARPnz5Fp06dkJKSIlZ26dKl+OmnnzBw4ECcO3cOU6ZMwbJly/D9999X8dEQQkgtwRRMIBAwgUDAGGMsJSWFAWABAQES5b7++mtmamrKMjMzRcvi4+OZuro6mzNnjmjZx48fmaamJps4caLY9kuXLmUcDoc9ePBA5tgyMzMZALF9EkKUS13NAwo/8+dwOF98bJrP5yM0NBRfffWV2DALtra28PHxwbFjx0TLwsLCwOPxMHbsWLE6xo4dC8YYjh8/Ltf4CSGkNlJ48pfFixcvkJ+fDzc3N4l1bm5ueP78OXg8HgDg/v37AABXV1excpaWljA1NRWtl6agoABZWVliL0IIqYtqxcBuqampAABjY2OJdcbGxmCMIT09HZaWlkhNTQWXy4WOjo7UssK6pFm+fDmCgoLkFzhRiAmb08q9zbYpkp8tWVT08xIQEFCh7QiRl1px5i9UVvPQp+tkLfe5uXPnIjMzU/R68+ZNxQIlhJAarlac+ZuYmACA1LP2tLQ0cDgcGBoaisryeDzk5eVBW1tboqynp2ep++FyueByufILnBBCaqhakfwdHBygpaWFuLg4iXVxcXFwdHSEpqYmgP+19cfFxaFNmzaicsnJyfj48SOaNWtWPUGTWuXQoUOKDqHSKnIMgwcProJISG1QK5p91NTU0KdPHxw9ehTZ2dmi5QkJCYiIiMDAgQNFy7p37w5NTU3s3LlTrI6dO3eCw+GU+SwBIYQoixpx5n/27Fnk5uaKEvvDhw9x+PBhAEDPnj2hra2NoKAgtGrVCr1798Yvv/wCHo+HhQsXwtTUFDNnzhTVZWxsjPnz52PBggUwNjaGv78/YmNjERgYiG+//RZNmjRRyDESQkhNwmGMMUUHYWdnh9evX0td9+rVK9jZ2QEAbt68iZ9//hnR0dFQU1ODr68v1qxZAwcHB4ntfvvtN2zatAnx8fGwsLDA2LFjMW/ePKirq8scV1ZWFgwMDJCZmUnTONYiFent42d6oUL7evToUYW2q4rePhVp9qlJ8ddUdTUP1Igz//j4eJnKeXp64sIF2f5Jp06diqlTp1YiKkIIqbtqRZs/IYQQ+aoRZ/6EVLXGDdTgaKEGfW0VMADZeQI8T+bj0Vu+3Pdlb28Pa2tr6OrqgjGG3NxcJCQk4NWrV3LfV11S0R5X1GOpYij5kzrNUIeDH3vqob6JKpLSipGVxwAO4Gihhl4ttfD2YzH+OJv95YpkoKenh2HDhqFevXr48OEDcnJywOFwYG1tjc6dOyM5ORkHDhwQ67FGiKJQ8id12jeddZBbwPDz7gxk5on3bTDQ5mB8V10M76SDZzcqv6+ePXsiPz8f69evR05Ojtg6XV1dDBgwAD179sTBgwcrvzNCKona/Emd5tJAHYei8iQSPwBk5jH8czUPja1l7wFWFnt7e/z7778SiR8AcnJycP78edjb28tlX4RUFiV/UqcV8Rl0uKWP56TD5aCIL5/ezkVFRdDS0ip1vaamJs0mR2oMavYhclFTb9bFPivE2C46OBSVh0dv+cgvLEn0WhocNG6ghsEdtHHtWaFc9vXgwQP0798f586dw8uXL1FQUACgZMwoe3t7+Pv7lzmkOCHViZI/qdMOXc2Dioo2vvXThSoH4AtKlqupAMUM+O9RAQ5fzYPvZyM6q6qqwsbGBqamptDU1BT12klMTMSHDx+k7uvcuXNQUVHBwIEDoaKiguLiYlFdAoEAt2/fxr///luVh1up+IlyoeRP6rRiAbD3ch6OROfBzlwN+lolLZ2ZeQK8TuGDJ6UVRldXF15eXlBTU4NAIICmpibevXsHY2NjODg4IDExETExMfj84XiBQIDTp0/j/PnzsLKygq6uLoCS9v6kpCQUFsrnCuNLKho/US6U/IlS4BUBjxNl69PfvHlzJCcn4+bNmwAAFxcXmJmZ4eLFi9DV1UXnzp3RpEkTPHjwQOr2hYWFMj+1XhUqGz9RDpT8SZ2noQa0ceLCwUIN+tolN3+z8hieJ/Nx/VkBCj/7TjAzMxNrnnn69CmaNm0KDQ0N5OTk4M6dO/Dw8JCaPNXV1eHq6ooGDRqInfm/efMG9+/fr5YbvpWJ39nZGVZWVnj+/Dnevn0LOzs7tG/fHhwOB48ePcKtW7eqPH5SPSj5kzrN0kgF0/voQ0MNeJrER1qOABwAeloqGNROC31baWH9KfG5mgsLC6Gm9r9/DVVVVaioqEAgKLlhkJmZKbVXj6mpKUaOHAl1dXW8fv1aNAe0jo4O/Pz84O3tjb///hsfP36sugOuRPyenp7o0aMH3r9/jzZt2uDMmTPo1asXHjx4AIFAgO7du0NdXR3Xrl2r0vhJ9aDkT+q04Z118OxdEUIu5qJYIL5OVQUY66uD4Z11cC/qf8vfv38PDw8P3Lx5EwKBAK6ursjIyACfX3KJoK2tDR6PJ7Gvnj174vXr1zh+/Lgo0QqpqKigf//+6NmzJ3bv3i334/xUReMXJvxbt27Bzs4Ow4cPx7///osbN0qegHv79i06dOhAyb+OoH7+pE5raK6G0Bv5EokfKLkZfOYWDw3Nxc+B7t27BxUVFXTv3h09e/aEsbExYmNjReu5XC6ePHkiUV+DBg1w+fJlicQPlNwMvnLlCho0aFD5g/qCisZvaGiI58+fAygZaVdFRUVsqPX4+HgYGBhUefzOzs4SU7AS+aMzf1Kn5RUwmBuo4l26lOwPwNxABXkF4r1eCgoKEB4eDl1dXaioqCA7O1usZ8zbt2+l1pWfnw8TE5NSm3WMjY2Rn59fwSORXUXjz8vLg6GhIbKyskTbGhgYICUlBUDJl0N1xO/u7g43Nzd8+PABr169QmJiotQvVFI5lPxJnXblUQHGddHB6Zs8PHxThKw8ARgAA20VNLFWR88WmrhwT7IJRFNTE7a2tjA1NYWWlpZYP/n4+Hip3SRv3bqF/v374/Lly3j58qVomAddXV3Y29ujU6dOiImJqepDrnD8T548Qd++fXH37l04Ozvj7t278Pf3F5X18/PDy5cvqyX+GzduoH79+mjdujX4fD5ev36Nly9fiu6jkMqj5E/qtFOx+SjiM/i5a+KrdlqAMOdxSnr8nL3Fw7k7PPiZ/m8bIyMjeHl5ITc3F8XFxdDV1UVCQgJUVFTg7u6Ohg0b4vLly6I2dKFLly6Bz+ejXbt28PPzEyVNDoeDnJwc/Pfff7h69WqVH3NF479w4QLU1NTQtGlTvHnzBmfPnkWbNm0wdOhQqKqqIj4+XubJlCrr3bt3iI+PB5fLhZ2dHRo2bAhHR0ekp6fj1atXSEhIkIiflA8lf1Lnhd3mIew2D6Z6KtDXLrnNlZUnwMds6U0JHh4eePr0KR4+fAgAsLGxgZOTEy5evAh1dXV4e3ujWbNmuHPnjsS2UVFRiIqKgqGhoVhXz4yMjCo5NnnGX1RUhFOnTokti46OxvXr16GqqlptD6l9qqCgAE+ePMGTJ09gamqKhg0bwt3dHe7u7jh27Fi1x1OXUPInSuNjtmTCN9JVQd9WWkiK+2SZkRGuX78u+j0hIQGtWrUCl8tFQUEB7t27h1atWklN/kIZGRkSCV9fXx/e3t44efKkPA6nVJWJX1dXFy1btoSNjY1oMpr09HQ8efIEd+7cqZangkvbx8ePH/Hx40fcvn0bNjY2VR5HXUe9fUiV43A4sLKyQqNGjWBjYwNVVVVFhySiw+WgfSMNsWUFBQXQ1NQU/a6pqQkVFRVRM0N2djY0NMS3kYWWlhbc3d0rF7AMKhq/paUlvv/+ezg7O0NNTQ0mJiZ49+4dioqK4Ofnh7Fjx1bouMuLwyl9FFYA4PP51XbvoS6jM38id76+vrhy5QqKiorA5XLh5eUFPT095OXlQUtLC66urggPD6+eniN2ZY/Vb6ovef6TmJgIT09P3Lt3D8XFxWjSpAlSUlJEA7Xp6elJjd3Z2bnMfRkZGZUj8oqraPzdu3dHTEwMLl26BABwdXVF69atERwcDE1NTYwaNQq+vr4ICwur0vj/+eefKq2flKDkT+TOxMQEKiolSbVZs2ZgjOH06dPg8XjQ0NBAx44d0bRpU9HDQ1VpSg/dkpu8ZZ1MftbKcP/+fbRs2RIdO3YEh8NBamqqxINNcXFx+NzQoUPBGCvzzLU6mk0qGr+lpaVYO3pcXBz69esHHR0d5Obm4sKFC+jXr1+VJ3+g5GrFwcGhXL2VSPlQ8idVyszMDHfv3hU9UVpYWIi4uDi0atWqWvafmcuw70ou7rySPqaOtYkq5n+tL7aMz+cjJiYGKioqYs0lQu/fv5daV3Z2Ns6cOSP1ASoAqFevHiZOnFiBoyifisafm5sLPT090b0KYV9/4bwEqampZU5WIy8V7a1Eyofa/EmV0tDQQG5urtiy3NzcakkiAPA6hQ8b09LPcRhQ6lWBQCAoV4J59+4dLC0tyyzzpfZseSpv/I8fP0avXr3g4OAAOzs7DBw4EPHx8aI6TE1Nq2XyeWFvpfPnzyM8PBzXr1+Hnp4eYmJicPr0aaiqqqJZs2ZVHkddR8mfVIlWrVqJRoP8/FF9TU3Naus2+O8dHl4kl54AP2QWY+0J+SS0q1ev4s2bN6WuT0tLw65du+Syr6oQHh6OlJQUDBs2DKNGjYKqqqpYzyTGGC5evFjlcRgZGYkNK5GQkABDQ0NwuVwUFRXh3r171TJMRl1HzT5E7j4dyz4pKUlshEmgZAyc6ur3/uxd2We+hfyS0T5tTcssJpOEhIQy1xcVFYkltZqmqKgIR44cEY0C+vnw09XVw0bYW0l4xSiv3lZEHCV/InefDiImzYMHD+iGXQ1WXFws6hmkCBXtrUTKh5I/qRLUW4NUVEV7K5HyoeRP5I56a5DKqGhvJVI+lPyJ3FVmbBxChAQCAQ3lXIUo+dcQhw4dqtB2gwcPlnMklSePsXEIIVWLunoSuauqsXEIIfJDZ/5E7qi3BiE1HyV/InfUW6NyJmxOq9B2fnJ4VqE2CgoKKvc2AQEBVRBJ7ULJn8gd9dYgpOaj5E+qDPXWIKTmohu+hBCihCj5E0KIEqLkTwghSoiSPyGEKCFK/oQQooQo+RNCiBKi5F/DODs7S8x8RQgh8kb9/GsYd3d3uLm54cOHD3j16hUSExOprzwhRO4o+ddAN27cQP369dG6dWvw+Xy8fv0aL1++RFZWlqJDI4TUEbUq+d++fRtBQUG4fv06MjIyYGNjg+HDh2PWrFliTSW3bt3CnDlzEBMTAzU1Nfj6+mLNmjWwt7dXYPSye/fuHeLj48HlcmFnZ4eGDRvC0dER6enpePXqFRISEmgiFCVgpMNBUTGQwyuZ9czJUg1eTbkw1lVBao4AEXEFePmePgdCenp64PP5okEDbWxs4OnpCQMDA2RmZiI2NhZv375VcJQ1R61p83/48CHat2+P+Ph4bNiwAaGhoRg6dCgWLVqEYcOGico9fvwY3t7eKCwsxKFDhxASEoKnT5+iU6dOSElJUeARlF9BQQGePHmCsLAwREZGIisrC+7u7ujTp4+iQyPVYGI3XdiZl5yfudupY1Y/PXDVOXiezIeGGgez++vBzVZdwVHWHF9//TXq168PAGjUqBFGjx4NDQ0NvHnzBurq6hgzZgycnJwUHGXNUWvO/Pft2wcej4cjR47AwcEBAODr64t3795h69atSE9Ph5GRERYuXAgul4vQ0FDo6+sDADw9PeHk5IQ1a9Zg5cqVijyMLyptbtuPHz/i48ePuH37NmxsbKo5KqII9Y3V8C69ZBjsni20cOxaPsJu80TrfZpx0be1Fu69LlJUiDWKubm56ASvY8eOCA8PR1RUlGh9q1at4OPjg2fPnikqxBql1pz5q6uXnOEYGBiILTc0NISKigo0NDTA5/MRGhqKr776SpT4AcDW1hY+Pj44duxYtcZcERwOp8z1fD4fL1++rKZoiCIxxqCpUfJ5MNVXQVyCeJK/n1AEC0NVRYRWIzHGwOVyAZTkhc+T/PPnz2FiYqKI0GqkWpP8R48eDUNDQ3z33Xd4+fIlsrOzERoaii1btuD777+Hjo4OXrx4gfz8fLi5uUls7+bmhufPn4PH40mpvURBQQGysrLEXtXtn3/+QUFBQbXvl9Q8T5P4aO1UMuNZwkc+GlmJX6g3qq+OjFzqCSYUHx8PV1dXAEBycjLs7OzE1tvZ2SE7O1sBkdVMtabZx87ODtHR0RgwYICo2QcApk6dig0bNgAAUlNTAQDGxsYS2xsbG4MxhvT0dFhaWkrdx/Llyys0MQQhVeFITB7m9NeHobYKnr/jY0AbbdiZqyE5vRj1DFXRylEDey7lKjrMGuPixYsYO3YsdHV1kZCQAF9fX1hZWeHjx48wMTFBs2bNEBoaqugwa4xak/zj4+PRp08f1KtXD4cPH4aZmRmuXbuGJUuWICcnB8HBwaKyZTWdlLVu7ty5mDFjhuj3rKwsWFtby+cAysHR0RHGxsZISkrC27dvYWtrCxcXF3A4HCQmJuL+/ful3hsgdUdyugDLj2ShfxstdGuuBQ11oI2zBgQCIP4DH1vP5+DOK2rvF/r48SO2b98OHx8fdOjQARoaGnBzc4NAIEBiYiIOHz6MJ0+eKDrMGqPWJP9ffvkFWVlZuHPnDnR0dAAAnTt3hqmpKcaNG4dRo0bBwsICwP+uAD6VlpYGDocDQ0PDUvfB5XJFbYaK0qRJEzRq1AjJyclo3rw5dHV10ahRIzx9+hSMMTg7O0MgEODBgwcKjZNUj5QsAbadzwWQCz0tDlQ4JV0/i6m1R6r09HQcPXoUAKCjowMOh4O8vDx6UFKKWpP879y5gyZNmogSv1CrVq0AlMwb26FDB2hpaUmdHzYuLg6Ojo7Q1NSslngrys7ODtevX0diYiIMDAzg5+eH69evIyEhAQCQnZ0NNzc3Sv5KKDufrvbKIzeXmsTKUmuSv5WVFe7fv4+cnBzo6uqKlkdHRwMAGjRoADU1NfTp0wdHjx7FqlWroKenBwBISEhAREQEpk+frpDYy0NTUxPp6ekAgMzMTDDGkJGRIVqfnp4OLS0tBUVHqpuvKxe2ZmqIe12EGy8K0dZZAz1aaIHDAW6/LMSJ6/kQ0HeCSOvWrWFpaYlnz57h4cOHcHNzQ8eOHcHhcPDo0SNERERQk+n/qzXJf9q0aejfvz/8/Pwwffp0mJqaIiYmBsuXL0eTJk3Qo0cPAEBQUBBatWqF3r1745dffgGPx8PChQthamqKmTNnKvgovozH40FfXx95eXnQ1dUFh8OBvr6+qOeRvr5+mT2WSN3Ry1MT3Zpr4eGbIgzpqA1TfRX4e2jiwj0eGAO6ummiWACcjM1XdKg1QufOndG+fXu8ePEC3bt3h5GREdq3b4+YmBgwxtC2bVsIBAJERkYqOtQaodYk/759++LixYtYsWIFfvrpJ2RmZsLa2hqTJk3C3LlzoaFR0iXOxcUFkZGR+PnnnzFo0CCx4R3MzMwUfBRflpCQgNatWyMpKQnm5uZ48uQJ3N3dweVywRhD48aN6RF1JdHehYsd4Tm4/bIIDUxUMf9rfey4mItrzwoBAMnpxfiqnTYl///n7u6O48eP4/Hjx6hXrx4mTpyI48ePi5qBP378iK5du1Ly/3+1JvkDgI+PD3x8fL5YztPTExcuXKiGiOTvwYMHKC4uhomJCV6+fInHjx8jIyMDbm5uUFNTQ1JSEu7fv6/oMEk1MNBWwesPJU/4vk0tBmPAm4/FovWvU4phqFNrHtWpcnp6ekhKSgIAvH//HowxJCcni9a/e/dO1BRMalnyVwaMMTx69Ehs2Zs3b/DmzRsFRUQUJStPAEsjVaTlCGBuoAIVDmBprIKk/x/ywcpYFdn51ItFKCcnB2ZmZsjKyoKxsTE4HA7MzMxEQz6YmZnRTeBPUPInpIa6/qwQ47ro4E58IRrXV0fYbR6+bq8NXc2SNv+enpq49YL6+QvFxcVhwIABePLkCRo2bIioqCj4+fmJOkh06tQJDx8+VHCUNQclf0JqqBOx+SgsZrCvp4bLDwsQdpuHt6nF+KqdFjTUOLgXX4Tj1/MUHWaNERkZCT6fj/r16+PmzZuIiorC+/fv4efnB3V1dTx58gQRERGKDrPGoORPSA3FGHDmpnjPrtjnhYh9XqigiGo2xhiuXLkituzBgwf0TEwp6G4RIYQoIUr+hBCihCj5E0KIEqI2f6JQFRlCOyAgoAoiIUS5yJT8+/btW6HKN2zYUGsmTSeEEGUiU/IPDQ2FhYVFuYY7TkhIQGBgYEXjIoQQUoVkbvY5fvw4WrduLVNZPp8vGmuHEEJIzSPTDV93d3eJcfTLrFRFBe7u7tDW1q5wYIQQQqqOTGf+t2/fLlelKioq5d6GEEJI9aGunoQQooQq3dXz0qVLOHPmDBhj6NGjh0xDLhNCCFGsSp35b9myBb1798bz589x9+5d+Pv7448//pBXbIQQQqpIpZL/mjVrEBERgSNHjuDcuXNYs2YN1qxZI6/YCCGEVBGZkr+Pjw+ePXsmsTwzMxMuLi6i352dnUVzzRJCCKm5ZEr+TZo0gYeHBxYvXoyiov9NHuHn54chQ4bg9OnTOHToEGbPng0/P78qC5YQQoh8yHTDd9OmTRg5ciQmTZqE/fv3Y9u2bejQoQP++OMPTJ06FWPGjAFjDN26dcPGjRurOmbyCRobhxBSETL39mnbti1u3ryJ1atXo1u3bvjmm2+wevVq/P3331UZH1FSKioqcHJygomJCbKzs/H48WOxq05CSOWU64avmpoa5s6di7t37+Lly5do1KgRDh06VFWxESUybtw40dhR2tramDhxIgYNGoQWLVqgT58+mDJlCvT09BQcJSF1h8zJnzGGp0+f4t69e2jQoAHOnz+PVatW4ccff0SvXr2QkJBQlXGSOq5BgwZQVVUFAPj6+kIgEGDDhg34448/sH79emRlZdEzJITIkUzJ/9GjR2jatClcXFzg4eEBa2trnD59GiNHjsTDhw9hZmaGpk2bYt26dRAIBFUdM6njbG1tERERgdzcXABAfn4+wsPDYWdnp9jACKlDZEr+kydPhqOjIxITE5GRkYFx48Zh5MiRKCoqgomJCXbu3ImTJ09iy5YtaNWqVVXHTOo4TU1NpKeniy3LyMigZh9C5Eim5H/79m389NNPsLS0hL6+PubOnYuMjAy8evVKVMbHxwf37t1Dr169qixYUrf169cPgwcPhqqqKgwNDcXW6erqgsfjKSYwQuogmZK/o6MjDh8+LGrS2b9/PzQ0NGBtbS1WjsvlYtGiRfKPktR5d+/eRW5uLng8Hh4/fiwxH0STJk2QnJysoOgIqXtk6uq5YcMGDBw4EHv37gWXy0V2djY2btwILS2tqo6PKIkTJ06UuT4yMpLuJxEiRzIl/86dO+PFixeIjo4Gj8dDy5Yt0aBBg6qOjSiRHj164MGDB6X2GqM+/oTIl8wPeRkYGKB79+5VGQtRYq1atULLli2Rnp6O27dv486dO6LePoQQ+ZMp+aelpcHQ0BAqKrI/E1aRbYhy27NnD5ydndGuXTvRYIK3bt2SOqggIaRyZEr+ZmZmiI6OlnkC9+LiYpiZmSE2NhYtWrSoVIBEebx//x6vXr3C+fPn4eLigubNm2Po0KHIycnB3bt3cfv2bYkuoISQipEp+TPGkJycLPNTvHw+H4yxSgVG5EtHRweenp64fPmyokP5IoFAgIcPH+Lhw4fQ19dH8+bN4eHhgQ4dOmDx4sWKDo+QOkHmNv8BAwaUq2IOh1PuYEjV0dXVhZeXV61I/p/KysrCpUuXcOnSJdjb2ys6HELqDJmS/44dOypUecOGDSu0HSk/c3PzMtebmJhUUyQVk5GR8cWrxZcvX1ZTNITUfTIl/9GjR1d1HKSSJk+eDMaY1Csu4fKa3BT322+/KToEQpSKzM0+pGbLy8vDhQsXxIbc+JSZmRmGDRtWzVERQmoqSv51xLt376Cnp4fMzEyp6zU1Nek+DCFEhJJ/HXHz5k2oq6uXuj4zM/OLQygQQpQHJf864vHjx2Wu5/F4uHv3bjVFQwip6ejx2zqiR48esLGxUXQYhJBaQi5n/jweD/Hx8XBychJNxUeqF42NQwgpj3Kf+f/+++9iT1nevHkT1tbWaNq0KZydnfHmzRu5Bkhkt2fPHjx79gzt2rXD9OnTMWTIEDg5OSk6LEJIDVTu5L99+3axWZZ+/vlnGBsbY/369WCMYcmSJfKMj5TD+/fvce7cOaxbtw5Hjx6Fmpoahg4diunTp8PX1xdGRkaKDpEQUkOUu9knISEBLi4uAIDs7GxcvnwZBw4cwMCBA2FkZISFCxfKPUhSPjQ2DiHkS8qd/AsKCkRdCqOjoyEQCNC1a1cAgJ2dHU21V8PQ2DiEEGnK3exjY2ODK1euACiZes/DwwP6+voAgJSUFNHPVeW///5Dz549YWRkBC0tLTg5OUmczd66dQtdu3aFrq4uDA0NMXDgwDo/LgyNjUMIKY9yJ/8RI0Zg0aJF8PT0xJYtWzBixAjRuhs3bsDZ2VmuAX5q37598PLygoGBAXbv3o0zZ87g559/Fkt6jx8/hre3NwoLC3Ho0CGEhITg6dOn6NSpE1JSUqosNkX77bffkJ+fr+gwCCG1RLmbfebNmwc1NTVcvXoVAwYMwI8//ihad//+fXz11VdyDVAoMTEREydOxKRJk7B582bRch8fH7FyCxcuBJfLRWhoqOgqxNPTE05OTlizZg1WrlxZJfERQkhtUu7kz+Fw8Msvv0hdd/LkyUoHVJrt27cjNzcXP//8c6ll+Hw+QkNDMWrUKLHmJ1tbW/j4+ODYsWOU/AkhBJV4wjczMxPnzp3D3r17q2VqvcuXL8PY2BiPHz+Gh4cH1NTUYG5ujsmTJyMrKwsA8OLFC+Tn58PNzU1iezc3Nzx//hw8Hq/UfRQUFCArK0vsRQghdVGFkv/ixYthZWWFHj16YNSoUaJhhLt06YIVK1bINUChxMRE5OXl4euvv8aQIUNw4cIFzJ49G7t370bPnj3BGENqaioAwNjYWGJ7Y2NjMMbK/KJavnw5DAwMRC9ra+sqORZCCFG0cif/zZs3IygoCOPHj8fp06fFbrb27t0bp0+flmuAQgKBADweD7/++ivmzp0Lb29vzJ49G8uXL0dUVBQuXrwoKlvW0MVlrZs7dy4yMzNFL3pamRBSV5U7+f/xxx+YMWMGfvvtN/j7+4utc3JywrNnz+QW3KeE0xB269ZNbHmPHj0AlHTvFJYRXgF8Ki0tDRwOR+zp5M9xuVzo6+uLvQghpC4qd/J/+fKlRAIW0tPTQ0ZGRmVjkkpaOz4A0ZWHiooKHBwcoKWlhbi4OIlycXFxcHR0hKamZpXERwghtUm5k7+BgQHev38vdV18fPwXJxKvKGEX0rNnz4otP3PmDACgbdu2UFNTQ58+fXD06FFkZ2eLyiQkJCAiIgIDBw6sktgIIaS2KXdXzy5dumDVqlXo16+f6Cyaw+GAz+fjzz//LPWqoLL8/f3Rp08fLFq0CAKBAG3btsWNGzcQFBSE3r17o2PHjgCAoKAgtGrVCr1798Yvv/wCHo+HhQsXwtTUFDNnzqyS2AghpLYp95n/okWL8Pr1azRp0gQzZ84Eh8PBH3/8gdatW+P58+dYsGBBVcQJADh48CCmTZuGrVu3okePHvjzzz8xffp0HD58WFTGxcUFkZGRUFdXx6BBgzBmzBg4Ojri8uXLMDMzq7LYCCGkNin3mb+joyOioqIwY8YMbN68GYwx7N69Gz4+Pti7d2+VzialpaWFFStWfLE7qaenJy5cuFBlcRBCSG1XoZm8mjRpgrCwMBQUFCA1NVU0yBohhJDaoVLTOHK5XFhZWckrFkIIIdVEpuS/e/fuclU6atSoCgVDCCGkesiU/MeMGSNzhRwOh5I/IYTUcDIlf+HYPYQQ8iUTNqdVaDs/UzkHQsokU/K3tbWt6jgIIYRUowoP6UwIIaT2KndvH19f3zLXczgcsRE2CSGE1DzlTv4CgUBiWOSPHz/iyZMnMDc3r9I5fAkhhMhHuZN/ZGSk1OVPnz5Fv379EBAQUNmYCCGEVLFKPeT1KWdnZ8yePRtz5szBtWvX5FUtqWbUU4MQ5SDXG752dna4f/++PKskhBBSBeSa/I8cOULDPRBCSC1Q7mafcePGSSwrKCjAvXv38PDhQ6xatUougRFCCKk65U7+4eHhEr19NDU1YWdnh7lz52L48OFyC44QQkjVKHfyj4+Pr4IwCCGEVCd6wpcQQpRQuc/8d+zYgdevXyMwMFBiXWBgIOzt7WlUT0IIAMBIh4OiYiCHxwAATpZq8GrKhbGuClJzBIiIK8DL93wFR6mcyn3m/9tvv8HIyEjqOlNTU/z222+VDooQUjdM7KYLO/OSc0x3O3XM6qcHrjoHz5P50FDjYHZ/PbjZqis4SuVU7jP/58+fo1mzZlLXNWnSBM+ePat0UISQuqG+sRrepRcDAHq20MKxa/kIu80TrfdpxkXf1lq497pIUSEqrQq1+WdmZpa6nM+nSzhCSAnGGDQ1SnoHmuqrIC5BPMnfTyiChaGqIkJTeuVO/q6urjhw4IDUdfv374erq2ulgyKE1A1Pk/ho7aQBAEj4yEcjK/HGhkb11ZGRK1BEaEqv3M0+P/zwA0aMGIHRo0djypQpaNCgAd6+fYs///wTR44cKfd8v4SQuutITB7m9NeHobYKnr/jY0AbbdiZqyE5vRj1DFXRylEDey7lKjpMpVTu5D98+HA8fvwYy5cvx549e0TLVVRUMH/+fHzzzTdyDZDUPMu+McCG0Gx8yKQzNlK25HQBlh/JQv82WujWXAsa6kAbZw0IBED8Bz62ns/BnVfU3q8IFRrVc9GiRRg3bhz+/fdffPz4EWZmZvD396fpHusYX1eu1OXGeiro4MJFZl5J8g+PK6jOsEgtk5IlwLbzuQByoafFgQqnpOtnMZ07KFSFh3S2s7PDxIkT5RkLqWGGdNRGRq4Ags/+STkcoF0jLooFDIxR8ieyKxYArRtpoJ6BKjLyBIh+Uoj0HPoWUIQKJf+CggLs3LkTkZGRSE1NxaZNm+Dk5IQTJ07A1dUV9vb28o6TKMCVhwVoaK6GbRdykJz+v3/QPycZYf2pLLxLp39aUrbVow0ReCATuQUMpnoq+HmgPgAgMa0Y7g3V0c1DE8uPZCE5gz5L1a3cyf/jx4/w8fHBgwcPYGFhgffv3yM7OxsAcPz4cZw7dw6bN2+We6Ck+u25lAePhuqY1lsP527zEHGfzvBJ+ehrc6Dy/30KB7TVQnJGMX4/nY1CPqCmAkzurot+rbWx5d8cxQaqhMrd1XPOnDnIyMjAjRs3kJCQAMaYaJ2Pjw8uXbok1wCJYt15VYQVR7PQ3F4DU3vpQl+L8+WNCJGiobkaTt/IR+H/PwrEFwCnb+TD3oL6+StCuZN/aGgoFi1ahBYtWkgM7Szs9knqloxchnUns/HsHR8LBhuAQ/mflIPw/FBNlYOsPCa2LiufQU+TxpdUhHI3+2RlZZXaq6eoqIie8K3Dzt7i4UFCEZys1JD52T8xIaWZ2U8PxQJAS4ODeoYqSPr/4R4AwFhXRTToG6le5U7+DRs2RHR0NHx9fSXWXb9+HY0aNZJLYKTm0eZy4GSlhnoGqvBpxsVV6qlBviA0Nl/s98LPzg3d7dTx7B3181eEcif/b775BitXrkSzZs3Qq1cvAACHw0FsbCw2btyIefPmyT1Iohhf6qnhTz01yBecusErc/3h6Pwy15OqU+7k//PPPyMqKgoDBgwQDe3crVs3pKamonv37vjpp5/kHiRRDOqpQUjdVe7kr66ujjNnzuDgwYM4ffo03r9/D1NTU/Tu3RtDhw6FigrdvKmLGpqrYXdkrkRPjcnddRUbGCGkQir0kBeHw8HQoUMxdOhQecdDahjqqUFI3VTh4R2IcqCeGoTUTTIlf2k9e0rD4XBw8eLFCgdEag7qqUFI3SVT8hcIBBIPdJXm0yd+Se1GPTUIqbtkSv6RkZFVHAYhhJDqRHfrCCFECVXohm9RURF2796NixcvIjU1FaampujatStGjBgBdXV1ecdICCFEzsqd/DMzM9GlSxfcunULOjo6sLCwwNWrV7F//35s3rwZFy9ehL6+flXESgghRE7K3ewzb948PHnyBAcPHkR2djaePXuG7OxsHDp0CE+ePKHhHQghpBYod/I/fvw4Fi1ahK+//lps+aBBgxAYGIhjx47JLThCCCFVo9zJPyUlBW5ublLXubu74+PHj5UOihBCSNUqd/KvX78+/vvvP6nroqKiYGVlVemgZLV9+3ZwOBzo6kqOL3Pr1i107doVurq6MDQ0xMCBA/Hy5ctqi40QQmqycif/IUOGYNmyZVi3bh1SU1MBAKmpqdi4cSOWLVtWbeP9JCYmYtasWVK/bB4/fgxvb28UFhbi0KFDCAkJwdOnT9GpUyekpKRUS3yEEFKTlbu3T2BgIG7fvo1Zs2Zh9uzZUFNTA5/PB2MM3bp1Q2BgYBWEKWny5Mno3LkzjI2NcfjwYbF1CxcuBJfLRWhoqKjnkaenJ5ycnLBmzRqsXLmyWmIkhJCaqtzJn8vlIiwsDOfOnUNERARSU1NhYmKCLl26wM/PrypilLBnzx5cunQJDx8+xPz588XW8fl8hIaGYtSoUWJdTm1tbeHj44Njx45R8ieEKL0Kj+rZrVs3dOvWTZ6xyOTDhw+YNm0aVqxYgQYNGkisf/HiBfLz86XelHZzc8P58+fB4/Ggqakpsb6goAAFBQWi37OysuQbPCGE1BC1bkjnKVOmoFGjRvjuu++krhfehzA2NpZYZ2xsDMYY0tPTYWlpKbF++fLlCAoKqlR8EzanVWg7P9NK7ZYQQspFpuRvb28vc4UcDgcvXryocEBlOXLkCE6dOoXbt29/cZTRstaXtm7u3LmYMWOG6PesrCxYW1tXLFhCCKnBZEr+8fHxMDAwQIcOHWQe2lnecnJy8P333+PHH3+ElZUVMjIyAACFhYUAgIyMDKirq8PExATA/64APpWWlgYOhwNDQ0Op++ByueByuVUSPyGE1CQyJX9vb29cunQJcXFxGD16NMaOHYuGDRtWdWxiPn78iPfv32Pt2rVYu3atxHojIyP069cPhw8fhpaWFuLi4iTKxMXFwdHRUWp7PyGEKBOZ+vmHh4fjxYsXGDVqFHbt2gUnJyd06dIF+/btE7tBWpUsLCwQEREh8erWrRs0NTURERGBJUuWQE1NDX369MHRo0eRnZ0t2j4hIQEREREYOHBgtcRLCCE1mcwPednZ2WHx4sWIj49HaGgoTExMMG7cOFhaWuL777+XeqYtT5qamvD29pZ4WVhYQFVVFd7e3mjWrBkAICgoCHl5eejduzfOnj2LY8eOoVevXjA1NcXMmTOrNE5CCKkNyv2EL4fDQffu3XHo0CEkJSVhypQp2Lp1KwICAqoivgpxcXFBZGQk1NXVMWjQIIwZMwaOjo64fPkyzMzMFB0eIYQoXIW6ejLGEBYWhpCQEJw8eRK6urro3LmzvGOTyc6dO7Fz506J5Z6enrhw4UL1B0QIIbVAuZL/ixcvEBISgt27dyMpKQne3t7YsWMHBg4cSDdRCSGkFpEp+e/evRvBwcH477//0KBBA4wbNw5jx46FnZ1dFYdHCCGkKsiU/MeMGQN9fX18++238PPzg4qKCm7duoVbt25JLU89agghpGaTudknKysL27Ztw/bt2wGUtPtLw+FwUFxcLJ/oCCGEVAmZkn9ERERVx1EnaagBbZy4cLBQg752yZPRWXkMz5P5uP6sAIV8BQdICFFaMiV/Ly+vqo6jzrE0UsH0PvrQUAOeJvGRliMAB4CelgoGtdNC31ZaWH8qC+/SBYoOlRCihGrdqJ61xfDOOnj2rgghF3NR/Fl+V1UBxvrqYHhnHaw9kS29AkIIqULlfsiLyKahuRpCb+RLJH4AKBYAZ27x0NCcvnsJIYpByb+K5BUwmBuolrre3EAFeQXSb5oTQkhVo1PPKnLlUQHGddHB6Zs8PHxThKw8ARgAA20VNLFWR88Wmrhwj6foMAkhSoqSfxU5FZuPIj6Dn7smvmqnBQhP8jklPX7O3uLh3B1K/oQQxaDkX4XCbvMQdpsHUz0V6GuXtLBl5QvwMYt6+BBCFKtCbf7jxo3D27dv5R1LnfUxW4CX7/l4+Z6PxcMMYGFEt1oIIYpVoTP/Xbt2Ydq0aWjQoAEEAgG6du2KLVu2wMnJSd7x1VqD22tLXa7CAXo010Iur6Qd6NDVvOoMixBCAMiY/Bs2bIg2bdqgTZs2aNWqFRhjorl8GWOIjIwUmzWLAF3cuXj7sRh5hZ/16OEAlkaqKOCz/90HIISQaiZT8p86dSquXbuGjRs3IiEhARwOB99//z38/f3Rvn17AFDYxO411fFr+ejUmIt/rubhceL/xnH4c5IRdoTn0JO9hBCFkqnxefr06Thw4ADi4+ORlJQExhhMTU1x4MAB+Pn5gcPhYMaMGfjrr7/oXsD/O3uLh63nc/BNZx0Maq8FVWrmJ4TUIDKlpGfPnol+trCwAAAEBgbi/v37ePfuHRhj0NfXx7Jly2Bra1s1kdZC8R+KseSfTOhpqmDeIH3UNy79oS9CCKlOMjX7NGrUCEZGRmjdujVat24tNmyziYkJACAgIAAtWrTAnTt3qizY2qiAD+wIz0UrRw1M76sHFWodI4TUADIl/zt37iA2NhaxsbEIDQ0FYwzt27dHq1at0LFjR3A4HAgEJW3YHh4eVRlvrRX7vBDP3xXBxkwNqdnU3k8IUSyZkr+bmxvc3Nwwfvx4AICKigoWL16MpKQknDt3DowxeHt7o0uXLujbt6+oHBGXnsuQnluk6DAIIaTiA7v5+/tj3bp1uHbtGgBg/vz5MDExwbx58+QWHCGEkKpRoYe8bG1toaGhAeB/XTz9/f3xyy+/lDq9IyGEkJqjQsn/1atXop85HA68vLygp6cn+p0QQkjNVumB3VRUVGiOX0IIqWXo0SNCCFFClPwJIUQJUfInhBAlRMmfEEKUECV/QghRQpT8CSFECVHyJ4QQJUTJnxBClBAlf0IIUUKU/AkhRAlR8ieEECVEyZ8QQpQQJX9CCFFClPwJIUQJUfInhBAlRMmfEEKUECV/QghRQpT8CSFECVHyJ4QQJUTJnxBClFCtSf7h4eEYN24cXFxcoKOjg/r166Nfv364efOmRNlbt26ha9eu0NXVhaGhIQYOHIiXL18qIGpCCKmZak3y//PPPxEfH4+ffvoJZ86cwcaNG/Hhwwe0bdsW4eHhonKPHz+Gt7c3CgsLcejQIYSEhODp06fo1KkTUlJSFHgEhBBSc6gpOgBZbdq0Cebm5mLLunfvDkdHRyxbtgy+vr4AgIULF4LL5SI0NBT6+voAAE9PTzg5OWHNmjVYuXJltcdOCCE1Ta058/888QOArq4umjRpgjdv3gAA+Hw+QkND8dVXX4kSPwDY2trCx8cHx44dq7Z4CSGkJqs1yV+azMxM3Lp1C02bNgUAvHjxAvn5+XBzc5Mo6+bmhufPn4PH45VaX0FBAbKyssRehBBSF9Xq5P/9998jNzcX8+bNAwCkpqYCAIyNjSXKGhsbgzGG9PT0Uutbvnw5DAwMRC9ra+uqCZwQQhSs1ib/BQsWYO/evVi/fj08PT3F1nE4nFK3K2vd3LlzkZmZKXoJm5MIIaSuqTU3fD8VFBSEJUuWYOnSpfjhhx9Ey01MTAD87wrgU2lpaeBwODA0NCy1Xi6XCy6XK/d4CSGkpql1Z/5BQUEIDAxEYGAgfv31V7F1Dg4O0NLSQlxcnMR2cXFxcHR0hKamZnWFSgghNVatSv6LFy9GYGAg5s+fj4CAAIn1ampq6NOnD44ePYrs7GzR8oSEBERERGDgwIHVGS4hhNRYtabZZ+3atVi4cCG6d++OXr16ISYmRmx927ZtAZRcGbRq1Qq9e/fGL7/8Ah6Ph4ULF8LU1BQzZ85UROiEEFLj1Jrkf+rUKQBAWFgYwsLCJNYzxgAALi4uiIyMxM8//4xBgwZBTU0Nvr6+WLNmDczMzKo1ZkIIqalqTfKPjIyUuaynpycuXLhQdcEQQkgtV6va/AkhhMgHJX9CCFFClPwJIUQJUfInhBAlRMmfEEKUECV/QghRQpT8CSFECVHyJ4QQJUTJnxBClBAlf0IIUUKU/AkhRAlR8ieEECVEyZ8QQpQQJX9CCFFClPwJIUQJUfInhBAlRMmfEEKUECV/QghRQpT8CSFECVHyJ4QQJUTJnxBClBAlf0IIUUKU/AkhRAlR8ieEECVEyZ8QQpQQJX9CCFFClPwJIUQJUfInhBAlRMmfEEKUECV/QghRQpT8CSFECVHyJ4QQJUTJnxBClBAlf0IIUUKU/AkhRAlR8ieEECVEyZ8QQpQQJX9CCFFClPwJIUQJUfInhBAlRMmfEEKUECV/QghRQpT8CSFECVHyJ4QQJUTJnxBClBAlf0IIUUJ1Nvnn5ORg2rRpsLKygqamJjw8PHDgwAFFh0UIITWCmqIDqCoDBw5EbGwsVqxYAWdnZ+zbtw/Dhg2DQCDA8OHDFR0eIYQoVJ1M/mfOnMH58+dFCR8AfHx88Pr1a8yePRtDhgyBqqqqgqMkhBDFqZPNPseOHYOuri6+/vprseVjx45FUlISrl27pqDICCGkZqiTZ/73799H48aNoaYmfnhubm6i9e3bt5fYrqCgAAUFBaLfMzMzAQBZWVky77swX/ayn8rLy6vQdjwer9zblHU8tT1+oGLHUJ3xAzXnb1Db4weq5jMkrSxjrNz7qdFYHeTk5MS6desmsTwpKYkBYMuWLZO6XUBAAANAL3rRi14Srzdv3lR16qpWdfLMHwA4HE65182dOxczZswQ/S4QCJCWlgYTE5My66tKWVlZsLa2xps3b6Cvr6+QGCqD4les2h4/oPhjYIwhOzsbVlZW1b7vqlQnk7+JiQlSU1MllqelpQEAjI2NpW7H5XLB5XLFlhkaGso9vorQ19evtf+8AMWvaLU9fkCxx2BgYKCQ/ValOnnD19XVFY8ePQKfzxdbHhcXBwBo1qyZIsIihJAao04m/wEDBiAnJwdHjhwRW75r1y5YWVmhTZs2CoqMEEJqhjrZ7NOjRw/4+fnhu+++Q1ZWFhwdHbF//36EhYVhz549taqPP5fLRUBAgERzVG1B8StWbY8fqBvHUBNxGKtr/ZdK5OTkYN68eTh06BDS0tLg4uKCuXPnYujQoYoOjRBCFK7OJn9CCCGlq5Nt/oQQQspGyZ8QQpQQJX9CCFFClPyryM6dO8HhcMDhcBAZGSmxnjEGR0dHcDgceHt7o7i4GIaGhujRo4dE2fXr14PD4YhGKP3U4sWLweFwcO/ePdH+vvSKj4+v0LGUd7vy+DxGAwMDeHt74/Tp05WqVxj7jRs3pK7v3bs37OzsRL/b2dmJxaGpqQlHR0fMmDEDHz9+FNs2MDBQrKy2tjYaNGiAbt264ffff0d2dnalYq+OY/jUjBkzwOFw0Lt3b7nE/Xn8wpeamhosLS0xdOhQPHv2rEJ1cjgcBAYGyjVOZVMnu3rWJHp6eggODoa3t7fY8kuXLuHFixfQ09MDAKiqqqJTp06IjIwEn88XG5QuMjISOjo6iIiIkKg/MjISJiYmaNSoEaKjo8XWTZkyBZmZmdi7d6/YcktLSzkdnXwNGjQIM2fOhEAgwMuXL7FkyRL06dMHp06dQq9evaotjg4dOmDNmjUAgPz8fNy4cQOBgYG4fPmy1AQcFhYGAwMDFBYWIikpCRcvXsScOXOwevVqnDp1Cu7u7tUWu1B5j6GoqAh79uwBUHI8iYmJqF+/vlxj2rFjB1xcXMDj8RAVFYWlS5ciIiICjx8/hpGRkVz3Rb6Mkn8VGzJkCPbu3YtNmzaJPZoeHByMdu3aiY0u6OPjg9DQUNy4cQNt27YFUDK+0JUrV/Ddd99hzZo1ePToERo3bgwAKCwsRHR0NHr27AkulyvaRkhfXx+FhYUSy2uqevXqiWJt37492rVrB0dHR2zYsKFak7+hoaHYe+bj44Ps7GwsXrwYT58+hbOzs1h5T09PmJqain4fOnQofvjhB3h5eaFv3754+vRptfdRL+8xnDhxAikpKejVqxdOnz6NXbt24ddff5VrTM2aNUPLli0BQHS1GxAQgOPHj2Ps2LFy3Rf5Mmr2qWLCppr9+/eLlmVmZuLIkSMYN26cWFkfHx8AEGsmunv3LtLT0zFx4kRYWlqKnf1fu3YN+fn5ou2qU0hICNzd3aGpqQljY2MMGDAAjx49kii3bds2ODs7g8vlokmTJti3bx/GjBkj1kxRGgcHB5iZmeH169dVcATlIxzbRV1dXaby7u7umDdvHhISEnDw4MGqDE1mZR1DcHAwNDQ0sGPHDlhbW2PHjh1VPoSx8Ivg/fv3AEq+ED6/QgYg8+clOTkZkyZNQoMGDaChoYGGDRsiKChIYpgXUoKSfxXT19fHoEGDEBISIlq2f/9+qKioYMiQIWJl3d3dYWRkJJbgIyIiYGlpCScnJ3Tu3Fnsi0FYrrqT//LlyzF+/Hg0bdoUR48excaNG3Hv3j20a9dOrA1369atmDhxItzc3HD06FHMnz8fQUFBUu+BSJOeno7U1FSYmZlVOubi4mLw+XyJl7QExxgTrc/JyUFERAQ2bNiADh06oGHDhjLvs2/fvgCAy5cvVzr+qjyGt2/f4t9//0W/fv1gZmaG0aNH4/nz53KLuzSvXr0CAImrkIpITk5G69atce7cOSxcuBBnz57F+PHjsXz5ckyYMKHS9ddJChpKus7bsWMHA8BiY2NZREQEA8Du37/PGGOsVatWbMyYMYwxxpo2bcq8vLxE2/Xv35/p6OiwoqIixhhjffr0YUOHDmWMMbZ582ZmZmbGBAIBY4wxHx8fZm5uXmoMXl5erGnTpnI7llevXrH09HSmpaXFevbsKVYmISGBcblcNnz4cMYYY8XFxczCwoK1adNGrNzr16+Zuro6s7W1FVsOgE2ZMoUVFRWxwsJC9ujRI9ajRw8GgG3atKnSsZf1+jQWW1tbqWVat27N3r17J1a3cP6HlJQUqfvOz89nAFiPHj0qHH9VHwNjjC1atIgBYGFhYYwxxl6+fMk4HA4bOXJkpeL+PP6YmBhWVFTEsrOzWVhYGLOwsGCdO3cWfda9vLzE/heERo8eLfXzEhAQIPp90qRJTFdXl71+/Vqs3Jo1axgA9uDBA7kcS11CZ/7VwMvLCw4ODggJCUFcXBxiY2MlmnyEfHx8kJubi9jYWFF7v/BS2MvLCykpKXjw4AEKCgoQExNT7Wf90dHRyM/Px5gxY8SWW1tbw9fXFxcvXgQAPHnyBMnJyRg8eLBYORsbG3To0EFq3Zs3b4a6ujo0NDTQuHFjXL16FYsWLcKUKVMqHffu3bsRGxsr8erYsaNE2Y4dO4rWR0VFITg4GCkpKfD19S2zt8znmJybTariGBhjoqYePz8/AEDDhg3h7e2NI0eOlGvGqy9p27Yt1NXVoaenh+7du8PIyAgnTpyQmHGvIkJDQ+Hj4wMrKyuxqyJh77lLly5Veh91Dd3wrQYcDgdjx47Fb7/9Bh6PB2dnZ3Tq1ElqWWEyj4iIgIaGBjIyMuDl5QUAaNKkCczMzBAZGYnU1FSFtPcL50mQ1mPIysoK58+fFytXr149iXL16tUTXfJ/avDgwZg9ezY4HA709PTg4OAgt0H4GjduLGpj/pSBgQHevHkjsezTsu3bt0eTJk3Qrl07rF27FsuXL5dpn8J7FfKaBKQqjiE8PByvXr3CjBkzxBL94MGDERERgf3792PSpElyiX/37t1o3LgxsrOzcfDgQWzZsgXDhg3D2bNnK133+/fvcerUqVLvyZTnS1tZUPKvJmPGjMHChQvx119/YenSpaWWa9asmSjBc7lc1KtXDy4uLqL1nTt3RkREhCi5VnfyNzExAQC8e/dOYl1SUpKo14uwnPBm3qeSk5Ol1m1mZiY1udUEwvmf7969K/M2J0+eBACpNzEVQdoxBAcHAwDWrVuHdevWSWwTHBwst+T/6ZeXj48PiouLsX37dhw+fBiDBg2CpqamaN7sT8mSuE1NTeHm5lbq/1Zdm4VLHqjZp5rUr18fs2fPRp8+fTB69OhSy3E4HHh5eeHq1as4f/686KxfyMvLC5cuXUJERASsrKzkcrOsPNq1awctLS1Rn3Cht2/fIjw8HF26dAEANGrUCBYWFjh06JBYuYSEBFy9erXa4pWXO3fuAADMzc1lKn/37l0sW7YMdnZ2Ek1fivL5MaSnp+PYsWPo0KEDIiIiJF7ffPMNYmNjcf/+/SqJZ9WqVTAyMsLChQshEAhgZ2eHp0+foqCgQFQmNTVVps9L7969cf/+fTg4OKBly5YSL0r+kujMvxqtWLFCpnI+Pj44fPgw/v33X/zxxx9i67y8vJCamorLly9j+PDhVRFmmQwNDbFgwQL8+uuvGDVqFIYNG4bU1FQEBQVBU1MTAQEBAAAVFRUEBQVh0qRJGDRoEMaNG4eMjAwEBQXB0tISKio197wjIyMDMTExAEoefnr06BGWLVsGLpeL77//XqL8zZs3YWBggKKiItFDXn///TfMzc1x6tQpaGhoVPchyHQMe/fuBY/Hw9SpU6VenZiYmGDv3r0IDg7G+vXr5R6jkZER5s6dizlz5mDfvn0YOXIktmzZghEjRmDChAlITU3FqlWrZJq6cdGiRTh//jzat2+PqVOnolGjRuDxeIiPj8eZM2fw119/oUGDBnI/hlpN0Xec66pPe/uU5fPePowx9vDhQ1EPDWEPISGBQMCMjY0ZALZt27Yy666K3j5C27dvZ25ubkxDQ4MZGBiwfv36Se1RsXXrVubo6Mg0NDSYs7MzCwkJYf369WPNmzcXKweAff/995WOtbTYS/s79OrVq8yeMqqqqszGxoYNGjSI3b59W2xbYW8f4YvL5TJLS0vm7+/PNm7cyLKysmr0MXh4eDBzc3NWUFBQ6r7btm3LTE1NyyxTmfjz8/OZjY0Nc3JyYnw+n+3atYs1btyYaWpqsiZNmrCDBw/K1NuHMcZSUlLY1KlTWcOGDZm6ujozNjZmnp6ebN68eSwnJ6fC8ddVNJ4/qVYZGRlwdnZG//79sXXrVkWHQ4jSomYfUmWSk5OxdOlS+Pj4wMTEBK9fv8b69euRnZ2Nn376SdHhEaLUKPmTKsPlchEfH48pU6YgLS0N2traaNu2Lf766y80bdpU0eERotSo2YcQQpRQze1yQQghpMpQ8ieE1DgXL15Ey5YtoaOjAw6Hg+PHj5datrRJi2TtWq2sKPnXMJGRkaV+mIX9tj+Vk5ODadOmwcrKCpqamvDw8MCBAwcqXK46lfdYa5raFH92djbmzJkDf39/mJmZfXEmLEV+XhhjGDx4MNTV1XHy5ElER0dLPOz4uUGDBiE6OlrsNWrUqGqJt7aiG7411LJlyySGbmjWrJlEuYEDByI2NhYrVqyAs7Mz9u3bh2HDhkEgEIg9BCZrOUWQ9VhrqtoQf2pqKrZu3Qp3d3f0798f27dvL7O8Ij8vSUlJSEtLw4ABA0RPjH/JpxMBERkp9CkDJVNcXMyio6PZwoULxR6Y+pRw+Od//vnni/WdPn2aAWD79u0TW+7n58esrKwYn88vVzl5kvexVrfaFL8ssQoEAtFQ4CkpKVIfkhKqys/LlStXmK+vL9PV1WVaWlqsXbt2LDQ0VLT+8wfn8Nlw1dKgih4QrOuo2aeKpaSkYM+ePfjmm29gbm6Odu3aYdOmTXKZXejYsWPQ1dXF119/LbZ87NixSEpKwrVr18pVrrKq8lirQ22Kv7yxCpujZFFVn5dLly7B19cXmZmZCA4Oxv79+6Gnp4c+ffqIZjv79ttvcfToUQDAjz/+iOjoaBw7duyLde/btw9aWlrgcrnw9PTEjh07KhSjUlH0t09dU1xczGJiYlhAQABr1aoV43A4jMPhME9PTzZ//nx29epVVlxcXOr2wrNJc3NzpqqqyvT09Ji/vz+7cuWKRNm2bduyVq1aSSy/f/8+A8C2bNlSrnI1+VirQm2Kv7KxfupLZ/5V9Xlp27YtMzc3Z9nZ2aJlfD6fNWvWjDVo0EB0ZfLq1SsGgK1evVqmeocPH8727t3LLl++zA4fPiyaBGj+/PkVilNZUPKXo9u3bzMTExMGgBkaGrLBgwezHTt2sOTkZJnruHXrFvvpp5/YsWPH2OXLl1lISAhr3LgxU1VVFc20JOTk5MS6desmUUdSUhIDwJYtW1aucuVR3ccqb7UpfnnE+qkvJf+q+Lzk5OQwDofDpkyZIrFu5cqVDAB79OgRY6z8yV+a3r17MzU1Nfbhw4cK11HX0Q1fOVJVVYW2tjZSU1PB5/PB4/FEL1k1b94czZs3F/3eqVMnDBgwAK6urpgzZw66desmVr6sS/lP18laTlaKOFZ5qk3xyyPW8pL35yU9PR2MsVInAQL+NwGQPIwYMQKhoaG4ceOGaDYvIo7a/OXI1dUVCQkJiIuLw8KFC5GVlYWpU6fCzs4OTZs2xaxZs3Dx4kUUFhaWq15DQ0P07t0b9+7dQ35+vmi5iYmJ1H+YtLQ0AICxsXG5ypVHdR+rvNWm+Ksq1tJUxefFyMgIKioqpU4CBEA0EZA8sP8fuKAmDx2ucIq+9KjrsrKy2NGjR9mECRNYgwYNGACmq6vLnjx5Uq56Jk2axACw/Px80bIJEyYwXV1d0QTYQvv372cAWFRUVLnKVVZVHmt1qE3xVybWLzX7VNXnpV27dszCwoLl5eWJlhUXFzNXV9dKtflL07NnT6aurs5SUlIqXEddR8m/mt27d4+tXLmSvX79WuZt0tLSWP369ZmHh4fY8jNnzjAA7MCBA2LLu3fvLtYlT9Zy8ibPY1WE2hR/eWL9UvKvqs9LZGQkU1dXZ23atGH//PMPO3HiBOvWrRvjcDhi+ypP8l+1ahUbM2YM+/vvv1lERAQ7ePAg8/f3ZwBYYGBgheJUFtTmL0fv3r3D6dOnv1jO2NgYurq6UtcNHz4cNjY2aNmyJUxNTfHs2TOsXbsW79+/x86dO8XK9ujRA35+fvjuu++QlZUFR0dH7N+/H2FhYdizZ49o8nNZy9XkY5W32hS/PGIFgLNnzyI3NxfZ2dkAgIcPH+Lw4cMAgJ49e0JbWxtA1XxegJJZ6MLDwxEQEIAxY8ZAIBDA3d0dJ0+eRO/evStUp4uLC06ePInTp08jPT0dWlpa8PDwwP79+zF06NAK1ak0FP3tU5cIu/7J8vp8Viih5cuXMw8PD2ZgYMBUVVWZmZkZGzBgALt+/brU8tnZ2Wzq1KnMwsKCaWhoMDc3N7Z///4Kl6vJxypPtSl+ecTKmOQMX5++Pn84TN6fF1Lz0JDOhBCihOhWOCGEKCFK/oQQooQo+RNCiBKi5E8IIUqIkj8hhCghSv6EEKKEKPkTQogSouRPCCFKiJI/IYQoIUr+hBCihCj5E0KIEqLkTwghSoiSPyGEKCFK/oQQooQo+RNCiBKi5E8IIUqIkj8hhCghSv6EEKKEKPkTQogSouRPCCFKiJI/IYQoIUr+hBCihCj5E0KIEqLkTwghSoiSPyGEKCFK/oQQooQo+RNCiBJSU9SOGWMoLi4Gn89XVAiEEFKnqKurQ1VVVaay1Z78GWPIyMhASkoKiouLq3v3hBBSpxkaGsLCwgIcDqfMctWe/JOTk5GRkQF9fX3o6+tDTU3ti0ESQggpG2MMeXl5+PDhAwDA0tKyzPLVmvyLi4uRmZkJMzMzmJqaVueuCSGkztPS0gIAfPjwAebm5mU2AVXrDd+ioiIwxqCjo1OduyWEEKWhra0NoCTflkUhvX2omYcQQqqGrPmVunoSQogSouRPCCFKSGH9/KWZsDlN0SFg2xRjRYdACCFVjs785Wjnzp3gcDiil5qaGiwtLTF06FA8e/ZM0eHJhZ2dHXr37v3FcvHx8eBwONi5c2fVByWFt7c3vL29v1jOzs4OY8aMEf2u6LhlFRkZCQ6Hg8jISLnV2aVLF0yePLnU9RkZGVBRUcG5c+cAAMeOHQOXy0VBQYFYuezsbMyZMwf+/v4wMzMDh8NBYGCg1Dr/++8/fPvtt/D09ASXywWHw0F8fLxEudzcXAwdOhSNGjWCnp4edHR00LRpUyxZsgS5ubliZY8ePYphw4bB0dERWlpasLOzwzfffCPxPyj8W5f26t69e6nvxYULF0TlPn78KLbOzs6u1Do1NTXFyu7evVt0XCoqKrCzs5O6v+DgYNSvX1/iWCujRp351xU7duyAi4sLeDweoqKisHTpUkRERODx48cwMjJSdHjVwtLSEtHR0XBwcFB0KOVSW+OurBMnTiAqKgq7d+8utcyNGzfAGEOrVq0AADExMXB3dweXyxUrl5qaiq1bt8Ld3R39+/fH9u3bS63z4sWLuHDhApo3bw59ff1Sv8yEPQVnzJiBhg0bQkVFBZcvX8aiRYsQGRmJCxcuiMquXLkSFhYWmDdvHuzt7fHmzRssW7YMLVq0QExMDJo2bQrgf3/rzx0/fhwrV67EgAEDpMaSk5ODCRMmwMrKCklJSRLrjx07JvGFmJCQgCFDhkjU+ffffyM5ORmtW7eGQCAotYfO6NGjsXLlSqxatQpBQUFSy5QXJf8q0KxZM7Rs2RJAyRlocXExAgICcPz4cYwdO1bB0VUPLpeLtm3bKjqMcqutcVfWsmXLMGDAANSvX7/UMrGxsXB2doaxcUnTaExMDFq3bi1RztbWFunp6aKz4rKS/4IFCxAQEAAAWLNmTanJ39DQEAcPHhRb1rVrVxQUFGDVqlV4+fIl7O3tAQCnTp2Cubm5WFlfX1/Y2dlh/fr1onhK+1vPnTsX2traGDZsmNRYfvnlFxgZGaFXr15YsmSJxPrmzZtLLBNeLX377bcSy1VUShpgevfujfv370vdp5qaGiZNmoTFixfj559/FnXnrAxq9qkGwi+C9+/fiy2/ceMG+vbtC2NjY2hqaqJ58+Y4dOiQxPaJiYmYOHEirK2toaGhASsrKwwaNEisvoSEBIwYMQLm5ubgcrlo3Lgx1q5dC4FAICojvMxdvXo1Vq5cCTs7O2hpacHb2xtPnz5FUVERfvnlF1hZWcHAwAADBgwQPS34uWPHjsHNzQ2ampqwt7fHb7/9JrZeWvNJYGAgOBwOHjx4gGHDhsHAwAD16tXDuHHjkJmZKbY9YwybN2+Gh4cHtLS0YGRkhEGDBuHly5cS5VatWgVbW1toamqiRYsWOHv2bBl/jbKV1uxz4sQJuLm5gcvlwt7eHhs3bhQdz6c2bdqEzp07w9zcHDo6OnB1dcWqVaskzui8vb3RrFkzxMbGolOnTtDW1oa9vT1WrFgh9jcDgMePH6N79+7Q1taGqakpJk+ejOzsbInYb9++jd69e4s+A1ZWVujVqxfevn1b5jHfvn0b169fx8iRI8ssFxsbK0r2xcXFuHnzptTkL2zikIUw8VWUmZkZgJLkKPR54gcAKysrNGjQAG/evCmzvhcvXuDSpUsYPHgw9PX1JdZfuXIFW7duxfbt22UeQ4cxhh07dsDe3h6+vr5i68pz/N988w2ysrJw4MABmbcpC535V4NXr14BAJydnUXLIiIi0L17d7Rp0wZ//fUXDAwMcODAAQwZMgR5eXmidujExES0atUKRUVF+PXXX+Hm5obU1FScO3cO6enpqFevHlJSUtC+fXsUFhZi8eLFsLOzQ2hoKGbNmoUXL15g8+bNYvFs2rQJbm5u2LRpEzIyMjBz5kz06dMHbdq0gbq6OkJCQvD69WvMmjUL3377LU6ePCm2/Z07dzBt2jQEBgbCwsICe/fuxU8//YTCwkLMmjXri+/HV199hSFDhmD8+PGIi4vD3LlzAQAhISGiMpMmTcLOnTsxdepUrFy5EmlpaVi0aBHat2+Pu3fvol69egCAoKAgBAUFYfz48Rg0aBDevHmDCRMmoLi4GI0aNSr/H0uKsLAwDBw4EJ07d8bBgwfB5/OxZs0aiS9zoCR5DB8+HA0bNoSGhgbu3r2LpUuX4vHjx2LHB5QMdfLNN99g5syZCAgIwLFjxzB37lxYWVlh1KhRAEpOGLy8vKCuro7NmzejXr162Lt3L3744QexunJzc+Hn54eGDRti06ZNqFevHpKTkxERESH1i+JToaGhUFVVRefOnSXWeXt749KlS2LL9uzZI/p59OjRGD16NLy8vOR6/6E0wgEh8/LycPXqVaxduxbDhg2DjY1Nmdu9fPkSr1+/Rv/+/cssFxISAsaYxBk6AOTn52P8+PGYNm0aWrRoIfF/UZoLFy7g9evXWLJkSaWecbKwsICLiwtOnz6NcePGVbgeIUr+VUA4WqmwzX/JkiXo3Lkz+vbtKyozZcoUNG3aFOHh4aKzlm7duuHjx4/49ddfMWrUKKioqGDhwoX4+PEj7t69i8aNG4u2Hzx4sOjndevWITExEdeuXROdiXXr1g3FxcX466+/MG3aNLEvHkNDQxw/flx01vHx40dMmzYNLi4uOHHihKjc48ePsWHDBmRlZYmdBSUlJeH27dtwd3cHAPTo0QMfPnzA4sWLMWXKlC9eko4fPx6zZ88GUHLp/vz5c4SEhCA4OBgcDgcxMTHYtm0b1q5dixkzZoi269SpE5ydnbFu3TqsXLkSGRkZorbZT5sWmjZtig4dOsgt+S9cuBD169fHuXPnoKGhAQDo3r271Jtz69atE/0sEAjQqVMnmJiYYOzYsVi7dq3YPZ/U1FScOXNG9Dfr2rUrIiMjsW/fPlHyX79+PVJSUiTeb39/fyQkJIjqevz4MVJTUxEcHIx+/fqJln/6OSlNdHQ0nJycoKurK7Fu+/btyMnJwYMHDzBixAicPXsWFhYW2LZtG86ePYujR48CgNRtq8LBgwfFmmPGjh2LrVu3lrkNn8/H+PHjoauri+nTp5darri4GLt27YKLiws6dOggsX7BggUoLi4ud5t7cHAwVFVVxToWVFSLFi3E7m9UBjX7VIG2bdtCXV0denp66N69O4yMjHDixAlRkn/+/DkeP36Mb775BkDJh1P46tmzJ969e4cnT54AAM6ePQsfHx+xxP+58PBwNGnSROISfMyYMWCMITw8XGx5z549xS43hXX36tVLrJxw+adJBihJrsJEJDR8+HBkZWXh1q1bZb85gNiXIAC4ubmBx+OJmphCQ0PB4XAwYsQIsffGwsIC7u7uojPM6Oho8Hg80fso1L59e9ja2n4xDlnk5ubixo0b6N+/vyjxAyXJrk+fPhLlb9++jb59+8LExASqqqpQV1fHqFGjUFxcjKdPn4qVtbCwkPibubm54fXr16LfIyIiSn2/P+Xo6AgjIyP8/PPP+Ouvv/Dw4UOZjzEpKUlqU4mwXg8PD3z8+BH169dH9+7d4eHhgfj4eHh5ecHDwwMeHh5wdHSUeX+V0a1bN8TGxiI8PBxLly7FkSNH8NVXX0k0lQkxxjB+/HhcuXIFu3fvhrW1dal1h4WFITExEePHj5dYd/36dWzYsAFbtmwRjZ8ji7S0NBw/fhzdu3cv836KrMzNzfHhwwe5DIVPyb8K7N69W/QBnTRpEh49eiR2tiJsLpg1axbU1dXFXlOmTAEAUfexlJQUNGjQoMz9paamSh3Bz8rKSrT+U8IbdkLCpFbach6PJ7bcwsJCYl/CZZ/vSxoTExOx34W9RfLz8wGUvD+MMdSrV0/i/YmJiRG9N8J9lRVPZaWnp4ti+dznyxISEtCpUyckJiZi48aNuHLlCmJjY7Fp0yax4xP6/H0ASt6LT8ulpqbKdHwGBga4dOkSPDw88Ouvv6Jp06awsrJCQEDAF8d4yc/Pl+iCCJRcuQi/eC9duoROnTqBz+ejsLAQUVFR6NChA/h8frUOzW5kZISWLVvCx8cHv/76K7Zu3YqTJ0+KXbEKCZtv9uzZg507d4pdEUkTHBws+rL+3Lhx4zBw4EC0bNkSGRkZyMjIEP1fZGVlldq0tmfPHhQUFEhtRqoITU1NMMYk/icrgpp9qkDjxo1FN3l9fHxQXFyM7du34/Dhwxg0aJBoRNO5c+di4MCBUusQNlmYmZl98YadiYkJ3r17J7Fc2A1N3iOoJicnl7pMWkIrL1NTU3A4HFy5ckWiGyHwvy8L4b5Ki6e0PtPlYWRkBA6HI7V9//P9Hj9+HLm5uTh69KjYlcedO3cqvH8TE5My3+9Pubq64sCBA2CM4d69e9i5cycWLVoELS0t/PLLL6Xuw9TUFGlpkg9Yjhs3Drt27RJb9unNxgkTJmDChAmwtbWV2je/OgivnD6/qhIm/h07diA4OBgjRowos54PHz4gNDQUffv2lXoV9ODBAzx48AD//POPxDoHBwe4u7tL/TsHBwejXr16Mj0bI4u0tDRwuVy5NLPRmX81WLVqFYyMjLBw4UIIBAI0atQITk5OuHv3Llq2bCn1paenB6CkfTciIkLUDCRNly5d8PDhQ4kml927d4PD4cDHx0eux/PgwQPcvXtXbNm+ffugp6eHFi1aVLr+3r17gzGGxMREqe+Nq6srgJLmNU1NTezdu1ds+6tXr4o1nVSGjo4OWrZsiePHj6OwsFC0PCcnB6GhoWJlhTfzPv3CYoxh27ZtFd6/j49Pqe93aTgcDtzd3bF+/XoYGhp+sSnOxcVFohcVUNI7KzY2Fjt27ABQ0gQZGxuLiRMnwsnJCbGxsYiNjcWpU6cqcGTyERERAQBizU6MMUyYMAE7duzAli1bZOpevXv3bhQVFUlt8hHu5/PX6NGjAZR86Uvrznrjxg3cu3cPo0ePFuuNVBkvX75EkyZN5FIXnflXAyMjI8ydOxdz5szBvn37MGLECGzZsgU9evRAt27dMGbMGNSvXx9paWl49OgRbt26JTrDWLRoEc6ePYvOnTvj119/haurKzIyMhAWFoYZM2bAxcUF06dPx+7du9GrVy8sWrQItra2OH36NDZv3ozvvvtO7GavPFhZWaFv374IDAyEpaUl9uzZg/Pnz2PlypVy6X/coUMHTJw4EWPHjsWNGzfQuXNn6Ojo4N27d/jvv//g6uqK7777DkZGRpg1axaWLFmCb7/9Fl9//TXevHkj6oUkL4sWLUKvXr3QrVs3/PTTTyguLsbq1auhq6srdsbs5+cHDQ0NDBs2DHPmzAGPx8Off/6J9PT0Cu972rRpCAkJEfUpF/b2efz4sVi50NBQbN68Gf3794e9vT0YYzh69CgyMjLg5+dX5j68vb0REhKCp0+fin1W7OzsYGdnhzNnzqBZs2aiJ16nTZuGfv36ia5upTl79ixyc3NFzSEPHz7E4cOHAZTccxJ+TlJSUkS9ieLi4kTbmpmZwczMDF5eXgCALVu24MqVK/D394e1tTVyc3Nx5coV/P7772jfvr1Yk87UqVMRHByMcePGwdXVFTExMaJ1XC5Xaj/84OBgWFtbo1u3bqW+R58T3nvq0KGD1Kvr4OBgACj1C0X4vgjvzyQnJyMvL0/0PjVp0kQs0QsEAly/fr3M+sqFVaP8/Hz28OFDlp+fX527rTY7duxgAFhsbKzEuvz8fGZjY8OcnJwYn89njDF29+5dNnjwYGZubs7U1dWZhYUF8/X1ZX/99ZfYtm/evGHjxo1jFhYWTF1dnVlZWbHBgwez9+/fi8q8fv2aDR8+nJmYmDB1dXXWqFEjtnr1alZcXCwq8+rVKwaArV69Wqz+iIgIBoD9888/XzweW1tb1qtXL3b48GHWtGlTpqGhwezs7Ni6devEthXua8eOHaJlAQEBDABLSUmRup9Xr16JLQ8JCWFt2rRhOjo6TEtLizk4OLBRo0axGzduiMoIBAK2fPlyZm1tzTQ0NJibmxs7deoU8/LyYl5eXhJ/h8/Z2tqy0aNHlxk3Y4wdO3aMubq6Mg0NDWZjY8NWrFjBpk6dyoyMjMTKnTp1irm7uzNNTU1Wv359Nnv2bHb27FkGgEVERIjKeXl5saZNm0rEM3r0aGZrayu27OHDh8zPz49pamoyY2NjNn78eHbixAmxOh8/fsyGDRvGHBwcmJaWFjMwMGCtW7dmO3fu/OJ7kJmZyXR1ddmqVaukrm/RogWbO3cuY4yxlJQUpqKiwi5dulRmnba2tgyA1Nenf2fhZ0/a69O/X1RUFOvduzezsrJiGhoaTFtbm7m7u7PFixez3Nxcmff9+XsrrBsAW7hw4Rffq0+V9nlmjLG8vDxmYGDAOnfuLFMd0l4BAQFiZS9evMgAsJs3b5ZZp6x5lsMYY/L5GvkyHo+HV69eoWHDhlJvMBFSWxQVFcHDwwP169fHv//+q+hwKu3HH3/ExYsX8eDBA5pvo4YaOXIkXr58iaioqDLLyZpnqc2fEBmMHz8eBw4cwKVLl3Dw4EH4+/vj0aNHmDNnjqJDk4v58+cjMTERR44cUXQoRIoXL17g4MGDWLlypdzqpDZ/QmSQnZ2NWbNmISUlBerq6mjRogXOnDmDrl27Kjo0uRDeS6jM/QlSdRISEvDHH3+gY8eOcquTmn0IIaQOoWYfQgghpaLkTwghSoiSPyGEKCFK/oQQooQo+RNCiBKi5E8IIUqoRvXzlzaFYXWTZfILQgip7ejMvwrExMTg66+/hqWlJTQ0NGBhYYFBgwYhOjq6XPVImyNWVpGRkeBwOFU+tZ63t7fUQa+klWvWrJnE8jNnzkBbWxvt2rUTPWBkZ2f3xSFwx4wZIzGsrbe3t2j+2M9fn06Mfe7cOfj7+8PKyko01623tzdWrFjxxeMYM2aMxFDRdnZ2cpmlqapxOBwEBgbKrb5FixahSZMmpU6kApRMZi6cpjM9PR0qKioSn8nc3FwMHToUjRo1gp6eHnR0dNC0aVMsWbIEubm5YmWPHj2KYcOGwdHREVpaWrCzs8M333yDZ8+eSex73rx5aN68uWiObHt7e0ycOFHqiK/z589H7969Ub9+fXA4nFL/niNHjvziVJC1BSV/Ofv999/RoUMHvH37FqtWrcKFCxewZs0aJCYmomPHjvjjjz9kruvbb78t9xeGUIsWLRAdHS2XIZaryv79+9G/f3906NABFy5cEJvisKLs7e0RHR0t8XJwcAAA/PXXX+jevTv09fXxxx9/4Ny5c1i5ciUaN24sGk2xvI4dO4YFCxZUOvbaJCkpCatWrcKiRYtKnYScx+Ph/v37aNOmDYCSkyIOhwNPT0+xckVFRWCMYcaMGThy5AhOnDiBr776CosWLZKYgGXlypXIy8vDvHnzEBYWhiVLluD27dto0aIFHjx4IFY2IyMDw4YNw65duxAWFoZZs2YhNDQUbdq0kZh0aP369UhNTUXfvn3FZmz7XGBgIE6fPi0xO15tVKOafWq7qKgoTJs2DT179sSxY8fExvAeOnQoBgwYgJ9++gnNmzeXOkeoUF5eHrS1tdGgQYMvzuJVGn19fbRt27ZC21aHP//8Ez/88AP69++P/fv3l/kPVx5aWlplHvfy5cvRuXNniUQ/cuTIMs9gyyJtiOC6buPGjTA0NCx1MiKgZEpLPp8vmnAlJiYGjRs3Fs1VIWRoaIiDBw+KLevatSsKCgqwatUqvHz5Evb29gCAU6dOSUy24uvrCzs7O6xfv15sXH3hDGpC3t7eaNiwIXr27IkTJ06ITYKenZ0t+hL7+++/Sz0mBwcHdO/eHStWrICvr2+p5WoDOvOXo+XLl4PD4eDPP/+UmLxBTU0NmzdvBofDEWteEDbt3Lp1C4MGDYKRkZHoLFVas09BQQFmzpwJCwsLaGtro3Pnzrh586ZE04O0Zh9hU8nz58/Rs2dP6OrqwtraGjNnzkRBQYHYfoKCgtCmTRsYGxtDX18fLVq0QHBwMOQxGsiyZcswZcoUjBkzBocOHZJb4pdFaVNeAij1DPZLpDX7PHjwAP7+/tDW1oaZmRm+//57nD59WuJvcv78efTr1w8NGjSApqYmHB0dMWnSJNFUlULCz8KDBw8wbNgwGBgYoF69ehg3bhwyMzPFymZlZWHChAkwMTGBrq4uunfvLjHTFVAylv7EiRNhbW0NLpcLMzMz0VVYWQoLCxEcHIzhw4eX+Z7FxsaiQYMGoulEr127JjFncVnMzMwAQOx/SdosW1ZWVmjQoAHevHlToTqB8v3tR44ciQsXLuDFixcyb1MT0Zm/nBQXFyMiIgItW7Ys9Wzd2toanp6eCA8PR3FxMVRVVUXrBg4ciKFDh2Ly5MkS7ZyfGjt2LA4ePIg5c+bA19cXDx8+xIABA5CVlSVTnEVFRejbty/Gjx+PmTNn4vLly1i8eDEMDAywcOFCUbn4+HhMmjQJNjY2AErO2n788UckJiaKlSuv2bNnY82aNZg5cybWrFlT4XrK8vnk1ioqKqJ/7nbt2uHIkSMIDAzEgAED0KxZM7G/gzy8e/cOXl5e0NHRwZ9//glzc3Ps378fP/zwg0TZFy9eoF27dvj2229hYGCA+Ph4rFu3Dh07dkRcXBzU1dXFyn/11VcYMmQIxo8fj7i4OFF7ekhICICSWaz69++Pq1evYuHChWjVqhWioqLQo0cPiX2PHDkSt27dwtKlS+Hs7IyMjAzcunXri/MwX7t2DampqVJniAsMDERQUJDYss9PYIQzg31+IsEYQ3FxMfLy8nD16lWsXbsWw4YNE30GS/Py5Uu8fv261LZ4Pp+PoqIiPH78GNOmTYOzs3OZVyxf4u3tDcYYzpw5gx9//LHC9SgaJX85+fjxI/Ly8tCwYcMyyzVs2BDXr19Hamqq2FnM6NGjJf5pPvfw4UPs378fP//8M5YvXw6gZPaoevXqiU0QX5bCwkIEBQXh66+/BlAyBeSNGzewb98+saQu/AcFSmYQEn7gN27ciAULFlToRrRwHtThw4dXWeJ/8OCBRML85ptvsGfPHgAlbf79+/dHUFAQgoKCoKWlhfbt22PAgAGYOHGixLYVsX79eqSlpeHy5cuimZh69OiB7t27S8x1O3nyZNHPjDG0b98e3t7esLW1xdmzZ9G3b1+x8uPHj8fs2bMBlDSNPH/+HCEhIQgODgaHw8G5c+cQERGBjRs3YurUqQD+N8PYvHnzxOqKiorCt99+iwkTJoiWfWmScwCi+1DS7idNnjwZ/fv3B2MMHTt2xNy5c9G7d2/cvn0b48aNw8WLF2FsbCy13oMHD4p9jseOHYutW7eWGQufz8f48eOhq6uL6dOnS6xPTk4Wu9Jr06YNIiIiKjUHrrm5OerXr4+oqKhanfyp2aeaCc92Pk+eX3311Re3FU5393l31EGDBsk8RyiHw0GfPn3Elrm5uUn0gAgPD0fXrl1hYGAAVVVVqKurY+HChUhNTcWHDx9k2tfnbGxs4O7ujsOHD+PEiRMVquNLHBwcRHPLCl+LFy8WW3/37l1cunQJQUFB6Nq1K2JjY/HDDz+gXbt24PF4lY7h0qVLaNasmcRcq9K+oD98+IDJkyfD2toaampqUFdXF03+/ujRI4nyn38ZuLm5gcfjif4mwjltv/nmG7Fyw4cPl6irdevW2LlzJ5YsWYKYmBgUFRXJdHxJSUngcDhSpy60sLCAh4cHVFRUkJeXh6FDh8LDwwMfP36EnZ0dfH194eHhAQ8PD4ltu3XrhtjYWISHh2Pp0qU4cuQIvvrqq1LvxTDGMH78eFy5cgW7d++GtbW1RBlTU1PExsbiv//+w7Zt25CWlgYfHx+8e/dOpmMtjbm5ORITEytVh6LRmb+cmJqaQltbG69evSqzXHx8PLS1tSXOfkprh/6U8HK8Xr16YsvV1NRgYmIiU5za2toSw7xyuVyxpHf9+nX4+/vD29sb27ZtQ4MGDaChoYHjx49j6dKlyM/Pl2lfn9PT0xN9qXz99dc4dOiQ3LvNaWpqljm3LFDSDNS5c2d07twZQElXw/Hjx+PgwYMICQnBlClTKhVDamqq1CvAz/9uAoEA/v7+SEpKwoIFC+Dq6godHR0IBAK0bdtW6vv8+d9ZOFm8sGxqaqrUz4O0OY0PHjyIJUuWYPv27ViwYAF0dXUxYMAArFq1qsw5kPPz86Guri7RXCZstgFK7jlZWFjAzs4OfD4fly9fRseOHUVNctJOVoyMjER/Ox8fHzg4OGDo0KE4ceIEBgwYILGvb7/9Fnv27MGuXbtKvWJRU1MT1dmhQwd0794dDRs2xIoVK7Bx48ZSj/FLNDU1K/x/UFPQmb+cqKqqwsfHBzdu3MDbt2+llnn79i1u3rwJX19fiX8cWZpRhP/Q79+/F1vO5/O/2E5bHgcOHIC6ujpCQ0MxePBgtG/f/osJVVbGxsa4cOECXF1dMXjwYBw9elQu9VaGjo6OqO380+cBKsrExETibwSUNEF86v79+7h79y5Wr16NH3/8Ed7e3mjVqpXMX+Sl7Vva5+HzfQMlJywbNmxAfHw8Xr9+jeXLl+Po0aNffGbB1NQUhYWFEvemdu3aBXV1dairq2PatGlITk4W/R4aGoo9e/aIfv+8+Usa4c3hz29WCxP/jh07sH37dowYMeKLdQkJb0BLuwFeHmlpaVKvfGoTSv5yNHfuXDDGMGXKFNEZkFBxcTG+++47MMZEiaa8hGeqn3eLO3z4sMRNzsrgcDhQU1MT+4LKz88vswtceQi/ANzc3DBkyJBqnTqwtMt9YROLsGdKZXh5eeH+/ft4+PCh2PIDBw6I/S78wheevQtt2bKlwvsW3oTdu3ev2PJ9+/aVuZ2NjQ1++OEH+Pn54datW2WWdXFxAQCJ3i59+vRBbGwsYmJioK2tjaVLlyI2NhZbtmwBh8PBhQsXRE1xsrzPwiYsR0dH0TLGGCZMmIAdO3Zgy5YtGDt27Bfr+dTz58/x9u1bsTrLi8/n482bNxLNerUNNfvIUYcOHbBhwwZMmzYNHTt2xA8//AAbGxskJCRg06ZNuHbtGjZs2ID27dtXqP6mTZti2LBhWLt2LVRVVeHr64sHDx5g7dq1MDAwqHBXxc/16tUL69atw/DhwzFx4kSkpqZizZo1EkmqMoyMjHDhwgX4+flh6NCh2Ldvn+gmNFBypirtoSs7O7tKXYU0bdoUXbp0QY8ePeDg4AAej4dr165h7dq1qFevHsaPH1/huoWmTZuGkJAQ9OjRA4sWLUK9evWwb98+PH78GMD/uhW6uLjAwcEBv/zyCxhjMDY2xqlTp3D+/PkK79vf3x+dO3fGnDlzkJubi5YtWyIqKkriizszMxM+Pj4YPnw4XFxcoKenh9jYWISFhX2xJ4zwie6YmBi4ubmJlpuYmMDExASXL18Gj8fDhAkTYGZmhuPHj8PT0xNdunSRWt+WLVtw5coV+Pv7w9raGrm5ubhy5Qp+//13tG/fXqxJZ+rUqQgODsa4cePg6uqKmJgY0Toulyt65uLevXuYPn06Bg0aBHt7e6ioqCAuLg7r16+HiYkJZs2aJRbDpUuXkJKSAqDkRO3169eiz5+Xl5eoi6iw7ry8PKm9nWoVVo3y8/PZw4cPWX5+fnXuttpFR0ezQYMGsXr16jE1NTVmbm7OBg4cyK5evSpRNiAggAFgKSkppa77FI/HYzNmzGDm5uZMU1OTtW3blkVHRzMDAwM2ffp0UbmIiAgGgEVERIiWjR49muno6Mi0n5CQENaoUSPG5XKZvb09W758OQsODmYA2KtXr0TlvLy8mJeX1xffEy8vL9a0aVOJ5RkZGax169ZMTU2NHTx4kDHGmK2tLQMg9TV69OhSj6W0fXxqy5YtbODAgcze3p5pa2szDQ0N5uDgwCZPnszevHnzxeMYPXo0s7W1FVtma2srikvo/v37rGvXrkxTU5MZGxuz8ePHs127djEA7O7du6JyDx8+ZH5+fkxPT48ZGRmxr7/+miUkJDAALCAgQFSutM/Jjh07JP4mGRkZbNy4cczQ0JBpa2szPz8/9vjxY7E6eTwemzx5MnNzc2P6+vpMS0uLNWrUiAUEBLDc3Nwvvg+dOnViPXv2lLpuxowZrF27dqLf3dzcWFBQUKl1RUVFsd69ezMrKyumoaHBtLW1mbu7O1u8eLFELGV9Nj79uyQnJ7MRI0YwBwcH0d/Z3t6eTZ48mSUkJEjE4OXlVWq9n/4PMcbYggULmKmpKePxeF98nxRB1jxLyb8OiIqKYgDY3r17FR0KKcOECROYrq4uKygoUHQolXb48GGmqqrK3r59q+hQqhWfz2d2dnbs119/VXQopZI1z1KzTy1z/vx5REdHw9PTE1paWrh79y5WrFgBJyenSj24QuRr0aJFsLKygr29PXJychAaGort27dj/vz51fpEc1UZOHAgWrVqheXLl5drvKrabs+ePcjJyRE9a1GbUfKvZfT19fHvv/9iw4YNyM7OhqmpKXr06IHly5dLdOEkiqOuro7Vq1fj7du34PP5cHJywrp16/DTTz8pOjS54HA42LZtG06ePAmBQCC3+001nUAgwN69e2FoaKjoUCqNw5gcBmuREY/Hw6tXr9CwYUNKVIQQUgVkzbPK8XVNCCFEDCV/QghRQpT8CSFECVHyJ4QQJUTJnxBClBAlf0IIUUKU/AkhRAnVqIe8vjSTVXUICAio8LY7d+4UG2VQVVUVFhYW8PPzw5IlS1C/fn0AJWOd+/j44J9//sGgQYNE5fPy8vDVV1/hwoULCA4OxqhRo0R1xsbGigY0+3yqPC0tLRgbG6Np06bo3bs3xowZIzFJ9pgxY7Br1y7R7yoqKrC0tET79u2xcOFCNGvW7IvHx+FwEBAQgMDAQLHjiIiIEA32VRMJ38NXr17Bzs6u0vUVFRXB1dUVY8aMwS+//CK1zN27d+Hh4YHHjx+jUaNGWL9+PTZu3CgxlPHRo0fxzz//IDY2FomJiahXrx46dOiAwMBAODk5iZX19vYWTejzqW7duiEsLEz0+5s3bzB16lTcvXsX79+/h5qaGuzt7TF+/HhMnjxZbCz9kSNHIjs7G8ePH6/4G0JqpRqV/OuKHTt2wMXFBfn5+bh8+TKWL1+OS5cuIS4uDjo6OlK3yczMRK9evXDjxg0cPnxYpun0wsLCYGBggMLCQiQlJeHixYuYM2cOVq9ejVOnTsHd3V2svJaWFsLDwwGUDEv7/PlzLFmyBO3bt8ejR49EX06yatGiBaKjo2v90LbltXnzZqSnp5c5hV9sbCwMDQ3h7OwMoGQETGmTl69cuRIWFhaYN28e7O3t8ebNGyxbtgwtWrRATEwMmjZtKlbe3t5eYrjmz582zc3Nhb6+PhYsWAAbGxsUFhaK5pu9c+cOtm/fLiobGBgIFxcXhIeHw9fXt7xvBanFKPlXgWbNmonNSFRcXIzFixfj+PHjEtPrASVT+XXr1g0vXrzA2bNnZR4q1tPTU2xCiaFDh+KHH36Al5cX+vbti6dPn4oNw6yiooK2bduKfu/YsSNsbGzQpUsXnD59GhMnTizXcerr64vVpwz4fD5Wr16NcePGlfpFDpQk/9atW4vG7I+JiZH6ZXHq1CmxuZwBwNfXF3Z2dli/fr1YogZKvsC/9J67uLiIXeUBJXMIf/jwAbt27cKmTZtEnwsHBwd0794dK1asoOSvZKjNvxoI/1k/nydXuKxjx454+/YtwsPDKz1GuLu7O+bNm4eEhASJSV+kMTAwAIAKTVweGRkJDoeDyMhIseXbtm2Ds7MzuFwumjRpgn379mHMmDESTS5BQUFo06YNjI2Noa+vjxYtWiA4OBifjzhiZ2eH3r17IywsDC1atICWlhZcXFwQEhIiEVNMTAw6dOgATU1NWFlZYe7cuVLnpg0PD4e3tzdMTEygpaUFGxsbfPXVV8jLyyvzmE+ePInExESMHDmyzHLC5A+UzE2QkJAg9cz/88QPlEwo06BBA7x586bMfZSXmZkZVFRUJGaRGzlyJC5cuCAxOQup2yj5V4Pnz58DgNiEEEDJ7FEdO3YUNQ/Ja6pE4STfly9flljH5/PB5/PB4/Fw//59zJ49G0ZGRujVq5dc9r1161ZMnDgRbm5uOHr0KObPn4+goCCJLwigZD7jSZMm4dChQzh69CgGDhyIH3/8UWzCdaG7d+9i5syZmD59Ok6cOAE3NzeMHz9e7BgfPnyILl26ICMjAzt37sRff/2F27dvY8mSJRL77dWrFzQ0NBASEoKwsDCsWLECOjo6KCwsLPP4Tp8+DXNzc6lNXXZ2duBwOOBwOKL9cjgc0fzMXl5e4HA4X5wm8eXLl3j9+rVEkw9QMnuWsbEx1NTU4ODggHnz5pU6lyxjDHw+H+np6Th48CB27tyJmTNnSsyf6+3tDcYYzpw5U2ZcpG6hZp8qUFxcLEqwly5dwpIlS6CnpydKykILFy6Eqqoq4uLi0LhxY7nt39bWFgCQlJQktjw3N1fiDN/S0lJq00NFCAQCBAQEoE2bNmKzcHXs2BGOjo4SU/ft2LFDbFthEtq4cSMWLFggNq/xx48fERUVBRsbGwAlU1pevHgR+/btE01vuWjRIjDGEB4eLposvVevXhI3s2/evAkej4fVq1eL3RcZPnz4F48xOjoaLVq0kLruzJkzKCwsxPnz5zF//nxERUVBTU0NQUFBSElJEQ19bGxsXGr9fD4f48ePh66uLqZPny62rmPHjhgyZIjoftLZs2exatUq/Pfff4iIiJAYWXPlypWiKUM5HA5+/fVXiS9CoOTqo379+oiKiirzPgapWyj5V4HP22RdXV3x559/ihKSUO/evXH69Gl8//33CA0Nhba2tlz2X9pArVpaWqIzZYFAgMTERGzcuBE9e/ZEWFgY2rVrV6n9PnnyBMnJyRJjndvY2KBDhw549eqV2PLw8HAsW7YMsbGxyMrKElv34cMHsffLw8NDlPgBQFNTE87OzmJNaREREejSpYvYdqqqqhgyZIhY7ygPDw9oaGhg4sSJmDJlCjp16gR7e3uZjjEpKQmtWrWSuk54NbBr1y60atVKdCX39OlTDB48GB4eHmXWzRjD+PHjceXKFRw5cgTW1tZi6z9P3D179oSdnR1mzZqFEydOYMCAAWLrx4wZg65duyItLQ3h4eFYvXo1MjMz8fvvv0vs29zcHImJiWXGR+oWavapArt370ZsbCxu376NpKQk3Lt3Dx06dJAoN3r0aGzbtg2RkZHo1asXcnNz5bJ/YUL8/ExbRUUFLVu2RMuWLdG6dWsMGDAAZ86cgZqaGmbMmFHp/aampgKAxJectGXXr1+Hv78/gJJ7BFFRUYiNjcW8efMAQKIpw8TERKJOLpcrVi41NRUWFhYS5T5f5uDggAsXLsDc3Bzff/89HBwc4ODggI0bN37xGPPz86UOkyu82uPz+bh06RI6duwIPp+PDx8+4NGjR+jQoQP4fD6Ki4ul1ssYw7fffos9e/Zg586dMvX2AoARI0YAgNhctkIWFhZo2bIl/P39sWLFCixatAh//PEHbt++LVFWU1Oz1OYjUjdR8q8CjRs3RsuWLeHh4SFq7y3N+PHjERwcjMuXL6Nnz55y+QI4efIkAMjU915bWxsODg64e/dupfcrTNDv37+XWJecnCz2+4EDB6Curo7Q0FAMHjwY7du3r/Q9DxMTE4n9SNs3AHTq1AmnTp1CZmYmYmJi0K5dO0ybNg0HDhwocx+mpqZIS0uTWN6lSxeoq6tDXV0dt2/fxsqVK6Guro569eqBMQY/Pz+oq6tLncRcmPh37NiB7du3ixJ6ecgymYrwhvPTp08l1qWlpYn1HCN1HyX/GmDs2LEIDg7Gf//9hx49eiAnJ6fCdd29exfLli2DnZ0dBg8e/MXyOTk5eP78uVza/Bs1agQLCwscOnRIbHlCQgKuXr0qtozD4UBNTU2s50l+fj7+/vvvCu/fx8cHFy9eFPvyKS4uLrPXk6qqKtq0aYNNmzYBAG7dulXmPlxcXKT2itmyZQtiY2OxbNkyaGlpISYmBrGxsejTpw86d+6M2NhYxMbGYsuWLWLbMcYwYcIE7NixA1u2bBF7SFAWwi6dsnS5jYiIAAA4OjqKLefz+Xjz5o3SPa+h7KjNv4YYM2YMVFRUMHbsWPTo0QNnz56Frq5umdvcvHkTBgYGKCoqEj3k9ffff8Pc3BynTp2SmCtWIBCImgeEbf6//fYb0tPTRU/tVoaKigqCgoIwadIkDBo0COPGjUNGRgaCgoJgaWkpdnbaq1cvrFu3DsOHD8fEiRORmpqKNWvWiD2XUF7z58/HyZMn4evri4ULF0JbWxubNm2SuJr666+/EB4ejl69esHGxgY8Hk/UbbRr165l7sPb2xuLFi1CXl6e2D2aRo0aASh5AKxLly5o06YNAOD27dv45ZdfSr2qmTp1KoKDgzFu3Di4urqKNd9wuVw0b94cAHDlyhUsXboUAwYMgL29PXg8Hs6ePYutW7fC19cXffr0EW0XEBCA9+/fo3Pnzqhfvz4yMjIQFhaGbdu24euvv4anp6dYDPfu3UNeXl6luxmTWqbq5pCXJOus8rXVjh07GAAWGxtbZrmIiAgGgP3zzz8S6/7++2+mqqrK2rdvz7KysqTWGRAQwACIXlwul1laWjJ/f3+2ceNGlpWVJVHv6NGjxbYBwMzNzZmXlxc7duyYTMcHgAUEBEgcR0REhFi5rVu3MkdHR6ahocGcnZ1ZSEgI69evH2vevLlYuZCQENaoUSPG5XKZvb09W758OQsODmYA2KtXr0TlbG1tWa9evSTi8fLyYl5eXmLLoqKiWNu2bRmXy2UWFhZs9uzZbOvWrWJ1RkdHswEDBjBbW1vG5XKZiYkJ8/LyYidPnvzie/D8+XPG4XDYoUOHJNYVFxczMzMztmXLFsYYY7du3WIA2OvXr0utz9bWVuLvInzZ2tqKyj179oz17NmT1a9fn3G5XKapqclcXV3Z0qVLGY/HE6vz5MmTrGvXrqxevXpMTU2N6erqstatW7PffvuNFRUVScSwYMECZmpqKlEPqZ1kzbM0hy+pchkZGXB2dkb//v2xdetWRYdTaX369AGfz8fZs2cVHUqlFRcXw9HREcOHD8fSpUsVHQ6RA1nzLDX7ELlKTk7G0qVL4ePjAxMTE7x+/Rrr169HdnY2fvrpJ0WHJxfLly9H8+bNERsbW2q3z9piz549yMnJkeieS+o+Sv5ErrhcLuLj4zFlyhSkpaVBW1sbbdu2xV9//SX1idXaqFmzZtixY4fUXkS1jUAgwN69eyUGhyN1HzX7EEJIHSJrnqWunoQQooQo+RNCiBJSSPKvxpYmQghRKrLm12pN/urq6uBwOHIbw4YQQog44ZwUX5qjo1p7+6iqqsLAwAApKSkoKCiAvr4+1NTUxIbuJYQQUn6MMeTl5eHDhw8wNDSUmLTnc9Xa2wcoCTAzMxMfPnwodYRDQgghFWNoaAgLC4svnlRXe/IXYoyJhsElhBBSeerq6l884xdSWPInhBCiONTVkxBClBAlf0IIUUKU/AkhRAlR8ieEECVEyZ8QQpQQJX9CCFFClPwJIUQJ/R9SLH5TuWIFlQAAAABJRU5ErkJggg==",
>>>>>>> e1ec0892
      "text/plain": [
       "<Figure size 333x400 with 1 Axes>"
      ]
     },
     "metadata": {},
     "output_type": "display_data"
    }
   ],
   "source": [
    "# Plot data\n",
    "ax = bar_data.plot(\n",
    "    kind='bar',\n",
    "    width=0.85,\n",
    "    rot=0,\n",
    "    figsize=(3.33, 4),\n",
    "    color=['cornflowerblue', 'darkgrey', 'grey']\n",
    ")\n",
    "\n",
    "# Edit labels for y axis and x/y ticks\n",
    "plt.ylabel('# Molecules [%]', fontsize=12)\n",
    "plt.xticks(range(5), ['MWT\\n'+r'$\\leq 500$', 'logP\\n'+r'$\\leq 5$', 'HBD\\n'+r'$\\leq 5$', 'HBA\\n'+r'$\\leq 10$', 'Rule\\nof 5'], fontsize=12)\n",
    "plt.yticks(fontsize=12)\n",
    "plt.legend(fontsize=12, loc='upper left')\n",
    "legend = plt.legend(loc='upper center', \n",
    "           bbox_to_anchor=(0.5,-.2),\n",
    "           fontsize=12\n",
    "          )\n",
    "\n",
    "# Add percentages to bars\n",
    "bars = ax.patches\n",
    "bar_labels = bar_data.transpose().values.flatten()\n",
    "for bar, label in zip(bars, bar_labels):\n",
    "    \n",
    "    plt.text(\n",
    "        bar.get_x() + bar.get_width() / 1.6, \n",
    "        bar.get_height() - 6,\n",
    "        label, \n",
    "        ha='center', \n",
    "        va='center', \n",
    "        fontsize=10,\n",
    "        color='white',\n",
    "        rotation=90\n",
    "    )"
   ]
  },
  {
   "cell_type": "code",
   "execution_count": 13,
   "metadata": {},
   "outputs": [],
   "source": [
    "ax.get_figure().savefig(\n",
    "    HERE / 'figures/combinatorial_library_ro5.pdf',\n",
    "    bbox_extra_artists=(legend,),\n",
    "    bbox_inches='tight'\n",
    ")"
   ]
  },
  {
   "cell_type": "markdown",
   "metadata": {},
   "source": [
    "## 2. Recombined ligand size\n",
    "\n",
    "Take a look at the average number of heavy atoms in the combinatorial library."
   ]
  },
  {
   "cell_type": "code",
   "execution_count": 14,
   "metadata": {},
   "outputs": [
    {
     "data": {
      "text/plain": [
       "11327471"
      ]
     },
     "execution_count": 14,
     "metadata": {},
     "output_type": "execute_result"
    }
   ],
   "source": [
    "n_atoms = pd.read_csv(HERE / '../../data/combinatorial_library/n_atoms.csv', header=None).squeeze()\n",
    "len(n_atoms)\n",
    "# NBVAL_CHECK_OUTPUT"
   ]
  },
  {
   "cell_type": "code",
   "execution_count": 15,
   "metadata": {},
   "outputs": [
    {
     "data": {
      "text/plain": [
       "Text(0.5, 0, 'Number of heavy atoms')"
      ]
     },
     "execution_count": 15,
     "metadata": {},
     "output_type": "execute_result"
    },
    {
     "data": {
<<<<<<< HEAD
      "image/png": "iVBORw0KGgoAAAANSUhEUgAAAiMAAAHACAYAAABwEmgAAAAAOXRFWHRTb2Z0d2FyZQBNYXRwbG90bGliIHZlcnNpb24zLjcuMSwgaHR0cHM6Ly9tYXRwbG90bGliLm9yZy/bCgiHAAAACXBIWXMAAA9hAAAPYQGoP6dpAAAxQUlEQVR4nO3de1xVdb7/8fdOFEwBkwI2gwpeIsRr4Em8lwlHG4/OWFMzlrepk+Wt0C44c45aU2gPc8guMjZeMk2rQ5qmmU4JdtGTIJST1/ICD4M8WIFSbUS+vz/6uacdF91ofrm8no/Hejz6ftf3u9dnf9XHfrfW2ns5jDFGAAAAllxhuwAAANC4EUYAAIBVhBEAAGAVYQQAAFhFGAEAAFYRRgAAgFWEEQAAYBVhBAAAWEUYAQAAVhFGAACAVfUqjGzfvl3Dhw9XWFiYHA6H1q1b5/VrGGM0f/58XXvttfL19VWbNm305JNPXvpiAQDABfGxXYA3SktL1b17d40fP16jRo2q1WtMmzZNW7Zs0fz589W1a1cVFxerqKjoElcKAAAulKO+PijP4XBo7dq1GjlypLuvrKxMf/7zn7Vq1Sp9++236tKli+bNm6dBgwZJkvbt26du3brpn//8p6KiouwUDgAAPNSryzTnM378eH344Ydas2aNPv30U912223693//dx06dEiStGHDBrVv315vvfWWIiMjFRERobvvvltff/215coBAGi8GkwY+eKLL7R69Wq9/vrr6t+/vzp06KAZM2aoX79+WrZsmSTp8OHDOnbsmF5//XWtWLFCy5cvV3Z2tm699VbL1QMA0HjVq3tGarJ7924ZY3Tttdd69LtcLgUFBUmSKioq5HK5tGLFCve4JUuWKDY2VgcOHODSDQAAFjSYMFJRUaEmTZooOztbTZo08djXsmVLSZLT6ZSPj49HYImOjpYk5eXlEUYAALCgwYSRnj176uzZszpx4oT69+9f5Zi+ffuqvLxcX3zxhTp06CBJOnjwoCSpXbt2l61WAADwL/Xq2zSnT5/W559/LunH8LFgwQLdeOONat26tdq2bas777xTH374oZ5++mn17NlTRUVFeu+999S1a1cNGzZMFRUV6tWrl1q2bKnU1FRVVFRo0qRJCggI0JYtWyy/OwAAGqd6FUYyMjJ04403VuofO3asli9frjNnzugvf/mLVqxYoePHjysoKEjx8fGaM2eOunbtKkn68ssvNWXKFG3ZskUtWrTQ0KFD9fTTT6t169aX++0AAADVszACAAAangbz1V4AAFA/EUYAAIBV9eLbNBUVFfryyy/l7+8vh8NhuxwAAHABjDE6deqUwsLCdMUV1Z//qBdh5Msvv1SbNm1slwEAAGohPz9f4eHh1e6vF2HE399f0o9vJiAgwHI1AADgQpSUlKhNmzbuz/Hq1Iswcu7STEBAAGEEAIB65ny3WHADKwAAsIowAgAArCKMAAAAqwgjAADAKsIIAACwijACAACsIowAAACrCCMAAMAqwggAALCKMAIAAKwijAAAAKsIIwAAwCrCCAAAsIowAgAArCKMAAAAq3xsFwDg0op4dKPtErx2dO4ttksAYBFnRgAAgFWEEQAAYNVFhZGUlBQ5HA498MADNY7LzMxUbGys/Pz81L59e6WlpV3MYQEAQANS6zCya9cuLV68WN26datx3JEjRzRs2DD1799fOTk5mjlzpqZOnar09PTaHhoAADQgtQojp0+f1ujRo/Xiiy/qqquuqnFsWlqa2rZtq9TUVEVHR+vuu+/WhAkTNH/+/FoVDAAAGpZahZFJkybplltu0c0333zesTt27FBCQoJHX2JiorKysnTmzJnaHB4AADQgXn+1d82aNdq9e7d27dp1QeMLCwsVEhLi0RcSEqLy8nIVFRXJ6XRWmuNyueRyudztkpISb8sEAAD1hFdnRvLz8zVt2jStXLlSfn5+FzzP4XB4tI0xVfafk5KSosDAQPfWpk0bb8oEAAD1iFdhJDs7WydOnFBsbKx8fHzk4+OjzMxMLVy4UD4+Pjp79mylOaGhoSosLPToO3HihHx8fBQUFFTlcZKTk1VcXOze8vPzvSkTAADUI15dphk8eLD27Nnj0Td+/Hhdd911euSRR9SkSZNKc+Lj47VhwwaPvi1btiguLk5Nmzat8ji+vr7y9fX1pjQAAFBPeRVG/P391aVLF4++Fi1aKCgoyN2fnJys48ePa8WKFZKkiRMn6rnnnlNSUpLuuece7dixQ0uWLNHq1asv0VsAAAD12SX/BdaCggLl5eW525GRkdq0aZMyMjLUo0cPPf7441q4cKFGjRp1qQ8NAADqIYc5dzdpHVZSUqLAwEAVFxcrICDAdjlAncaD8gDUFRf6+c2zaQAAgFWEEQAAYBVhBAAAWEUYAQAAVhFGAACAVYQRAABgFWEEAABYRRgBAABWEUYAAIBVhBEAAGAVYQQAAFhFGAEAAFYRRgAAgFWEEQAAYBVhBAAAWEUYAQAAVhFGAACAVYQRAABgFWEEAABYRRgBAABWEUYAAIBVhBEAAGAVYQQAAFhFGAEAAFYRRgAAgFWEEQAAYBVhBAAAWEUYAQAAVhFGAACAVYQRAABgFWEEAABYRRgBAABWeRVGFi1apG7duikgIEABAQGKj4/X22+/Xe34jIwMORyOStv+/fsvunAAANAw+HgzODw8XHPnzlXHjh0lSS+99JJGjBihnJwcxcTEVDvvwIEDCggIcLevueaaWpYLAAAaGq/CyPDhwz3aTzzxhBYtWqSdO3fWGEaCg4PVqlWrWhUIAAAatlrfM3L27FmtWbNGpaWlio+Pr3Fsz5495XQ6NXjwYG3btq22hwQAAA2QV2dGJGnPnj2Kj4/XDz/8oJYtW2rt2rXq3LlzlWOdTqcWL16s2NhYuVwuvfzyyxo8eLAyMjI0YMCAao/hcrnkcrnc7ZKSEm/LBAAA9YTXYSQqKkq5ubn69ttvlZ6errFjxyozM7PKQBIVFaWoqCh3Oz4+Xvn5+Zo/f36NYSQlJUVz5szxtjQAAFAPeX2ZplmzZurYsaPi4uKUkpKi7t2765lnnrng+b1799ahQ4dqHJOcnKzi4mL3lp+f722ZAACgnvD6zMjPGWM8LqmcT05OjpxOZ41jfH195evre7GlAQCAesCrMDJz5kwNHTpUbdq00alTp7RmzRplZGRo8+bNkn48o3H8+HGtWLFCkpSamqqIiAjFxMSorKxMK1euVHp6utLT0y/9OwEAAPWSV2Hkq6++0l133aWCggIFBgaqW7du2rx5s4YMGSJJKigoUF5ennt8WVmZZsyYoePHj6t58+aKiYnRxo0bNWzYsEv7LgAAQL3lMMYY20WcT0lJiQIDA1VcXOzx42kAKot4dKPtErx2dO4ttksA8Au40M9vnk0DAACsIowAAACrCCMAAMAqwggAALCKMAIAAKwijAAAAKsIIwAAwCrCCAAAsIowAgAArCKMAAAAqwgjAADAKsIIAACwijACAACsIowAAACrCCMAAMAqwggAALCKMAIAAKwijAAAAKsIIwAAwCrCCAAAsIowAgAArCKMAAAAqwgjAADAKsIIAACwijACAACsIowAAACrCCMAAMAqwggAALCKMAIAAKwijAAAAKsIIwAAwCrCCAAAsMqrMLJo0SJ169ZNAQEBCggIUHx8vN5+++0a52RmZio2NlZ+fn5q37690tLSLqpgAADQsHgVRsLDwzV37lxlZWUpKytLN910k0aMGKHPPvusyvFHjhzRsGHD1L9/f+Xk5GjmzJmaOnWq0tPTL0nxAACg/vPxZvDw4cM92k888YQWLVqknTt3KiYmptL4tLQ0tW3bVqmpqZKk6OhoZWVlaf78+Ro1alTtqwYAAA1Gre8ZOXv2rNasWaPS0lLFx8dXOWbHjh1KSEjw6EtMTFRWVpbOnDlT20MDAIAGxKszI5K0Z88excfH64cfflDLli21du1ade7cucqxhYWFCgkJ8egLCQlReXm5ioqK5HQ6q5zncrnkcrnc7ZKSEm/LBAAA9YTXZ0aioqKUm5urnTt36r777tPYsWO1d+/easc7HA6PtjGmyv6fSklJUWBgoHtr06aNt2UCAIB6wusw0qxZM3Xs2FFxcXFKSUlR9+7d9cwzz1Q5NjQ0VIWFhR59J06ckI+Pj4KCgqo9RnJysoqLi91bfn6+t2UCAIB6wuvLND9njPG4pPJT8fHx2rBhg0ffli1bFBcXp6ZNm1b7mr6+vvL19b3Y0gAAQD3g1ZmRmTNn6v3339fRo0e1Z88e/elPf1JGRoZGjx4t6cczGmPGjHGPnzhxoo4dO6akpCTt27dPS5cu1ZIlSzRjxoxL+y4AAEC95dWZka+++kp33XWXCgoKFBgYqG7dumnz5s0aMmSIJKmgoEB5eXnu8ZGRkdq0aZMefPBBPf/88woLC9PChQv5Wi8AAHBzmHN3lNZhJSUlCgwMVHFxsQICAmyXA9RpEY9utF2C147OvcV2CQB+ARf6+c2zaQAAgFWEEQAAYBVhBAAAWEUYAQAAVhFGAACAVYQRAABg1UX/AivQkNXHr8kCQH3DmREAAGAVYQQAAFjFZRoA1tXHy2H8aixw6XBmBAAAWEUYAQAAVhFGAACAVYQRAABgFWEEAABYRRgBAABWEUYAAIBVhBEAAGAVYQQAAFhFGAEAAFYRRgAAgFWEEQAAYBVhBAAAWEUYAQAAVhFGAACAVYQRAABgFWEEAABYRRgBAABWEUYAAIBVhBEAAGAVYQQAAFhFGAEAAFZ5FUZSUlLUq1cv+fv7Kzg4WCNHjtSBAwdqnJORkSGHw1Fp279//0UVDgAAGgavwkhmZqYmTZqknTt3auvWrSovL1dCQoJKS0vPO/fAgQMqKChwb506dap10QAAoOHw8Wbw5s2bPdrLli1TcHCwsrOzNWDAgBrnBgcHq1WrVl4XCAAAGraLumekuLhYktS6devzju3Zs6ecTqcGDx6sbdu2XcxhAQBAA+LVmZGfMsYoKSlJ/fr1U5cuXaod53Q6tXjxYsXGxsrlcunll1/W4MGDlZGRUe3ZFJfLJZfL5W6XlJTUtkwAAFDH1TqMTJ48WZ9++qk++OCDGsdFRUUpKirK3Y6Pj1d+fr7mz59fbRhJSUnRnDlzalsaAACoR2p1mWbKlClav369tm3bpvDwcK/n9+7dW4cOHap2f3JysoqLi91bfn5+bcoEAAD1gFdnRowxmjJlitauXauMjAxFRkbW6qA5OTlyOp3V7vf19ZWvr2+tXhsAANQvXoWRSZMm6ZVXXtGbb74pf39/FRYWSpICAwPVvHlzST+e1Th+/LhWrFghSUpNTVVERIRiYmJUVlamlStXKj09Xenp6Zf4rQAAgPrIqzCyaNEiSdKgQYM8+pctW6Zx48ZJkgoKCpSXl+feV1ZWphkzZuj48eNq3ry5YmJitHHjRg0bNuziKgcAAA2CwxhjbBdxPiUlJQoMDFRxcbECAgJsl4NGJOLRjbZLQB11dO4ttksA6rwL/fzm2TQAAMAqwggAALCKMAIAAKwijAAAAKsIIwAAwCrCCAAAsIowAgAArCKMAAAAqwgjAADAKsIIAACwijACAACsIowAAACrCCMAAMAqwggAALCKMAIAAKwijAAAAKsIIwAAwCrCCAAAsIowAgAArCKMAAAAqwgjAADAKsIIAACwijACAACsIowAAACrCCMAAMAqwggAALCKMAIAAKwijAAAAKsIIwAAwCrCCAAAsIowAgAArCKMAAAAq7wKIykpKerVq5f8/f0VHByskSNH6sCBA+edl5mZqdjYWPn5+al9+/ZKS0urdcEAAKBh8SqMZGZmatKkSdq5c6e2bt2q8vJyJSQkqLS0tNo5R44c0bBhw9S/f3/l5ORo5syZmjp1qtLT0y+6eAAAUP/5eDN48+bNHu1ly5YpODhY2dnZGjBgQJVz0tLS1LZtW6WmpkqSoqOjlZWVpfnz52vUqFG1qxoAADQYF3XPSHFxsSSpdevW1Y7ZsWOHEhISPPoSExOVlZWlM2fOXMzhAQBAA+DVmZGfMsYoKSlJ/fr1U5cuXaodV1hYqJCQEI++kJAQlZeXq6ioSE6ns9Icl8sll8vlbpeUlNS2TAAAUMfV+szI5MmT9emnn2r16tXnHetwODzaxpgq+89JSUlRYGCge2vTpk1tywQAAHVcrcLIlClTtH79em3btk3h4eE1jg0NDVVhYaFH34kTJ+Tj46OgoKAq5yQnJ6u4uNi95efn16ZMAABQD3h1mcYYoylTpmjt2rXKyMhQZGTkeefEx8drw4YNHn1btmxRXFycmjZtWuUcX19f+fr6elMaAACop7w6MzJp0iStXLlSr7zyivz9/VVYWKjCwkJ9//337jHJyckaM2aMuz1x4kQdO3ZMSUlJ2rdvn5YuXaolS5ZoxowZl+5dAACAesurMLJo0SIVFxdr0KBBcjqd7u3VV191jykoKFBeXp67HRkZqU2bNikjI0M9evTQ448/roULF/K1XgAAIKkWl2nOZ/ny5ZX6Bg4cqN27d3tzKAAA0EjwbBoAAGAVYQQAAFhFGAEAAFYRRgAAgFWEEQAAYBVhBAAAWEUYAQAAVhFGAACAVYQRAABgFWEEAABYRRgBAABWEUYAAIBVhBEAAGAVYQQAAFhFGAEAAFYRRgAAgFWEEQAAYBVhBAAAWEUYAQAAVhFGAACAVYQRAABgFWEEAABYRRgBAABWEUYAAIBVhBEAAGAVYQQAAFhFGAEAAFYRRgAAgFWEEQAAYBVhBAAAWEUYAQAAVhFGAACAVV6Hke3bt2v48OEKCwuTw+HQunXrahyfkZEhh8NRadu/f39tawYAAA2Ij7cTSktL1b17d40fP16jRo264HkHDhxQQECAu33NNdd4e2gAANAAeR1Ghg4dqqFDh3p9oODgYLVq1crreQAAoGG7bPeM9OzZU06nU4MHD9a2bdsu12EBAEAd5/WZEW85nU4tXrxYsbGxcrlcevnllzV48GBlZGRowIABVc5xuVxyuVzudklJyS9dJgAAsOQXDyNRUVGKiopyt+Pj45Wfn6/58+dXG0ZSUlI0Z86cX7o0AABQB1j5am/v3r116NChavcnJyeruLjYveXn51/G6gAAwOX0i58ZqUpOTo6cTme1+319feXr63sZKwIAALZ4HUZOnz6tzz//3N0+cuSIcnNz1bp1a7Vt21bJyck6fvy4VqxYIUlKTU1VRESEYmJiVFZWppUrVyo9PV3p6emX7l0AAIB6y+swkpWVpRtvvNHdTkpKkiSNHTtWy5cvV0FBgfLy8tz7y8rKNGPGDB0/flzNmzdXTEyMNm7cqGHDhl2C8gEAQH3nMMYY20WcT0lJiQIDA1VcXOzxw2nALy3i0Y22S0AddXTuLbZLAOq8C/385tk0AADAKsIIAACwijACAACsIowAAACrCCMAAMAqwggAALCKMAIAAKwijAAAAKsIIwAAwCrCCAAAsIowAgAArCKMAAAAqwgjAADAKsIIAACwijACAACsIowAAACrCCMAAMAqwggAALCKMAIAAKwijAAAAKsIIwAAwCrCCAAAsIowAgAArCKMAAAAqwgjAADAKsIIAACwijACAACsIowAAACrCCMAAMAqwggAALCKMAIAAKwijAAAAKu8DiPbt2/X8OHDFRYWJofDoXXr1p13TmZmpmJjY+Xn56f27dsrLS2tNrUCAIAGyOswUlpaqu7du+u55567oPFHjhzRsGHD1L9/f+Xk5GjmzJmaOnWq0tPTvS4WAAA0PD7eThg6dKiGDh16wePT0tLUtm1bpaamSpKio6OVlZWl+fPna9SoUd4eHgAANDC/+D0jO3bsUEJCgkdfYmKisrKydObMmV/68AAAoI7z+syItwoLCxUSEuLRFxISovLychUVFcnpdFaa43K55HK53O2SkpJfukwAAGDJZfk2jcPh8GgbY6rsPyclJUWBgYHurU2bNr94jQAAwI5fPIyEhoaqsLDQo+/EiRPy8fFRUFBQlXOSk5NVXFzs3vLz83/pMgEAgCW/+GWa+Ph4bdiwwaNvy5YtiouLU9OmTauc4+vrK19f31+6NAAAUAd4HUZOnz6tzz//3N0+cuSIcnNz1bp1a7Vt21bJyck6fvy4VqxYIUmaOHGinnvuOSUlJemee+7Rjh07tGTJEq1evfrSvQsAuMwiHt1ouwSvHZ17i+0SgCp5HUaysrJ04403uttJSUmSpLFjx2r58uUqKChQXl6ee39kZKQ2bdqkBx98UM8//7zCwsK0cOFCvtYLAAAkSQ5z7m7SOqykpESBgYEqLi5WQECA7XLQiNTH//sFqsOZEVxuF/r5zbNpAACAVYQRAABgFWEEAABYRRgBAABWEUYAAIBVhBEAAGAVYQQAAFhFGAEAAFYRRgAAgFWEEQAAYBVhBAAAWEUYAQAAVhFGAACAVYQRAABgFWEEAABYRRgBAABWEUYAAIBVhBEAAGAVYQQAAFhFGAEAAFYRRgAAgFWEEQAAYBVhBAAAWEUYAQAAVhFGAACAVYQRAABgFWEEAABYRRgBAABWEUYAAIBVhBEAAGAVYQQAAFhFGAEAAFbVKoy88MILioyMlJ+fn2JjY/X+++9XOzYjI0MOh6PStn///loXDQAAGg6vw8irr76qBx54QH/605+Uk5Oj/v37a+jQocrLy6tx3oEDB1RQUODeOnXqVOuiAQBAw+F1GFmwYIH++Mc/6u6771Z0dLRSU1PVpk0bLVq0qMZ5wcHBCg0NdW9NmjSpddEAAKDh8CqMlJWVKTs7WwkJCR79CQkJ+uijj2qc27NnTzmdTg0ePFjbtm3zvlIAANAg+XgzuKioSGfPnlVISIhHf0hIiAoLC6uc43Q6tXjxYsXGxsrlcunll1/W4MGDlZGRoQEDBlQ5x+VyyeVyudslJSXelAkAAOoRr8LIOQ6Hw6NtjKnUd05UVJSioqLc7fj4eOXn52v+/PnVhpGUlBTNmTOnNqWhDot4dKPtEgAAdZBXl2muvvpqNWnSpNJZkBMnTlQ6W1KT3r1769ChQ9XuT05OVnFxsXvLz8/3pkwAAFCPeBVGmjVrptjYWG3dutWjf+vWrerTp88Fv05OTo6cTme1+319fRUQEOCxAQCAhsnryzRJSUm66667FBcXp/j4eC1evFh5eXmaOHGipB/Pahw/flwrVqyQJKWmpioiIkIxMTEqKyvTypUrlZ6ervT09Ev7TgAAQL3kdRi5/fbbdfLkST322GMqKChQly5dtGnTJrVr106SVFBQ4PGbI2VlZZoxY4aOHz+u5s2bKyYmRhs3btSwYcMu3bsAAAD1lsMYY2wXcT4lJSUKDAxUcXExl2zqMW5gBew6OvcW2yWgkbnQz2+eTQMAAKwijAAAAKsIIwAAwCrCCAAAsIowAgAArCKMAAAAqwgjAADAKsIIAACwijACAACsIowAAACrCCMAAMAqwggAALCKMAIAAKwijAAAAKsIIwAAwCrCCAAAsIowAgAArCKMAAAAqwgjAADAKsIIAACwijACAACsIowAAACrCCMAAMAqwggAALCKMAIAAKwijAAAAKsIIwAAwCrCCAAAsMrHdgEAgMsj4tGNtkvw2tG5t9guAZcBZ0YAAIBVhBEAAGAVYQQAAFhVqzDywgsvKDIyUn5+foqNjdX7779f4/jMzEzFxsbKz89P7du3V1paWq2KBQAADY/XN7C++uqreuCBB/TCCy+ob9+++tvf/qahQ4dq7969atu2baXxR44c0bBhw3TPPfdo5cqV+vDDD3X//ffrmmuu0ahRoy7Jm2hs6uNNaAAAVMdhjDHeTLjhhht0/fXXa9GiRe6+6OhojRw5UikpKZXGP/LII1q/fr327dvn7ps4caI++eQT7dix44KOWVJSosDAQBUXFysgIMCbchskwgiAxoJv09RvF/r57dVlmrKyMmVnZyshIcGjPyEhQR999FGVc3bs2FFpfGJiorKysnTmzBlvDg8AABogry7TFBUV6ezZswoJCfHoDwkJUWFhYZVzCgsLqxxfXl6uoqIiOZ3OSnNcLpdcLpe7XVxcLOnHhAWpwvWd7RIA4LJo++Drtkvw2j/nJNouoc4497l9voswtfrRM4fD4dE2xlTqO9/4qvrPSUlJ0Zw5cyr1t2nTxttSAQC4rAJTbVdQ95w6dUqBgYHV7vcqjFx99dVq0qRJpbMgJ06cqHT245zQ0NAqx/v4+CgoKKjKOcnJyUpKSnK3Kyoq9PXXXysoKKjG0HM5lZSUqE2bNsrPz+c+lp9hbWrG+lSPtakZ61Mz1qd6ttbGGKNTp04pLCysxnFehZFmzZopNjZWW7du1W9+8xt3/9atWzVixIgq58THx2vDhg0efVu2bFFcXJyaNm1a5RxfX1/5+vp69LVq1cqbUi+bgIAA/tJXg7WpGetTPdamZqxPzVif6tlYm5rOiJzj9e+MJCUl6e9//7uWLl2qffv26cEHH1ReXp4mTpwo6cezGmPGjHGPnzhxoo4dO6akpCTt27dPS5cu1ZIlSzRjxgxvDw0AABogr+8Zuf3223Xy5Ek99thjKigoUJcuXbRp0ya1a9dOklRQUKC8vDz3+MjISG3atEkPPvignn/+eYWFhWnhwoX8xggAAJBUyxtY77//ft1///1V7lu+fHmlvoEDB2r37t21OVSd5evrq1mzZlW6nATW5nxYn+qxNjVjfWrG+lSvrq+N1z96BgAAcCnxoDwAAGAVYQQAAFhFGAEAAFYRRmqwfft2DR8+XGFhYXI4HFq3bp3HfmOMZs+erbCwMDVv3lyDBg3SZ599ZqfYyywlJUW9evWSv7+/goODNXLkSB04cMBjTGNen0WLFqlbt27u7/THx8fr7bffdu9vzGvzcykpKXI4HHrggQfcfY15fWbPni2Hw+GxhYaGuvc35rU55/jx47rzzjsVFBSkK6+8Uj169FB2drZ7f2Ndo4iIiEp/dxwOhyZNmiSpbq8LYaQGpaWl6t69u5577rkq9z/11FNasGCBnnvuOe3atUuhoaEaMmSITp06dZkrvfwyMzM1adIk7dy5U1u3blV5ebkSEhJUWlrqHtOY1yc8PFxz585VVlaWsrKydNNNN2nEiBHuf/iNeW1+ateuXVq8eLG6devm0d/Y1ycmJkYFBQXubc+ePe59jX1tvvnmG/Xt21dNmzbV22+/rb179+rpp5/2+GHMxrpGu3bt8vh7s3XrVknSbbfdJqmOr4vBBZFk1q5d625XVFSY0NBQM3fuXHffDz/8YAIDA01aWpqFCu06ceKEkWQyMzONMaxPVa666irz97//nbX5/06dOmU6depktm7dagYOHGimTZtmjOHvzqxZs0z37t2r3NfY18YYYx555BHTr1+/avezRv8ybdo006FDB1NRUVHn14UzI7V05MgRFRYWKiEhwd3n6+urgQMH6qOPPrJYmR3nnqzcunVrSazPT509e1Zr1qxRaWmp4uPjWZv/b9KkSbrlllt08803e/SzPtKhQ4cUFhamyMhI3XHHHTp8+LAk1kaS1q9fr7i4ON12220KDg5Wz5499eKLL7r3s0Y/Kisr08qVKzVhwgQ5HI46vy6EkVo69/C/nz8gMCQkpNKDARs6Y4ySkpLUr18/denSRRLrI0l79uxRy5Yt5evrq4kTJ2rt2rXq3LkzayNpzZo12r17t1JSUirta+zrc8MNN2jFihV655139OKLL6qwsFB9+vTRyZMnG/3aSNLhw4e1aNEiderUSe+8844mTpyoqVOnasWKFZL4+3POunXr9O2332rcuHGS6v661OoXWPEvP3+KsDGmzjxZ+HKZPHmyPv30U33wwQeV9jXm9YmKilJubq6+/fZbpaena+zYscrMzHTvb6xrk5+fr2nTpmnLli3y8/OrdlxjXZ+hQ4e6/7tr166Kj49Xhw4d9NJLL6l3796SGu/aSD8+xT0uLk5PPvmkJKlnz5767LPPtGjRIo/nojXmNZKkJUuWaOjQoZWelltX14UzI7V07u72nyfKEydOVEqeDdmUKVO0fv16bdu2TeHh4e5+1ufHp1x37NhRcXFxSklJUffu3fXMM880+rXJzs7WiRMnFBsbKx8fH/n4+CgzM1MLFy6Uj4+Pew0a6/r8XIsWLdS1a1cdOnSo0f/dkSSn06nOnTt79EVHR7uficYaSceOHdM//vEP3X333e6+ur4uhJFaioyMVGhoqPtuZenHa3SZmZnq06ePxcouD2OMJk+erDfeeEPvvfeeIiMjPfY39vWpijFGLper0a/N4MGDtWfPHuXm5rq3uLg4jR49Wrm5uWrfvn2jXp+fc7lc2rdvn5xOZ6P/uyNJffv2rfQzAgcPHnQ/rJU1kpYtW6bg4GDdcsst7r46vy627pytD06dOmVycnJMTk6OkWQWLFhgcnJyzLFjx4wxxsydO9cEBgaaN954w+zZs8f8/ve/N06n05SUlFiu/Jd33333mcDAQJORkWEKCgrc23fffece05jXJzk52Wzfvt0cOXLEfPrpp2bmzJnmiiuuMFu2bDHGNO61qcpPv01jTONen+nTp5uMjAxz+PBhs3PnTvPrX//a+Pv7m6NHjxpjGvfaGGPMxx9/bHx8fMwTTzxhDh06ZFatWmWuvPJKs3LlSveYxrxGZ8+eNW3btjWPPPJIpX11eV0IIzXYtm2bkVRpGzt2rDHmx6+QzZo1y4SGhhpfX18zYMAAs2fPHrtFXyZVrYsks2zZMveYxrw+EyZMMO3atTPNmjUz11xzjRk8eLA7iBjTuNemKj8PI415fW6//XbjdDpN06ZNTVhYmPntb39rPvvsM/f+xrw252zYsMF06dLF+Pr6muuuu84sXrzYY39jXqN33nnHSDIHDhyotK8urwtP7QUAAFZxzwgAALCKMAIAAKwijAAAAKsIIwAAwCrCCAAAsIowAgAArCKMAAAAqwgjAADAKsIIUE8dPXpUDodDubm5tktx279/v3r37i0/Pz/16NGjyjGDBg3SAw88cFnrAlC3EUaAWho3bpwcDofmzp3r0b9u3bo68UhuG2bNmqUWLVrowIEDevfdd22Xc9ktX75crVq1sl0GUO8QRoCL4Ofnp3nz5umbb76xXcolU1ZWVuu5X3zxhfr166d27dopKCjoElYFoCEjjAAX4eabb1ZoaKhSUlKqHTN79uxKlyxSU1MVERHhbo8bN04jR47Uk08+qZCQELVq1Upz5sxReXm5HnroIbVu3Vrh4eFaunRppdffv3+/+vTpIz8/P8XExCgjI8Nj/969ezVs2DC1bNlSISEhuuuuu1RUVOTeP2jQIE2ePFlJSUm6+uqrNWTIkCrfR0VFhR577DGFh4fL19dXPXr00ObNm937HQ6HsrOz9dhjj8nhcGj27NnVrklFRYUefvhhtW7dWqGhoZXGFhcX6z//8z8VHBysgIAA3XTTTfrkk0/c+7/44guNGDFCISEhatmypXr16qV//OMf7v3Jycnq3bt3peN269ZNs2bN0vbt29W0aVMVFhZ67J8+fboGDBhQbd0LFixQ165d1aJFC7Vp00b333+/Tp8+LUnKyMjQ+PHjVVxcLIfD4bEG33zzjcaMGaOrrrpKV155pYYOHapDhw65X/fcGZW33npLUVFRuvLKK3XrrbeqtLRUL730kiIiInTVVVdpypQpOnv2rHveCy+8oE6dOsnPz08hISG69dZbq60dqNNsP6kPqK/Gjh1rRowYYd544w3j5+dn8vPzjTHGrF271vz0n9asWbNM9+7dPeb+9a9/Ne3atfN4LX9/fzNp0iSzf/9+s2TJEiPJJCYmmieeeMIcPHjQPP7446Zp06YmLy/PGGPMkSNHjCQTHh5u/ud//sfs3bvX3H333cbf398UFRUZY4z58ssvzdVXX22Sk5PNvn37zO7du82QIUPMjTfe6D72wIEDTcuWLc1DDz1k9u/fb/bt21fl+12wYIEJCAgwq1evNvv37zcPP/ywadq0qTl48KAxxpiCggITExNjpk+fbgoKCsypU6eqfJ2BAweagIAAM3v2bHPw4EHz0ksvGYfD4X6qcUVFhenbt68ZPny42bVrlzl48KCZPn26CQoKMidPnjTGGJObm2vS0tLMp59+ag4ePGj+9Kc/GT8/P3Ps2DFjjDF79uwxksznn3/uPu4///lPj6eZXnvtteapp55y7z9z5owJDg42S5curbLuc39u7733njl8+LB59913TVRUlLnvvvuMMca4XC6TmppqAgICTEFBgcca/Md//IeJjo4227dvN7m5uSYxMdF07NjRlJWVGWOMWbZsmWnatKkZMmSI2b17t8nMzDRBQUEmISHB/O53vzOfffaZ2bBhg2nWrJlZs2aNMcaYXbt2mSZNmphXXnnFHD161Ozevds888wz1dYO1GWEEaCWzoURY4zp3bu3mTBhgjGm9mGkXbt25uzZs+6+qKgo079/f3e7vLzctGjRwqxevdoY868wMnfuXPeYM2fOmPDwcDNv3jxjjDH/9V//ZRISEjyOnZ+f7/GhPHDgQNOjR4/zvt+wsDDzxBNPePT16tXL3H///e529+7dzaxZs2p8nYEDB5p+/fpVep1HHnnEGGPMu+++awICAswPP/zgMaZDhw7mb3/7W7Wv27lzZ/Pss8+62926dTOPPfaYu52cnGx69erlbs+bN89ER0e72+vWrTMtW7Y0p0+frrH+n3rttddMUFCQu71s2TITGBjoMebgwYNGkvnwww/dfUVFRaZ58+bmtddec8/7eXi69957zZVXXukR6hITE829995rjDEmPT3dBAQEmJKSkguuF6iruEwDXALz5s3TSy+9pL1799b6NWJiYnTFFf/6JxkSEqKuXbu6202aNFFQUJBOnDjhMS8+Pt793z4+PoqLi9O+ffskSdnZ2dq2bZtatmzp3q677jpJP17qOCcuLq7G2kpKSvTll1+qb9++Hv19+/Z1H8sb3bp182g7nU73+8rOztbp06cVFBTkUfeRI0fcNZeWlurhhx9W586d1apVK7Vs2VL79+9XXl6e+zVHjx6tVatWSZKMMVq9erVGjx7t3j9u3Dh9/vnn2rlzpyRp6dKl+t3vfqcWLVpUW/e2bds0ZMgQ/epXv5K/v7/GjBmjkydPqrS0tNo5+/btk4+Pj2644QZ3X1BQkKKiojzW7sorr1SHDh3c7ZCQEEVERKhly5YefefWaciQIWrXrp3at2+vu+66S6tWrdJ3331XbR1AXeZjuwCgIRgwYIASExM1c+ZMjRs3zmPfFVdcIWOMR9+ZM2cqvUbTpk092g6Ho8q+ioqK89Zz7ts8FRUVGj58uObNm1dpjNPpdP93TR/AVb3uOcaYWn1zqKb3VVFRIafTWeneF0nub6o89NBDeueddzR//nx17NhRzZs316233upx8+0f/vAHPfroo9q9e7e+//575efn64477nDvDw4O1vDhw7Vs2TK1b99emzZtqvKY5xw7dkzDhg3TxIkT9fjjj6t169b64IMP9Mc//rHKP89zfv5n/9P+n66dt3/+/v7+2r17tzIyMrRlyxb993//t2bPnq1du3bxjR7UO4QR4BKZO3euevTooWuvvdaj/5prrlFhYaHHh8+l/G2QnTt3um+6LC8vV3Z2tiZPnixJuv7665Wenq6IiAj5+NT+n3tAQIDCwsL0wQcfeNzg+dFHH+nf/u3fLu4N/Mz111+vwsJC+fj4eNzk+1Pvv/++xo0bp9/85jeSpNOnT+vo0aMeY8LDwzVgwACtWrVK33//vW6++WaFhIR4jLn77rt1xx13KDw8XB06dKh05uensrKyVF5erqefftp9Buu1117zGNOsWTOPG0wlqXPnziovL9f//u//qk+fPpKkkydP6uDBg4qOjj7vetTEx8dHN998s26++WbNmjVLrVq10nvvvaff/va3F/W6wOXGZRrgEunatatGjx6tZ5991qN/0KBB+r//+z899dRT+uKLL/T888/r7bffvmTHff7557V27Vrt379fkyZN0jfffKMJEyZIkiZNmqSvv/5av//97/Xxxx/r8OHD2rJliyZMmFDpQ/N8HnroIc2bN0+vvvqqDhw4oEcffVS5ubmaNm3aJXsv0o/fUIqPj9fIkSP1zjvv6OjRo/roo4/05z//WVlZWZKkjh076o033lBubq4++eQT/eEPf6jyjNHo0aO1Zs0avf7667rzzjsr7U9MTFRgYKD+8pe/aPz48TXW1aFDB5WXl+vZZ5/V4cOH9fLLLystLc1jTEREhE6fPq13331XRUVF+u6779SpUyeNGDFC99xzjz744AN98sknuvPOO/WrX/1KI0aMqPU6vfXWW1q4cKFyc3N17NgxrVixQhUVFYqKiqr1awK2EEaAS+jxxx+vdFo+OjpaL7zwgp5//nl1795dH3/8sWbMmHHJjjl37lzNmzdP3bt31/vvv68333xTV199tSQpLCxMH374oc6ePavExER16dJF06ZNU2BgoMf9KRdi6tSpmj59uqZPn66uXbtq8+bNWr9+vTp16nTJ3ov046WITZs2acCAAZowYYKuvfZa3XHHHTp69Kj7zMZf//pXXXXVVerTp4+GDx+uxMREXX/99ZVe67bbbtPJkyf13XffaeTIkZX2X3HFFRo3bpzOnj2rMWPG1FhXjx49tGDBAs2bN09dunTRqlWrKn2lu0+fPpo4caJuv/12XXPNNXrqqackScuWLVNsbKx+/etfKz4+XsYYbdq0qdJlGG+0atVKb7zxhm666SZFR0crLS1Nq1evVkxMTK1fE7DFYaq7oAkAjcA999yjr776SuvXr7ddCtBocc8IgEapuLhYu3bt0qpVq/Tmm2/aLgdo1AgjABqlESNG6OOPP9a9995b7a/OArg8uEwDAACs4gZWAABgFWEEAABYRRgBAABWEUYAAIBVhBEAAGAVYQQAAFhFGAEAAFYRRgAAgFWEEQAAYNX/A+GlaDCunYSfAAAAAElFTkSuQmCC",
=======
      "image/png": "iVBORw0KGgoAAAANSUhEUgAAAiMAAAHACAYAAABwEmgAAAAAOXRFWHRTb2Z0d2FyZQBNYXRwbG90bGliIHZlcnNpb24zLjguMywgaHR0cHM6Ly9tYXRwbG90bGliLm9yZy/H5lhTAAAACXBIWXMAAA9hAAAPYQGoP6dpAAAxMUlEQVR4nO3deXSUVZ7/8U9JIEFIFRJJSDqBhMUIYTVhJOwKJAM2A91oazcKSOuIRkEDLqF7BtTWgAdpxIU0NosIgjoBREGWVhJcYCQhUVrZlCU5mMgENYGoFULu7w9+VFtmgYrIzfJ+nfOcw3Ofe+v51gVOfc7z3KrHYYwxAgAAsOQy2wUAAIDGjTACAACsIowAAACrCCMAAMAqwggAALCKMAIAAKwijAAAAKsIIwAAwCrCCAAAsIowAgAArKpXYWT79u0aNWqUwsLC5HA4tG7dOp9fwxijuXPn6qqrrpK/v78iIiL05JNPXvxiAQDABfGzXYAvSktL1bNnT91+++0aO3ZsrV5j6tSp2rJli+bOnavu3buruLhYRUVFF7lSAABwoRz19UF5DodDa9eu1ZgxYzxtZWVl+vOf/6yVK1fq22+/Vbdu3TRnzhwNGTJEkrR371716NFD//znPxUdHW2ncAAA4KVe3aY5n9tvv10ffPCBVq9erU8++UQ33XST/v3f/10HDx6UJL355pvq0KGD3nrrLUVFRSkyMlJ33HGHvv76a8uVAwDQeDWYMPLFF19o1apVev311zVw4EB17NhR06dP14ABA7R06VJJ0qFDh3T06FG9/vrrWr58uZYtW6bs7GzdeOONlqsHAKDxqldrRmqye/duGWN01VVXebW73W4FBQVJkioqKuR2u7V8+XJPv8WLFys2Nlb79+/n1g0AABY0mDBSUVGhJk2aKDs7W02aNPE61rJlS0lSaGio/Pz8vAJLly5dJEl5eXmEEQAALGgwYaR37946c+aMjh8/roEDB1bZp3///iovL9cXX3yhjh07SpIOHDggSWrfvv0lqxUAAPxLvfo2zalTp/T5559LOhs+5s2bp+uuu06tW7dWu3btdOutt+qDDz7Q008/rd69e6uoqEjvvvuuunfvrpEjR6qiokJ9+vRRy5YtNX/+fFVUVCgpKUlOp1Nbtmyx/O4AAGic6lUYycjI0HXXXVepfcKECVq2bJlOnz6tv/zlL1q+fLmOHTumoKAgxcfH69FHH1X37t0lSV9++aXuu+8+bdmyRS1atNCIESP09NNPq3Xr1pf67QAAANWzMAIAABqeBvPVXgAAUD8RRgAAgFX14ts0FRUV+vLLLxUYGCiHw2G7HAAAcAGMMTp58qTCwsJ02WXVX/+oF2Hkyy+/VEREhO0yAABALeTn5ys8PLza4/UijAQGBko6+2acTqflagAAwIUoKSlRRESE53O8OvUijJy7NeN0OgkjAADUM+dbYsECVgAAYBVhBAAAWEUYAQAAVhFGAACAVYQRAABgFWEEAABYRRgBAABWEUYAAIBVhBEAAGAVYQQAAFhFGAEAAFb9rDCSmpoqh8Oh+++/v8Z+mZmZio2NVUBAgDp06KC0tLSfc1oAANCA1DqM7Nq1S4sWLVKPHj1q7Hf48GGNHDlSAwcOVE5OjmbMmKEpU6YoPT29tqcGAAANSK3CyKlTpzRu3Di9+OKLuuKKK2rsm5aWpnbt2mn+/Pnq0qWL7rjjDk2aNElz586tVcEAAKBhqVUYSUpK0g033KBhw4adt++OHTuUkJDg1ZaYmKisrCydPn26NqcHAAANiJ+vA1avXq3du3dr165dF9S/sLBQISEhXm0hISEqLy9XUVGRQkNDK41xu91yu92e/ZKSEl/LBBqtyEc22C7BZ0dm32C7BAAW+XRlJD8/X1OnTtWKFSsUEBBwweMcDofXvjGmyvZzUlNT5XK5PFtERIQvZQIAgHrEpzCSnZ2t48ePKzY2Vn5+fvLz81NmZqYWLFggPz8/nTlzptKYtm3bqrCw0Kvt+PHj8vPzU1BQUJXnSUlJUXFxsWfLz8/3pUwAAFCP+HSbZujQodqzZ49X2+23366rr75aDz/8sJo0aVJpTHx8vN58802vti1btiguLk5Nmzat8jz+/v7y9/f3pTQAAFBP+RRGAgMD1a1bN6+2Fi1aKCgoyNOekpKiY8eOafny5ZKkyZMn67nnnlNycrLuvPNO7dixQ4sXL9aqVasu0lsAAAD12UX/BdaCggLl5eV59qOiorRx40ZlZGSoV69eevzxx7VgwQKNHTv2Yp8aAADUQw5zbjVpHVZSUiKXy6Xi4mI5nU7b5QB1Gt+mAVBXXOjnN8+mAQAAVhFGAACAVYQRAABgFWEEAABYRRgBAABWEUYAAIBVhBEAAGAVYQQAAFhFGAEAAFYRRgAAgFWEEQAAYBVhBAAAWEUYAQAAVhFGAACAVYQRAABgFWEEAABYRRgBAABWEUYAAIBVhBEAAGAVYQQAAFhFGAEAAFYRRgAAgFWEEQAAYBVhBAAAWEUYAQAAVhFGAACAVYQRAABgFWEEAABYRRgBAABWEUYAAIBVhBEAAGAVYQQAAFhFGAEAAFb5FEYWLlyoHj16yOl0yul0Kj4+Xm+//Xa1/TMyMuRwOCpt+/bt+9mFAwCAhsHPl87h4eGaPXu2OnXqJEl66aWXNHr0aOXk5CgmJqbacfv375fT6fTst2nTppblAgCAhsanMDJq1Civ/SeeeEILFy7Uzp07awwjwcHBatWqVa0KBAAADVut14ycOXNGq1evVmlpqeLj42vs27t3b4WGhmro0KHatm1bbU8JAAAaIJ+ujEjSnj17FB8frx9++EEtW7bU2rVr1bVr1yr7hoaGatGiRYqNjZXb7dbLL7+soUOHKiMjQ4MGDar2HG63W26327NfUlLia5kAAKCe8DmMREdHKzc3V99++63S09M1YcIEZWZmVhlIoqOjFR0d7dmPj49Xfn6+5s6dW2MYSU1N1aOPPupraQAAoB7y+TZNs2bN1KlTJ8XFxSk1NVU9e/bUM888c8Hj+/btq4MHD9bYJyUlRcXFxZ4tPz/f1zIBAEA94fOVkZ8yxnjdUjmfnJwchYaG1tjH399f/v7+P7c0AABQD/gURmbMmKERI0YoIiJCJ0+e1OrVq5WRkaFNmzZJOntF49ixY1q+fLkkaf78+YqMjFRMTIzKysq0YsUKpaenKz09/eK/EwAAUC/5FEa++uor3XbbbSooKJDL5VKPHj20adMmDR8+XJJUUFCgvLw8T/+ysjJNnz5dx44dU/PmzRUTE6MNGzZo5MiRF/ddAACAesthjDG2izifkpISuVwuFRcXe/14GoDKIh/ZYLsEnx2ZfYPtEgD8Ai7085tn0wAAAKsIIwAAwCrCCAAAsIowAgAArCKMAAAAqwgjAADAKsIIAACwijACAACsIowAAACrCCMAAMAqwggAALCKMAIAAKwijAAAAKsIIwAAwCrCCAAAsIowAgAArCKMAAAAqwgjAADAKsIIAACwijACAACsIowAAACrCCMAAMAqwggAALCKMAIAAKwijAAAAKsIIwAAwCrCCAAAsIowAgAArCKMAAAAqwgjAADAKsIIAACwijACAACsIowAAACrfAojCxcuVI8ePeR0OuV0OhUfH6+33367xjGZmZmKjY1VQECAOnTooLS0tJ9VMAAAaFh8CiPh4eGaPXu2srKylJWVpeuvv16jR4/Wp59+WmX/w4cPa+TIkRo4cKBycnI0Y8YMTZkyRenp6ReleAAAUP/5+dJ51KhRXvtPPPGEFi5cqJ07dyomJqZS/7S0NLVr107z58+XJHXp0kVZWVmaO3euxo4dW/uqAQBAg1HrNSNnzpzR6tWrVVpaqvj4+Cr77NixQwkJCV5tiYmJysrK0unTp2t7agAA0ID4dGVEkvbs2aP4+Hj98MMPatmypdauXauuXbtW2bewsFAhISFebSEhISovL1dRUZFCQ0OrHOd2u+V2uz37JSUlvpYJAADqCZ+vjERHRys3N1c7d+7U3XffrQkTJuizzz6rtr/D4fDaN8ZU2f5jqampcrlcni0iIsLXMgEAQD3hcxhp1qyZOnXqpLi4OKWmpqpnz5565plnquzbtm1bFRYWerUdP35cfn5+CgoKqvYcKSkpKi4u9mz5+fm+lgkAAOoJn2/T/JQxxuuWyo/Fx8frzTff9GrbsmWL4uLi1LRp02pf09/fX/7+/j+3NAAAUA/4dGVkxowZeu+993TkyBHt2bNHf/rTn5SRkaFx48ZJOntFY/z48Z7+kydP1tGjR5WcnKy9e/dqyZIlWrx4saZPn35x3wUAAKi3fLoy8tVXX+m2225TQUGBXC6XevTooU2bNmn48OGSpIKCAuXl5Xn6R0VFaePGjXrggQf0/PPPKywsTAsWLOBrvQAAwMNhzq0orcNKSkrkcrlUXFwsp9NpuxygTot8ZIPtEnx2ZPYNtksA8Au40M9vnk0DAACsIowAAACrCCMAAMAqwggAALCKMAIAAKwijAAAAKt+9i+wAg1ZffyaLADUN1wZAQAAVhFGAACAVYQRAABgFWEEAABYRRgBAABWEUYAAIBVfLUXgHX18SvUPGkYuHi4MgIAAKwijAAAAKsIIwAAwCrCCAAAsIowAgAArCKMAAAAqwgjAADAKsIIAACwijACAACsIowAAACrCCMAAMAqwggAALCKMAIAAKwijAAAAKsIIwAAwCrCCAAAsIowAgAArCKMAAAAqwgjAADAKp/CSGpqqvr06aPAwEAFBwdrzJgx2r9/f41jMjIy5HA4Km379u37WYUDAICGwacwkpmZqaSkJO3cuVNbt25VeXm5EhISVFpaet6x+/fvV0FBgWfr3LlzrYsGAAANh58vnTdt2uS1v3TpUgUHBys7O1uDBg2qcWxwcLBatWrlc4EAAKBh+1lrRoqLiyVJrVu3Pm/f3r17KzQ0VEOHDtW2bdtq7Ot2u1VSUuK1AQCAhqnWYcQYo+TkZA0YMEDdunWrtl9oaKgWLVqk9PR0rVmzRtHR0Ro6dKi2b99e7ZjU1FS5XC7PFhERUdsyAQBAHecwxpjaDExKStKGDRv0/vvvKzw83Kexo0aNksPh0Pr166s87na75Xa7PfslJSWKiIhQcXGxnE5nbcoFaiXykQ22S0AddWT2DbZLAOq8kpISuVyu835+1+rKyH333af169dr27ZtPgcRSerbt68OHjxY7XF/f385nU6vDQAANEw+LWA1xui+++7T2rVrlZGRoaioqFqdNCcnR6GhobUaCwAAGhafwkhSUpJeeeUVvfHGGwoMDFRhYaEkyeVyqXnz5pKklJQUHTt2TMuXL5ckzZ8/X5GRkYqJiVFZWZlWrFih9PR0paenX+S3AgAA6iOfwsjChQslSUOGDPFqX7p0qSZOnChJKigoUF5enudYWVmZpk+frmPHjql58+aKiYnRhg0bNHLkyJ9XOQAAaBBqvYD1UrrQBTDAxcYCVlSHBazA+f2iC1gBAAAuFsIIAACwijACAACsIowAAACrCCMAAMAqwggAALCKMAIAAKwijAAAAKsIIwAAwCrCCAAAsIowAgAArCKMAAAAqwgjAADAKsIIAACwijACAACsIowAAACrCCMAAMAqwggAALCKMAIAAKwijAAAAKsIIwAAwCrCCAAAsIowAgAArCKMAAAAqwgjAADAKsIIAACwijACAACsIowAAACrCCMAAMAqwggAALCKMAIAAKwijAAAAKsIIwAAwCqfwkhqaqr69OmjwMBABQcHa8yYMdq/f/95x2VmZio2NlYBAQHq0KGD0tLSal0wAABoWHwKI5mZmUpKStLOnTu1detWlZeXKyEhQaWlpdWOOXz4sEaOHKmBAwcqJydHM2bM0JQpU5Senv6ziwcAAPWfny+dN23a5LW/dOlSBQcHKzs7W4MGDapyTFpamtq1a6f58+dLkrp06aKsrCzNnTtXY8eOrV3VAACgwfhZa0aKi4slSa1bt662z44dO5SQkODVlpiYqKysLJ0+fbrKMW63WyUlJV4bAABomGodRowxSk5O1oABA9StW7dq+xUWFiokJMSrLSQkROXl5SoqKqpyTGpqqlwul2eLiIiobZkAAKCOq3UYuffee/XJJ59o1apV5+3rcDi89o0xVbafk5KSouLiYs+Wn59f2zIBAEAd59OakXPuu+8+rV+/Xtu3b1d4eHiNfdu2bavCwkKvtuPHj8vPz09BQUFVjvH395e/v39tSgMAAPWMT1dGjDG69957tWbNGr377ruKioo675j4+Hht3brVq23Lli2Ki4tT06ZNfasWAAA0OD6FkaSkJK1YsUKvvPKKAgMDVVhYqMLCQn3//feePikpKRo/frxnf/LkyTp69KiSk5O1d+9eLVmyRIsXL9b06dMv3rsAAAD1lk9hZOHChSouLtaQIUMUGhrq2V599VVPn4KCAuXl5Xn2o6KitHHjRmVkZKhXr156/PHHtWDBAr7WCwAAJPm4ZuTcwtOaLFu2rFLb4MGDtXv3bl9OBQAAGgmeTQMAAKwijAAAAKsIIwAAwCrCCAAAsIowAgAArCKMAAAAqwgjAADAKsIIAACwijACAACsIowAAACrCCMAAMAqwggAALCKMAIAAKwijAAAAKsIIwAAwCrCCAAAsIowAgAArCKMAAAAqwgjAADAKsIIAACwijACAACsIowAAACrCCMAAMAqwggAALCKMAIAAKwijAAAAKsIIwAAwCrCCAAAsIowAgAArCKMAAAAqwgjAADAKsIIAACwijACAACs8jmMbN++XaNGjVJYWJgcDofWrVtXY/+MjAw5HI5K2759+2pbMwAAaED8fB1QWlqqnj176vbbb9fYsWMveNz+/fvldDo9+23atPH11AAAoAHyOYyMGDFCI0aM8PlEwcHBatWqlc/jAABAw3bJ1oz07t1boaGhGjp0qLZt21ZjX7fbrZKSEq8NAAA0TL94GAkNDdWiRYuUnp6uNWvWKDo6WkOHDtX27durHZOamiqXy+XZIiIifukyAQCAJQ5jjKn1YIdDa9eu1ZgxY3waN2rUKDkcDq1fv77K4263W26327NfUlKiiIgIFRcXe607AX5pkY9ssF0C6qgjs2+wXQJQ55WUlMjlcp3389vKV3v79u2rgwcPVnvc399fTqfTawMAAA2TlTCSk5Oj0NBQG6cGAAB1jM/fpjl16pQ+//xzz/7hw4eVm5ur1q1bq127dkpJSdGxY8e0fPlySdL8+fMVGRmpmJgYlZWVacWKFUpPT1d6evrFexcAAKDe8jmMZGVl6brrrvPsJycnS5ImTJigZcuWqaCgQHl5eZ7jZWVlmj59uo4dO6bmzZsrJiZGGzZs0MiRIy9C+QAAoL77WQtYL5ULXQADXGwsYEV1WMAKnF+dXsAKAABwDmEEAABYRRgBAABWEUYAAIBVhBEAAGAVYQQAAFhFGAEAAFYRRgAAgFWEEQAAYBVhBAAAWEUYAQAAVhFGAACAVYQRAABgFWEEAABYRRgBAABWEUYAAIBVhBEAAGAVYQQAAFhFGAEAAFYRRgAAgFWEEQAAYBVhBAAAWEUYAQAAVhFGAACAVYQRAABgFWEEAABYRRgBAABWEUYAAIBVhBEAAGAVYQQAAFhFGAEAAFYRRgAAgFWEEQAAYJXPYWT79u0aNWqUwsLC5HA4tG7duvOOyczMVGxsrAICAtShQwelpaXVplYAANAA+RxGSktL1bNnTz333HMX1P/w4cMaOXKkBg4cqJycHM2YMUNTpkxRenq6z8UCAICGx8/XASNGjNCIESMuuH9aWpratWun+fPnS5K6dOmirKwszZ07V2PHjvX19AAAoIH5xdeM7NixQwkJCV5tiYmJysrK0unTp6sc43a7VVJS4rUBAICG6RcPI4WFhQoJCfFqCwkJUXl5uYqKiqock5qaKpfL5dkiIiJ+6TIBAIAll+TbNA6Hw2vfGFNl+zkpKSkqLi72bPn5+b94jQAAwA6f14z4qm3btiosLPRqO378uPz8/BQUFFTlGH9/f/n7+//SpQFArUU+ssF2CT47MvsG2yUAVfrFr4zEx8dr69atXm1btmxRXFycmjZt+kufHgAA1HE+h5FTp04pNzdXubm5ks5+dTc3N1d5eXmSzt5iGT9+vKf/5MmTdfToUSUnJ2vv3r1asmSJFi9erOnTp1+cdwAAAOo1n2/TZGVl6brrrvPsJycnS5ImTJigZcuWqaCgwBNMJCkqKkobN27UAw88oOeff15hYWFasGABX+sFAACSJIc5t5q0DispKZHL5VJxcbGcTqftctCI1Md1AUB1WDOCS+1CP795Ng0AALCKMAIAAKwijAAAAKsIIwAAwCrCCAAAsIowAgAArCKMAAAAqwgjAADAKsIIAACwijACAACsIowAAACrCCMAAMAqwggAALCKMAIAAKwijAAAAKsIIwAAwCrCCAAAsIowAgAArCKMAAAAqwgjAADAKsIIAACwijACAACsIowAAACrCCMAAMAqwggAALCKMAIAAKwijAAAAKsIIwAAwCrCCAAAsIowAgAArCKMAAAAqwgjAADAqlqFkRdeeEFRUVEKCAhQbGys3nvvvWr7ZmRkyOFwVNr27dtX66IBAEDD4XMYefXVV3X//ffrT3/6k3JycjRw4ECNGDFCeXl5NY7bv3+/CgoKPFvnzp1rXTQAAGg4/HwdMG/ePP3xj3/UHXfcIUmaP3++Nm/erIULFyo1NbXaccHBwWrVqlWtC0X9F/nIBtslAADqIJ+ujJSVlSk7O1sJCQle7QkJCfrwww9rHNu7d2+FhoZq6NCh2rZtm++VAgCABsmnKyNFRUU6c+aMQkJCvNpDQkJUWFhY5ZjQ0FAtWrRIsbGxcrvdevnllzV06FBlZGRo0KBBVY5xu91yu92e/ZKSEl/KBAAA9YjPt2kkyeFweO0bYyq1nRMdHa3o6GjPfnx8vPLz8zV37txqw0hqaqoeffTR2pQGAADqGZ9u01x55ZVq0qRJpasgx48fr3S1pCZ9+/bVwYMHqz2ekpKi4uJiz5afn+9LmQAAoB7xKYw0a9ZMsbGx2rp1q1f71q1b1a9fvwt+nZycHIWGhlZ73N/fX06n02sDAAANk8+3aZKTk3XbbbcpLi5O8fHxWrRokfLy8jR58mRJZ69qHDt2TMuXL5d09ts2kZGRiomJUVlZmVasWKH09HSlp6df3HcCAADqJZ/DyM0336wTJ07oscceU0FBgbp166aNGzeqffv2kqSCggKv3xwpKyvT9OnTdezYMTVv3lwxMTHasGGDRo4cefHeBQAAqLccxhhju4jzKSkpkcvlUnFxMbds6jF+ZwSw68jsG2yXgEbmQj+/eTYNAACwijACAACsIowAAACrCCMAAMAqwggAALCKMAIAAKwijAAAAKsIIwAAwCrCCAAAsIowAgAArCKMAAAAqwgjAADAKsIIAACwijACAACsIowAAACrCCMAAMAqwggAALCKMAIAAKwijAAAAKsIIwAAwCrCCAAAsIowAgAArCKMAAAAqwgjAADAKsIIAACwijACAACsIowAAACrCCMAAMAqwggAALDKz3YBAIBLI/KRDbZL8NmR2TfYLgGXAFdGAACAVYQRAABgFWEEAABYVasw8sILLygqKkoBAQGKjY3Ve++9V2P/zMxMxcbGKiAgQB06dFBaWlqtigUAAA2PzwtYX331Vd1///164YUX1L9/f/3tb3/TiBEj9Nlnn6ldu3aV+h8+fFgjR47UnXfeqRUrVuiDDz7QPffcozZt2mjs2LEX5U00NvVxERoAANVxGGOMLwOuvfZaXXPNNVq4cKGnrUuXLhozZoxSU1Mr9X/44Ye1fv167d2719M2efJkffzxx9qxY8cFnbOkpEQul0vFxcVyOp2+lNsgEUYANBZ8m6Z+u9DPb59u05SVlSk7O1sJCQle7QkJCfrwww+rHLNjx45K/RMTE5WVlaXTp0/7cnoAANAA+XSbpqioSGfOnFFISIhXe0hIiAoLC6scU1hYWGX/8vJyFRUVKTQ0tNIYt9stt9vt2S8uLpZ0NmFBqnB/Z7sEALgk2j3wuu0SfPbPRxNtl1BnnPvcPt9NmFr96JnD4fDaN8ZUajtf/6raz0lNTdWjjz5aqT0iIsLXUgEAuKRc821XUPecPHlSLper2uM+hZErr7xSTZo0qXQV5Pjx45WufpzTtm3bKvv7+fkpKCioyjEpKSlKTk727FdUVOjrr79WUFBQjaHnUiopKVFERITy8/NZx/ITzE3NmJ/qMTc1Y35qxvxUz9bcGGN08uRJhYWF1djPpzDSrFkzxcbGauvWrfrNb37jad+6datGjx5d5Zj4+Hi9+eabXm1btmxRXFycmjZtWuUYf39/+fv7e7W1atXKl1IvGafTyT/6ajA3NWN+qsfc1Iz5qRnzUz0bc1PTFZFzfP6dkeTkZP3973/XkiVLtHfvXj3wwAPKy8vT5MmTJZ29qjF+/HhP/8mTJ+vo0aNKTk7W3r17tWTJEi1evFjTp0/39dQAAKAB8nnNyM0336wTJ07oscceU0FBgbp166aNGzeqffv2kqSCggLl5eV5+kdFRWnjxo164IEH9PzzzyssLEwLFizgN0YAAICkWi5gveeee3TPPfdUeWzZsmWV2gYPHqzdu3fX5lR1lr+/v2bOnFnpdhKYm/NhfqrH3NSM+akZ81O9uj43Pv/oGQAAwMXEg/IAAIBVhBEAAGAVYQQAAFhFGKnB9u3bNWrUKIWFhcnhcGjdunVex40xmjVrlsLCwtS8eXMNGTJEn376qZ1iL7HU1FT16dNHgYGBCg4O1pgxY7R//36vPo15fhYuXKgePXp4vtMfHx+vt99+23O8Mc/NT6WmpsrhcOj+++/3tDXm+Zk1a5YcDofX1rZtW8/xxjw35xw7dky33nqrgoKCdPnll6tXr17Kzs72HG+scxQZGVnp347D4VBSUpKkuj0vhJEalJaWqmfPnnruueeqPP7UU09p3rx5eu6557Rr1y61bdtWw4cP18mTJy9xpZdeZmamkpKStHPnTm3dulXl5eVKSEhQaWmpp09jnp/w8HDNnj1bWVlZysrK0vXXX6/Ro0d7/uM35rn5sV27dmnRokXq0aOHV3tjn5+YmBgVFBR4tj179niONfa5+eabb9S/f381bdpUb7/9tj777DM9/fTTXj+M2VjnaNeuXV7/brZu3SpJuummmyTV8XkxuCCSzNq1az37FRUVpm3btmb27Nmeth9++MG4XC6TlpZmoUK7jh8/biSZzMxMYwzzU5UrrrjC/P3vf2du/r+TJ0+azp07m61bt5rBgwebqVOnGmP4tzNz5kzTs2fPKo819rkxxpiHH37YDBgwoNrjzNG/TJ061XTs2NFUVFTU+XnhykgtHT58WIWFhUpISPC0+fv7a/Dgwfrwww8tVmbHuScrt27dWhLz82NnzpzR6tWrVVpaqvj4eObm/0tKStINN9ygYcOGebUzP9LBgwcVFhamqKgo3XLLLTp06JAk5kaS1q9fr7i4ON10000KDg5W79699eKLL3qOM0dnlZWVacWKFZo0aZIcDkednxfCSC2de/jfTx8QGBISUunBgA2dMUbJyckaMGCAunXrJon5kaQ9e/aoZcuW8vf31+TJk7V27Vp17dqVuZG0evVq7d69W6mpqZWONfb5ufbaa7V8+XJt3rxZL774ogoLC9WvXz+dOHGi0c+NJB06dEgLFy5U586dtXnzZk2ePFlTpkzR8uXLJfHv55x169bp22+/1cSJEyXV/Xmp1S+w4l9++hRhY0ydebLwpXLvvffqk08+0fvvv1/pWGOen+joaOXm5urbb79Venq6JkyYoMzMTM/xxjo3+fn5mjp1qrZs2aKAgIBq+zXW+RkxYoTnz927d1d8fLw6duyol156SX379pXUeOdGOvsU97i4OD355JOSpN69e+vTTz/VwoULvZ6L1pjnSJIWL16sESNGVHpabl2dF66M1NK51e0/TZTHjx+vlDwbsvvuu0/r16/Xtm3bFB4e7mlnfs4+5bpTp06Ki4tTamqqevbsqWeeeabRz012draOHz+u2NhY+fn5yc/PT5mZmVqwYIH8/Pw8c9BY5+enWrRooe7du+vgwYON/t+OJIWGhqpr165ebV26dPE8E405ko4ePap//OMfuuOOOzxtdX1eCCO1FBUVpbZt23pWK0tn79FlZmaqX79+Fiu7NIwxuvfee7VmzRq9++67ioqK8jre2OenKsYYud3uRj83Q4cO1Z49e5Sbm+vZ4uLiNG7cOOXm5qpDhw6Nen5+yu12a+/evQoNDW30/3YkqX///pV+RuDAgQOeh7UyR9LSpUsVHBysG264wdNW5+fF1srZ+uDkyZMmJyfH5OTkGElm3rx5Jicnxxw9etQYY8zs2bONy+Uya9asMXv27DG///3vTWhoqCkpKbFc+S/v7rvvNi6Xy2RkZJiCggLP9t1333n6NOb5SUlJMdu3bzeHDx82n3zyiZkxY4a57LLLzJYtW4wxjXtuqvLjb9MY07jnZ9q0aSYjI8McOnTI7Ny50/z61782gYGB5siRI8aYxj03xhjz0UcfGT8/P/PEE0+YgwcPmpUrV5rLL7/crFixwtOnMc/RmTNnTLt27czDDz9c6VhdnhfCSA22bdtmJFXaJkyYYIw5+xWymTNnmrZt2xp/f38zaNAgs2fPHrtFXyJVzYsks3TpUk+fxjw/kyZNMu3btzfNmjUzbdq0MUOHDvUEEWMa99xU5adhpDHPz80332xCQ0NN06ZNTVhYmPntb39rPv30U8/xxjw357z55pumW7duxt/f31x99dVm0aJFXscb8xxt3rzZSDL79++vdKwuzwtP7QUAAFaxZgQAAFhFGAEAAFYRRgAAgFWEEQAAYBVhBAAAWEUYAQAAVhFGAACAVYQRAABgFWEEqKeOHDkih8Oh3Nxc26V47Nu3T3379lVAQIB69epVZZ8hQ4bo/vvvv6R1AajbCCNALU2cOFEOh0OzZ8/2al+3bl2deCS3DTNnzlSLFi20f/9+vfPOO7bLueSWLVumVq1a2S4DqHcII8DPEBAQoDlz5uibb76xXcpFU1ZWVuuxX3zxhQYMGKD27dsrKCjoIlYFoCEjjAA/w7Bhw9S2bVulpqZW22fWrFmVblnMnz9fkZGRnv2JEydqzJgxevLJJxUSEqJWrVrp0UcfVXl5uR588EG1bt1a4eHhWrJkSaXX37dvn/r166eAgADFxMQoIyPD6/hnn32mkSNHqmXLlgoJCdFtt92moqIiz/EhQ4bo3nvvVXJysq688koNHz68yvdRUVGhxx57TOHh4fL391evXr20adMmz3GHw6Hs7Gw99thjcjgcmjVrVrVzUlFRoYceekitW7dW27ZtK/UtLi7Wf/7nfyo4OFhOp1PXX3+9Pv74Y8/xL774QqNHj1ZISIhatmypPn366B//+IfneEpKivr27VvpvD169NDMmTO1fft2NW3aVIWFhV7Hp02bpkGDBlVb97x589S9e3e1aNFCERERuueee3Tq1ClJUkZGhm6//XYVFxfL4XB4zcE333yj8ePH64orrtDll1+uESNG6ODBg57XPXdF5a233lJ0dLQuv/xy3XjjjSotLdVLL72kyMhIXXHFFbrvvvt05swZz7gXXnhBnTt3VkBAgEJCQnTjjTdWWztQp9l+Uh9QX02YMMGMHj3arFmzxgQEBJj8/HxjjDFr1641P/6vNXPmTNOzZ0+vsX/9619N+/btvV4rMDDQJCUlmX379pnFixcbSSYxMdE88cQT5sCBA+bxxx83TZs2NXl5ecYYYw4fPmwkmfDwcPM///M/5rPPPjN33HGHCQwMNEVFRcYYY7788ktz5ZVXmpSUFLN3716ze/duM3z4cHPdddd5zj148GDTsmVL8+CDD5p9+/aZvXv3Vvl+582bZ5xOp1m1apXZt2+feeihh0zTpk3NgQMHjDHGFBQUmJiYGDNt2jRTUFBgTp48WeXrDB482DidTjNr1ixz4MAB89JLLxmHw+F5qnFFRYXp37+/GTVqlNm1a5c5cOCAmTZtmgkKCjInTpwwxhiTm5tr0tLSzCeffGIOHDhg/vSnP5mAgABz9OhRY4wxe/bsMZLM559/7jnvP//5T6+nmV511VXmqaee8hw/ffq0CQ4ONkuWLKmy7nN/b++++645dOiQeeedd0x0dLS5++67jTHGuN1uM3/+fON0Ok1BQYHXHPzHf/yH6dKli9m+fbvJzc01iYmJplOnTqasrMwYY8zSpUtN06ZNzfDhw83u3btNZmamCQoKMgkJCeZ3v/ud+fTTT82bb75pmjVrZlavXm2MMWbXrl2mSZMm5pVXXjFHjhwxu3fvNs8880y1tQN1GWEEqKVzYcQYY/r27WsmTZpkjKl9GGnfvr05c+aMpy06OtoMHDjQs19eXm5atGhhVq1aZYz5VxiZPXu2p8/p06dNeHi4mTNnjjHGmP/6r/8yCQkJXufOz8/3+lAePHiw6dWr13nfb1hYmHniiSe82vr06WPuuecez37Pnj3NzJkza3ydwYMHmwEDBlR6nYcfftgYY8w777xjnE6n+eGHH7z6dOzY0fztb3+r9nW7du1qnn32Wc9+jx49zGOPPebZT0lJMX369PHsz5kzx3Tp0sWzv27dOtOyZUtz6tSpGuv/sddee80EBQV59pcuXWpcLpdXnwMHDhhJ5oMPPvC0FRUVmebNm5vXXnvNM+6n4emuu+4yl19+uVeoS0xMNHfddZcxxpj09HTjdDpNSUnJBdcL1FXcpgEugjlz5uill17SZ599VuvXiImJ0WWX/eu/ZEhIiLp37+7Zb9KkiYKCgnT8+HGvcfHx8Z4/+/n5KS4uTnv37pUkZWdna9u2bWrZsqVnu/rqqyWdvdVxTlxcXI21lZSU6Msvv1T//v292vv37+85ly969OjhtR8aGup5X9nZ2Tp16pSCgoK86j58+LCn5tLSUj300EPq2rWrWrVqpZYtW2rfvn3Ky8vzvOa4ceO0cuVKSZIxRqtWrdK4ceM8xydOnKjPP/9cO3fulCQtWbJEv/vd79SiRYtq6962bZuGDx+uX/3qVwoMDNT48eN14sQJlZaWVjtm79698vPz07XXXutpCwoKUnR0tNfcXX755erYsaNnPyQkRJGRkWrZsqVX27l5Gj58uNq3b68OHTrotttu08qVK/Xdd99VWwdQl/nZLgBoCAYNGqTExETNmDFDEydO9Dp22WWXyRjj1Xb69OlKr9G0aVOvfYfDUWVbRUXFees5922eiooKjRo1SnPmzKnUJzQ01PPnmj6Aq3rdc4wxtfrmUE3vq6KiQqGhoZXWvkjyfFPlwQcf1ObNmzV37lx16tRJzZs314033ui1+PYPf/iDHnnkEe3evVvff/+98vPzdcstt3iOBwcHa9SoUVq6dKk6dOigjRs3VnnOc44ePaqRI0dq8uTJevzxx9W6dWu9//77+uMf/1jl3+c5P/27/3H7j+fO17//wMBA7d69WxkZGdqyZYv++7//W7NmzdKuXbv4Rg/qHcIIcJHMnj1bvXr10lVXXeXV3qZNGxUWFnp9+FzM3wbZuXOnZ9FleXm5srOzde+990qSrrnmGqWnpysyMlJ+frX/7+50OhUWFqb333/fa4Hnhx9+qH/7t3/7eW/gJ6655hoVFhbKz8/Pa5Hvj7333nuaOHGifvOb30iSTp06pSNHjnj1CQ8P16BBg7Ry5Up9//33GjZsmEJCQrz63HHHHbrlllsUHh6ujh07Vrry82NZWVkqLy/X008/7bmC9dprr3n1adasmdcCU0nq2rWrysvL9b//+7/q16+fJOnEiRM6cOCAunTpct75qImfn5+GDRumYcOGaebMmWrVqpXeffdd/fa3v/1ZrwtcatymAS6S7t27a9y4cXr22We92ocMGaL/+7//01NPPaUvvvhCzz//vN5+++2Ldt7nn39ea9eu1b59+5SUlKRvvvlGkyZNkiQlJSXp66+/1u9//3t99NFHOnTokLZs2aJJkyZV+tA8nwcffFBz5szRq6++qv379+uRRx5Rbm6upk6detHei3T2G0rx8fEaM2aMNm/erCNHjujDDz/Un//8Z2VlZUmSOnXqpDVr1ig3N1cff/yx/vCHP1R5xWjcuHFavXq1Xn/9dd16662VjicmJsrlcukvf/mLbr/99hrr6tixo8rLy/Xss8/q0KFDevnll5WWlubVJzIyUqdOndI777yjoqIifffdd+rcubNGjx6tO++8U++//74+/vhj3XrrrfrVr36l0aNH13qe3nrrLS1YsEC5ubk6evSoli9froqKCkVHR9f6NQFbCCPARfT4449XuizfpUsXvfDCC3r++efVs2dPffTRR5o+ffpFO+fs2bM1Z84c9ezZU++9957eeOMNXXnllZKksLAwffDBBzpz5owSExPVrVs3TZ06VS6Xy2t9yoWYMmWKpk2bpmnTpql79+7atGmT1q9fr86dO1+09yKdvRWxceNGDRo0SJMmTdJVV12lW265RUeOHPFc2fjrX/+qK664Qv369dOoUaOUmJioa665ptJr3XTTTTpx4oS+++47jRkzptLxyy67TBMnTtSZM2c0fvz4Guvq1auX5s2bpzlz5qhbt25auXJlpa909+vXT5MnT9bNN9+sNm3a6KmnnpIkLV26VLGxsfr1r3+t+Ph4GWO0cePGSrdhfNGqVSutWbNG119/vbp06aK0tDStWrVKMTExtX5NwBaHqe6GJgA0Anfeeae++uorrV+/3nYpQKPFmhEAjVJxcbF27dqllStX6o033rBdDtCoEUYANEqjR4/WRx99pLvuuqvaX50FcGlwmwYAAFjFAlYAAGAVYQQAAFhFGAEAAFYRRgAAgFWEEQAAYBVhBAAAWEUYAQAAVhFGAACAVYQRAABg1f8DFbmTpEPVHowAAAAASUVORK5CYII=",
>>>>>>> e1ec0892
      "text/plain": [
       "<Figure size 640x480 with 1 Axes>"
      ]
     },
     "metadata": {},
     "output_type": "display_data"
    }
   ],
   "source": [
    "plt.hist(n_atoms)\n",
    "plt.xlabel('Number of heavy atoms')"
   ]
  },
  {
   "cell_type": "code",
   "execution_count": 16,
   "metadata": {},
   "outputs": [
    {
     "data": {
      "text/plain": [
       "count    1.132747e+07\n",
       "mean     3.692789e+01\n",
       "std      6.503494e+00\n",
       "min      8.000000e+00\n",
       "1%       2.200000e+01\n",
       "10%      2.900000e+01\n",
       "25%      3.200000e+01\n",
       "50%      3.700000e+01\n",
       "75%      4.100000e+01\n",
       "99%      5.200000e+01\n",
       "max      7.100000e+01\n",
       "Name: 0, dtype: float64"
      ]
     },
     "execution_count": 16,
     "metadata": {},
     "output_type": "execute_result"
    }
   ],
   "source": [
    "n_atoms.describe(percentiles=[.01, .1, .25, .5, .75, .99])\n",
    "# NBVAL_CHECK_OUTPUT"
   ]
  },
  {
   "cell_type": "markdown",
   "metadata": {},
   "source": [
    "98% of recombined ligands have between 22 and 51 heavy atoms (on average 36)."
   ]
  },
  {
   "cell_type": "code",
   "execution_count": 17,
   "metadata": {},
   "outputs": [],
   "source": [
    "# Delete object (since very large with ~6M entries)\n",
    "del n_atoms"
   ]
  },
  {
   "cell_type": "markdown",
   "metadata": {},
   "source": [
    "## 3. Number of subpockets"
   ]
  },
  {
   "cell_type": "code",
   "execution_count": 18,
   "metadata": {},
   "outputs": [
    {
     "data": {
      "text/html": [
       "<div>\n",
       "<style scoped>\n",
       "    .dataframe tbody tr th:only-of-type {\n",
       "        vertical-align: middle;\n",
       "    }\n",
       "\n",
       "    .dataframe tbody tr th {\n",
       "        vertical-align: top;\n",
       "    }\n",
       "\n",
       "    .dataframe thead th {\n",
       "        text-align: right;\n",
       "    }\n",
       "</style>\n",
       "<table border=\"1\" class=\"dataframe\">\n",
       "  <thead>\n",
       "    <tr style=\"text-align: right;\">\n",
       "      <th></th>\n",
       "      <th>count</th>\n",
       "      <th>n_subpockets</th>\n",
       "    </tr>\n",
       "  </thead>\n",
       "  <tbody>\n",
       "    <tr>\n",
       "      <th>AP-FP-GA-SE</th>\n",
       "      <td>9633673</td>\n",
       "      <td>4</td>\n",
       "    </tr>\n",
       "    <tr>\n",
       "      <th>AP-B1-FP-GA</th>\n",
       "      <td>183969</td>\n",
       "      <td>4</td>\n",
       "    </tr>\n",
       "    <tr>\n",
       "      <th>AP-B2-FP-GA</th>\n",
       "      <td>145120</td>\n",
       "      <td>4</td>\n",
       "    </tr>\n",
       "    <tr>\n",
       "      <th>AP-B2-GA-SE</th>\n",
       "      <td>211308</td>\n",
       "      <td>4</td>\n",
       "    </tr>\n",
       "    <tr>\n",
       "      <th>AP-B1-GA-SE</th>\n",
       "      <td>172871</td>\n",
       "      <td>4</td>\n",
       "    </tr>\n",
       "    <tr>\n",
       "      <th>AP-B1-B2-GA</th>\n",
       "      <td>2622</td>\n",
       "      <td>4</td>\n",
       "    </tr>\n",
       "    <tr>\n",
       "      <th>AP-FP-SE</th>\n",
       "      <td>729293</td>\n",
       "      <td>3</td>\n",
       "    </tr>\n",
       "    <tr>\n",
       "      <th>AP-GA-SE</th>\n",
       "      <td>110208</td>\n",
       "      <td>3</td>\n",
       "    </tr>\n",
       "    <tr>\n",
       "      <th>AP-FP-GA</th>\n",
       "      <td>127759</td>\n",
       "      <td>3</td>\n",
       "    </tr>\n",
       "    <tr>\n",
       "      <th>AP-FP</th>\n",
       "      <td>7037</td>\n",
       "      <td>2</td>\n",
       "    </tr>\n",
       "    <tr>\n",
       "      <th>AP-GA</th>\n",
       "      <td>617</td>\n",
       "      <td>2</td>\n",
       "    </tr>\n",
       "    <tr>\n",
       "      <th>AP-SE</th>\n",
       "      <td>1450</td>\n",
       "      <td>2</td>\n",
       "    </tr>\n",
       "    <tr>\n",
       "      <th>AP-B2-GA</th>\n",
       "      <td>876</td>\n",
       "      <td>3</td>\n",
       "    </tr>\n",
       "    <tr>\n",
       "      <th>AP-B1-GA</th>\n",
       "      <td>668</td>\n",
       "      <td>3</td>\n",
       "    </tr>\n",
       "  </tbody>\n",
       "</table>\n",
       "</div>"
      ],
      "text/plain": [
       "               count  n_subpockets\n",
       "AP-FP-GA-SE  9633673             4\n",
       "AP-B1-FP-GA   183969             4\n",
       "AP-B2-FP-GA   145120             4\n",
       "AP-B2-GA-SE   211308             4\n",
       "AP-B1-GA-SE   172871             4\n",
       "AP-B1-B2-GA     2622             4\n",
       "AP-FP-SE      729293             3\n",
       "AP-GA-SE      110208             3\n",
       "AP-FP-GA      127759             3\n",
       "AP-FP           7037             2\n",
       "AP-GA            617             2\n",
       "AP-SE           1450             2\n",
       "AP-B2-GA         876             3\n",
       "AP-B1-GA         668             3"
      ]
     },
     "execution_count": 18,
     "metadata": {},
     "output_type": "execute_result"
    }
   ],
   "source": [
    "subpockets = pd.read_csv(HERE / '../../data/combinatorial_library/subpockets.csv', index_col=0)\n",
    "subpockets['n_subpockets'] = [len(i.split('-')) for i in subpockets.index]\n",
    "subpockets\n",
    "# NBVAL_CHECK_OUTPUT"
   ]
  },
  {
   "cell_type": "code",
   "execution_count": 19,
   "metadata": {},
   "outputs": [
    {
     "data": {
      "text/html": [
       "<div>\n",
       "<style scoped>\n",
       "    .dataframe tbody tr th:only-of-type {\n",
       "        vertical-align: middle;\n",
       "    }\n",
       "\n",
       "    .dataframe tbody tr th {\n",
       "        vertical-align: top;\n",
       "    }\n",
       "\n",
       "    .dataframe thead th {\n",
       "        text-align: right;\n",
       "    }\n",
       "</style>\n",
       "<table border=\"1\" class=\"dataframe\">\n",
       "  <thead>\n",
       "    <tr style=\"text-align: right;\">\n",
       "      <th></th>\n",
       "      <th>count</th>\n",
       "      <th>ratio</th>\n",
       "    </tr>\n",
       "    <tr>\n",
       "      <th>n_subpockets</th>\n",
       "      <th></th>\n",
       "      <th></th>\n",
       "    </tr>\n",
       "  </thead>\n",
       "  <tbody>\n",
       "    <tr>\n",
       "      <th>2</th>\n",
       "      <td>9104</td>\n",
       "      <td>0.08</td>\n",
       "    </tr>\n",
       "    <tr>\n",
       "      <th>3</th>\n",
       "      <td>968804</td>\n",
       "      <td>8.55</td>\n",
       "    </tr>\n",
       "    <tr>\n",
       "      <th>4</th>\n",
       "      <td>10349563</td>\n",
       "      <td>91.37</td>\n",
       "    </tr>\n",
       "  </tbody>\n",
       "</table>\n",
       "</div>"
      ],
      "text/plain": [
       "                 count  ratio\n",
       "n_subpockets                 \n",
       "2                 9104   0.08\n",
       "3               968804   8.55\n",
       "4             10349563  91.37"
      ]
     },
     "execution_count": 19,
     "metadata": {},
     "output_type": "execute_result"
    }
   ],
   "source": [
    "n_subpockets = subpockets.groupby('n_subpockets').sum()\n",
    "n_subpockets['ratio'] = round(n_subpockets['count'] / n_subpockets['count'].sum() * 100, 2)\n",
    "n_subpockets\n",
    "# NBVAL_CHECK_OUTPUT"
   ]
  },
  {
   "cell_type": "markdown",
   "metadata": {},
   "source": [
    "The majority of recombined ligands are composed of 4 fragments (occupying 4 subpockets), whereas the majority of original igands is smaller and occupies 2-3 subpockets (check out `notebooks/2_2_fragment_analysis_statistics.ipynb`). This is to be expected since all fragment combinations were allowed up to 4 fragments during the recombination process."
   ]
  },
  {
   "cell_type": "code",
   "execution_count": null,
   "metadata": {},
   "outputs": [],
   "source": []
  }
 ],
 "metadata": {
  "kernelspec": {
<<<<<<< HEAD
   "display_name": "custom-kinfraglib",
=======
   "display_name": "kinfraglib_custom2",
>>>>>>> e1ec0892
   "language": "python",
   "name": "python3"
  },
  "language_info": {
   "codemirror_mode": {
    "name": "ipython",
    "version": 3
   },
   "file_extension": ".py",
   "mimetype": "text/x-python",
   "name": "python",
   "nbconvert_exporter": "python",
   "pygments_lexer": "ipython3",
<<<<<<< HEAD
   "version": "3.8.16"
=======
   "version": "3.9.18"
>>>>>>> e1ec0892
  }
 },
 "nbformat": 4,
 "nbformat_minor": 4
}<|MERGE_RESOLUTION|>--- conflicted
+++ resolved
@@ -1,950 +1,934 @@
 {
- "cells": [
-  {
-   "cell_type": "markdown",
-   "metadata": {},
-   "source": [
-    "# Combinatorial library properties"
-   ]
-  },
-  {
-   "cell_type": "markdown",
-   "metadata": {},
-   "source": [
-    "## Aim of this notebook\n",
-    "\n",
-    "In this notebook we want to analyze properties of the combinatorial library:\n",
-    "\n",
-    "1. Recombined ligands compliant with Lipinski's rule of five (criteria) in comparison to KLIFS and PKIDB ligands\n",
-    "2. Recombined ligand sizes (number of heavy atoms)\n",
-    "\n",
-    "**Note** that the combinatorial library is stored as `json` file (6.7M molecules). The data needed for this notebook was extracted previously in notebook `4_1_combinatorial_library_data.ipynb` for easy and fast access here. In order to run this notebook, download data from zenodo as instructed in `../data/combinatorial_library/README.md`."
-   ]
-  },
-  {
-   "cell_type": "markdown",
-   "metadata": {},
-   "source": [
-    "## Table of contents\n",
-    "\n",
-    "1. Lipinski's rule of five\n",
-    "2. Recombined ligand size\n",
-    "3. Number of subpockets"
-   ]
-  },
-  {
-   "cell_type": "code",
-   "execution_count": 1,
-   "metadata": {},
-   "outputs": [],
-   "source": [
-    "%load_ext autoreload\n",
-    "%autoreload 2"
-   ]
-  },
-  {
-   "cell_type": "code",
-   "execution_count": 2,
-   "metadata": {},
-   "outputs": [],
-   "source": [
-    "from pathlib import Path\n",
-    "\n",
-    "import matplotlib.pyplot as plt\n",
-    "import pandas as pd\n",
-    "from rdkit import Chem\n",
-    "\n",
-    "from kinfraglib import utils"
-   ]
-  },
-  {
-   "cell_type": "code",
-   "execution_count": 3,
-   "metadata": {},
-   "outputs": [],
-   "source": [
-    "HERE = Path(_dh[-1])"
-   ]
-  },
-  {
-   "cell_type": "markdown",
-   "metadata": {},
-   "source": [
-    "## 1. Lipinski's rule of five"
-   ]
-  },
-  {
-   "cell_type": "markdown",
-   "metadata": {},
-   "source": [
-    "### Recombined ligands"
-   ]
-  },
-  {
-   "cell_type": "markdown",
-   "metadata": {},
-   "source": [
-    "Load recombined ligands' properties (number of ligands that fulfill Lipinski's rule of five (and its individual criteria) and number of ligands in total)."
-   ]
-  },
-  {
-   "cell_type": "code",
-   "execution_count": 4,
-   "metadata": {},
-   "outputs": [
-    {
-     "data": {
-      "text/plain": [
-       "0\n",
-       "mw            4576594\n",
-       "logp          6162558\n",
-       "hbd          11272327\n",
-       "hba           9738053\n",
-       "lipinski      6363664\n",
-       "n_ligands    11327471\n",
-       "Name: 1, dtype: int64"
-      ]
-     },
-     "execution_count": 4,
-     "metadata": {},
-     "output_type": "execute_result"
-    }
-   ],
-   "source": [
-    "properties = pd.read_csv(\n",
-    "    HERE / '../../data/combinatorial_library/ro5.csv',\n",
-    "    header=None,\n",
-    "    index_col=0\n",
-    ").squeeze()\n",
-    "properties\n",
-    "# NBVAL_CHECK_OUTPUT"
-   ]
-  },
-  {
-   "cell_type": "markdown",
-   "metadata": {},
-   "source": [
-    "Get ratio of ligands that fulfill the Lipinski's rule of five (and its individual criteria)"
-   ]
-  },
-  {
-   "cell_type": "code",
-   "execution_count": 5,
-   "metadata": {},
-   "outputs": [
-    {
-     "data": {
-      "text/plain": [
-       "0\n",
-       "mw           40\n",
-       "logp         54\n",
-       "hbd         100\n",
-       "hba          86\n",
-       "lipinski     56\n",
-       "Name: 1, dtype: int64"
-      ]
-     },
-     "execution_count": 5,
-     "metadata": {},
-     "output_type": "execute_result"
-    }
-   ],
-   "source": [
-    "ro5_comb = round(\n",
-    "    properties[['mw', 'logp', 'hbd', 'hba', 'lipinski']] / properties['n_ligands'] * 100, \n",
-    "    0\n",
-    ")\n",
-    "ro5_comb = ro5_comb.astype('int')\n",
-    "ro5_comb\n",
-    "# NBVAL_CHECK_OUTPUT"
-   ]
-  },
-  {
-   "cell_type": "markdown",
-   "metadata": {},
-   "source": [
-    "### PKIDB ligands\n",
-    "\n",
-    "Compare the recombined ligands to the PKIDB ligands, i.e. approved and investigorial kinase inhibitors.\n",
-    "\n",
-    "- Database: https://www.icoa.fr/pkidb/\n",
-    "- Publication: [Carles et al. (2018)](https://www.mdpi.com/1420-3049/23/4/908) and [Bournez et al. (2020)](https://www.mdpi.com/1420-3049/25/14/3226)\n",
-    "\n",
-    "The PKIDB dataset was downloaded and added to this repository from https://www.icoa.fr/pkidb/ using the download option (dataset from 2020-07-15)."
-   ]
-  },
-  {
-   "cell_type": "code",
-   "execution_count": null,
-   "metadata": {},
-   "outputs": [
-    {
-     "name": "stdout",
-     "output_type": "stream",
-     "text": [
-      "Number of PKIDB ligands: 435\n"
-     ]
-    }
-   ],
-   "source": [
-    "# Load SDF file\n",
-    "mol_supplier = Chem.SDMolSupplier(str(HERE / '../../data/external/pkidb_2025-04-15.sdf'))\n",
-    "# Get SMILES for each molecule\n",
-    "data_pkidb = pd.DataFrame([mol.GetProp('Canonical_Smiles') for mol in mol_supplier], columns=['Canonical_Smiles'])\n",
-    "print(f'Number of PKIDB ligands: {data_pkidb.shape[0]}')\n",
-    "# NBVAL_CHECK_OUTPUT"
-   ]
-  },
-  {
-   "cell_type": "code",
-   "execution_count": 7,
-   "metadata": {},
-   "outputs": [
-    {
-     "data": {
-      "text/plain": [
-       "mw           68\n",
-       "logp         80\n",
-       "hbd         100\n",
-       "hba          97\n",
-       "lipinski     86\n",
-       "dtype: int64"
-      ]
-     },
-     "execution_count": 7,
-     "metadata": {},
-     "output_type": "execute_result"
-    }
-   ],
-   "source": [
-    "ro5_pkidb = round(\n",
-    "    data_pkidb.Canonical_Smiles.apply(\n",
-    "        Chem.MolFromSmiles\n",
-    "    ).apply(utils.get_ro5_from_mol).sum() / data_pkidb.shape[0] * 100, \n",
-    "    0\n",
-    ")\n",
-    "ro5_pkidb = ro5_pkidb.astype('int')\n",
-    "ro5_pkidb\n",
-    "# NBVAL_CHECK_OUTPUT"
-   ]
-  },
-  {
-   "cell_type": "markdown",
-   "metadata": {},
-   "source": [
-    "### Original ligands\n",
-    "\n",
-    "Compare the recombined ligands to the KLIFS ligands that were used to generate the fragment library (original ligands).\n",
-    "\n",
-    "- Database: https://klifs.vu-compmedchem.nl/\n",
-    "- Publications: [van Linden et al. (2014)](https://pubs.acs.org/doi/abs/10.1021/jm400378w) and [Kooistra et al. (2016)](https://academic.oup.com/nar/article/44/D1/D365/2502606)\n",
-    "\n",
-    "Note that we only use a subset of KLIFS ligands here, i.e. the ligands used for the fragmentation."
-   ]
-  },
-  {
-   "cell_type": "code",
-   "execution_count": 8,
-   "metadata": {},
-   "outputs": [
-    {
-     "name": "stdout",
-     "output_type": "stream",
-     "text": [
-      "Number of original KLIFS ligands: 3231\n"
-     ]
-    }
-   ],
-   "source": [
-    "data_klifs = pd.read_json(HERE / '../../data/fragment_library/original_ligands.json')\n",
-    "print(f'Number of original KLIFS ligands: {data_klifs.shape[0]}')\n",
-    "# NBVAL_CHECK_OUTPUT"
-   ]
-  },
-  {
-   "cell_type": "code",
-   "execution_count": 9,
-   "metadata": {},
-   "outputs": [
-    {
-     "data": {
-      "text/html": [
-       "<div>\n",
-       "<style scoped>\n",
-       "    .dataframe tbody tr th:only-of-type {\n",
-       "        vertical-align: middle;\n",
-       "    }\n",
-       "\n",
-       "    .dataframe tbody tr th {\n",
-       "        vertical-align: top;\n",
-       "    }\n",
-       "\n",
-       "    .dataframe thead th {\n",
-       "        text-align: right;\n",
-       "    }\n",
-       "</style>\n",
-       "<table border=\"1\" class=\"dataframe\">\n",
-       "  <thead>\n",
-       "    <tr style=\"text-align: right;\">\n",
-       "      <th></th>\n",
-       "      <th>complex_pdb</th>\n",
-       "      <th>ligand_pdb</th>\n",
-       "      <th>subpocket</th>\n",
-       "      <th>kinase</th>\n",
-       "      <th>family</th>\n",
-       "      <th>group</th>\n",
-       "      <th>alt</th>\n",
-       "      <th>chain</th>\n",
-       "      <th>ac_helix</th>\n",
-       "      <th>klifs_id</th>\n",
-       "      <th>smiles</th>\n",
-       "      <th>inchi</th>\n",
-       "    </tr>\n",
-       "  </thead>\n",
-       "  <tbody>\n",
-       "    <tr>\n",
-       "      <th>0</th>\n",
-       "      <td>1a9u</td>\n",
-       "      <td>SB2</td>\n",
-       "      <td>[AP, GA, B2]</td>\n",
-       "      <td>p38a</td>\n",
-       "      <td>MAPK</td>\n",
-       "      <td>CMGC</td>\n",
-       "      <td>-</td>\n",
-       "      <td>A</td>\n",
-       "      <td>in</td>\n",
-       "      <td>5229</td>\n",
-       "      <td>C[S@](=O)c1ccc(-c2nc(-c3ccc(F)cc3)c(-c3ccncc3)...</td>\n",
-       "      <td>InChI=1S/C21H16FN3OS/c1-27(26)18-8-4-16(5-9-18...</td>\n",
-       "    </tr>\n",
-       "    <tr>\n",
-       "      <th>1</th>\n",
-       "      <td>1agw</td>\n",
-       "      <td>SU2</td>\n",
-       "      <td>[AP, SE]</td>\n",
-       "      <td>FGFR1</td>\n",
-       "      <td>FGFR</td>\n",
-       "      <td>TK</td>\n",
-       "      <td>B</td>\n",
-       "      <td>B</td>\n",
-       "      <td>in</td>\n",
-       "      <td>3510</td>\n",
-       "      <td>O=CN1CCN(c2ccc(C[C@@H]3C(=O)Nc4ccccc43)cc2)CC1</td>\n",
-       "      <td>InChI=1S/C20H21N3O2/c24-14-22-9-11-23(12-10-22...</td>\n",
-       "    </tr>\n",
-       "  </tbody>\n",
-       "</table>\n",
-       "</div>"
+      "cells": [
+            {
+                  "cell_type": "markdown",
+                  "metadata": {},
+                  "source": [
+                        "# Combinatorial library properties"
+                  ]
+            },
+            {
+                  "cell_type": "markdown",
+                  "metadata": {},
+                  "source": [
+                        "## Aim of this notebook\n",
+                        "\n",
+                        "In this notebook we want to analyze properties of the combinatorial library:\n",
+                        "\n",
+                        "1. Recombined ligands compliant with Lipinski's rule of five (criteria) in comparison to KLIFS and PKIDB ligands\n",
+                        "2. Recombined ligand sizes (number of heavy atoms)\n",
+                        "\n",
+                        "**Note** that the combinatorial library is stored as `json` file (6.7M molecules). The data needed for this notebook was extracted previously in notebook `4_1_combinatorial_library_data.ipynb` for easy and fast access here. In order to run this notebook, download data from zenodo as instructed in `../data/combinatorial_library/README.md`."
+                  ]
+            },
+            {
+                  "cell_type": "markdown",
+                  "metadata": {},
+                  "source": [
+                        "## Table of contents\n",
+                        "\n",
+                        "1. Lipinski's rule of five\n",
+                        "2. Recombined ligand size\n",
+                        "3. Number of subpockets"
+                  ]
+            },
+            {
+                  "cell_type": "code",
+                  "execution_count": 1,
+                  "metadata": {},
+                  "outputs": [],
+                  "source": [
+                        "%load_ext autoreload\n",
+                        "%autoreload 2"
+                  ]
+            },
+            {
+                  "cell_type": "code",
+                  "execution_count": 2,
+                  "metadata": {},
+                  "outputs": [],
+                  "source": [
+                        "from pathlib import Path\n",
+                        "\n",
+                        "import matplotlib.pyplot as plt\n",
+                        "import pandas as pd\n",
+                        "from rdkit import Chem\n",
+                        "\n",
+                        "from kinfraglib import utils"
+                  ]
+            },
+            {
+                  "cell_type": "code",
+                  "execution_count": 3,
+                  "metadata": {},
+                  "outputs": [],
+                  "source": [
+                        "HERE = Path(_dh[-1])"
+                  ]
+            },
+            {
+                  "cell_type": "markdown",
+                  "metadata": {},
+                  "source": [
+                        "## 1. Lipinski's rule of five"
+                  ]
+            },
+            {
+                  "cell_type": "markdown",
+                  "metadata": {},
+                  "source": [
+                        "### Recombined ligands"
+                  ]
+            },
+            {
+                  "cell_type": "markdown",
+                  "metadata": {},
+                  "source": [
+                        "Load recombined ligands' properties (number of ligands that fulfill Lipinski's rule of five (and its individual criteria) and number of ligands in total)."
+                  ]
+            },
+            {
+                  "cell_type": "code",
+                  "execution_count": 4,
+                  "metadata": {},
+                  "outputs": [
+                        {
+                              "data": {
+                                    "text/plain": [
+                                          "0\n",
+                                          "mw            4576594\n",
+                                          "logp          6162558\n",
+                                          "hbd          11272327\n",
+                                          "hba           9738053\n",
+                                          "lipinski      6363664\n",
+                                          "n_ligands    11327471\n",
+                                          "Name: 1, dtype: int64"
+                                    ]
+                              },
+                              "execution_count": 4,
+                              "metadata": {},
+                              "output_type": "execute_result"
+                        }
+                  ],
+                  "source": [
+                        "properties = pd.read_csv(\n",
+                        "    HERE / '../../data/combinatorial_library/ro5.csv',\n",
+                        "    header=None,\n",
+                        "    index_col=0\n",
+                        ").squeeze()\n",
+                        "properties\n",
+                        "# NBVAL_CHECK_OUTPUT"
+                  ]
+            },
+            {
+                  "cell_type": "markdown",
+                  "metadata": {},
+                  "source": [
+                        "Get ratio of ligands that fulfill the Lipinski's rule of five (and its individual criteria)"
+                  ]
+            },
+            {
+                  "cell_type": "code",
+                  "execution_count": 5,
+                  "metadata": {},
+                  "outputs": [
+                        {
+                              "data": {
+                                    "text/plain": [
+                                          "0\n",
+                                          "mw           40\n",
+                                          "logp         54\n",
+                                          "hbd         100\n",
+                                          "hba          86\n",
+                                          "lipinski     56\n",
+                                          "Name: 1, dtype: int64"
+                                    ]
+                              },
+                              "execution_count": 5,
+                              "metadata": {},
+                              "output_type": "execute_result"
+                        }
+                  ],
+                  "source": [
+                        "ro5_comb = round(\n",
+                        "    properties[['mw', 'logp', 'hbd', 'hba', 'lipinski']] / properties['n_ligands'] * 100, \n",
+                        "    0\n",
+                        ")\n",
+                        "ro5_comb = ro5_comb.astype('int')\n",
+                        "ro5_comb\n",
+                        "# NBVAL_CHECK_OUTPUT"
+                  ]
+            },
+            {
+                  "cell_type": "markdown",
+                  "metadata": {},
+                  "source": [
+                        "### PKIDB ligands\n",
+                        "\n",
+                        "Compare the recombined ligands to the PKIDB ligands, i.e. approved and investigorial kinase inhibitors.\n",
+                        "\n",
+                        "- Database: https://www.icoa.fr/pkidb/\n",
+                        "- Publication: [Carles et al. (2018)](https://www.mdpi.com/1420-3049/23/4/908) and [Bournez et al. (2020)](https://www.mdpi.com/1420-3049/25/14/3226)\n",
+                        "\n",
+                        "The PKIDB dataset was downloaded and added to this repository from https://www.icoa.fr/pkidb/ using the download option (dataset from 2020-07-15)."
+                  ]
+            },
+            {
+                  "cell_type": "code",
+                  "execution_count": null,
+                  "metadata": {},
+                  "outputs": [
+                        {
+                              "name": "stdout",
+                              "output_type": "stream",
+                              "text": [
+                                    "Number of PKIDB ligands: 435\n"
+                              ]
+                        }
+                  ],
+                  "source": [
+                        "# Load SDF file\n",
+                        "mol_supplier = Chem.SDMolSupplier(str(HERE / '../../data/external/pkidb_2025-04-15.sdf'))\n",
+                        "# Get SMILES for each molecule\n",
+                        "data_pkidb = pd.DataFrame([mol.GetProp('Canonical_Smiles') for mol in mol_supplier], columns=['Canonical_Smiles'])\n",
+                        "print(f'Number of PKIDB ligands: {data_pkidb.shape[0]}')\n",
+                        "# NBVAL_CHECK_OUTPUT"
+                  ]
+            },
+            {
+                  "cell_type": "code",
+                  "execution_count": 7,
+                  "metadata": {},
+                  "outputs": [
+                        {
+                              "data": {
+                                    "text/plain": [
+                                          "mw           68\n",
+                                          "logp         80\n",
+                                          "hbd         100\n",
+                                          "hba          97\n",
+                                          "lipinski     86\n",
+                                          "dtype: int64"
+                                    ]
+                              },
+                              "execution_count": 7,
+                              "metadata": {},
+                              "output_type": "execute_result"
+                        }
+                  ],
+                  "source": [
+                        "ro5_pkidb = round(\n",
+                        "    data_pkidb.Canonical_Smiles.apply(\n",
+                        "        Chem.MolFromSmiles\n",
+                        "    ).apply(utils.get_ro5_from_mol).sum() / data_pkidb.shape[0] * 100, \n",
+                        "    0\n",
+                        ")\n",
+                        "ro5_pkidb = ro5_pkidb.astype('int')\n",
+                        "ro5_pkidb\n",
+                        "# NBVAL_CHECK_OUTPUT"
+                  ]
+            },
+            {
+                  "cell_type": "markdown",
+                  "metadata": {},
+                  "source": [
+                        "### Original ligands\n",
+                        "\n",
+                        "Compare the recombined ligands to the KLIFS ligands that were used to generate the fragment library (original ligands).\n",
+                        "\n",
+                        "- Database: https://klifs.vu-compmedchem.nl/\n",
+                        "- Publications: [van Linden et al. (2014)](https://pubs.acs.org/doi/abs/10.1021/jm400378w) and [Kooistra et al. (2016)](https://academic.oup.com/nar/article/44/D1/D365/2502606)\n",
+                        "\n",
+                        "Note that we only use a subset of KLIFS ligands here, i.e. the ligands used for the fragmentation."
+                  ]
+            },
+            {
+                  "cell_type": "code",
+                  "execution_count": 8,
+                  "metadata": {},
+                  "outputs": [
+                        {
+                              "name": "stdout",
+                              "output_type": "stream",
+                              "text": [
+                                    "Number of original KLIFS ligands: 3231\n"
+                              ]
+                        }
+                  ],
+                  "source": [
+                        "data_klifs = pd.read_json(HERE / '../../data/fragment_library/original_ligands.json')\n",
+                        "print(f'Number of original KLIFS ligands: {data_klifs.shape[0]}')\n",
+                        "# NBVAL_CHECK_OUTPUT"
+                  ]
+            },
+            {
+                  "cell_type": "code",
+                  "execution_count": 9,
+                  "metadata": {},
+                  "outputs": [
+                        {
+                              "data": {
+                                    "text/html": [
+                                          "<div>\n",
+                                          "<style scoped>\n",
+                                          "    .dataframe tbody tr th:only-of-type {\n",
+                                          "        vertical-align: middle;\n",
+                                          "    }\n",
+                                          "\n",
+                                          "    .dataframe tbody tr th {\n",
+                                          "        vertical-align: top;\n",
+                                          "    }\n",
+                                          "\n",
+                                          "    .dataframe thead th {\n",
+                                          "        text-align: right;\n",
+                                          "    }\n",
+                                          "</style>\n",
+                                          "<table border=\"1\" class=\"dataframe\">\n",
+                                          "  <thead>\n",
+                                          "    <tr style=\"text-align: right;\">\n",
+                                          "      <th></th>\n",
+                                          "      <th>complex_pdb</th>\n",
+                                          "      <th>ligand_pdb</th>\n",
+                                          "      <th>subpocket</th>\n",
+                                          "      <th>kinase</th>\n",
+                                          "      <th>family</th>\n",
+                                          "      <th>group</th>\n",
+                                          "      <th>alt</th>\n",
+                                          "      <th>chain</th>\n",
+                                          "      <th>ac_helix</th>\n",
+                                          "      <th>klifs_id</th>\n",
+                                          "      <th>smiles</th>\n",
+                                          "      <th>inchi</th>\n",
+                                          "    </tr>\n",
+                                          "  </thead>\n",
+                                          "  <tbody>\n",
+                                          "    <tr>\n",
+                                          "      <th>0</th>\n",
+                                          "      <td>1a9u</td>\n",
+                                          "      <td>SB2</td>\n",
+                                          "      <td>[AP, GA, B2]</td>\n",
+                                          "      <td>p38a</td>\n",
+                                          "      <td>MAPK</td>\n",
+                                          "      <td>CMGC</td>\n",
+                                          "      <td>-</td>\n",
+                                          "      <td>A</td>\n",
+                                          "      <td>in</td>\n",
+                                          "      <td>5229</td>\n",
+                                          "      <td>C[S@](=O)c1ccc(-c2nc(-c3ccc(F)cc3)c(-c3ccncc3)...</td>\n",
+                                          "      <td>InChI=1S/C21H16FN3OS/c1-27(26)18-8-4-16(5-9-18...</td>\n",
+                                          "    </tr>\n",
+                                          "    <tr>\n",
+                                          "      <th>1</th>\n",
+                                          "      <td>1agw</td>\n",
+                                          "      <td>SU2</td>\n",
+                                          "      <td>[AP, SE]</td>\n",
+                                          "      <td>FGFR1</td>\n",
+                                          "      <td>FGFR</td>\n",
+                                          "      <td>TK</td>\n",
+                                          "      <td>B</td>\n",
+                                          "      <td>B</td>\n",
+                                          "      <td>in</td>\n",
+                                          "      <td>3510</td>\n",
+                                          "      <td>O=CN1CCN(c2ccc(C[C@@H]3C(=O)Nc4ccccc43)cc2)CC1</td>\n",
+                                          "      <td>InChI=1S/C20H21N3O2/c24-14-22-9-11-23(12-10-22...</td>\n",
+                                          "    </tr>\n",
+                                          "  </tbody>\n",
+                                          "</table>\n",
+                                          "</div>"
+                                    ],
+                                    "text/plain": [
+                                          "  complex_pdb ligand_pdb     subpocket kinase family group alt chain ac_helix  \\\n",
+                                          "0        1a9u        SB2  [AP, GA, B2]   p38a   MAPK  CMGC   -     A       in   \n",
+                                          "1        1agw        SU2      [AP, SE]  FGFR1   FGFR    TK   B     B       in   \n",
+                                          "\n",
+                                          "   klifs_id                                             smiles  \\\n",
+                                          "0      5229  C[S@](=O)c1ccc(-c2nc(-c3ccc(F)cc3)c(-c3ccncc3)...   \n",
+                                          "1      3510     O=CN1CCN(c2ccc(C[C@@H]3C(=O)Nc4ccccc43)cc2)CC1   \n",
+                                          "\n",
+                                          "                                               inchi  \n",
+                                          "0  InChI=1S/C21H16FN3OS/c1-27(26)18-8-4-16(5-9-18...  \n",
+                                          "1  InChI=1S/C20H21N3O2/c24-14-22-9-11-23(12-10-22...  "
+                                    ]
+                              },
+                              "execution_count": 9,
+                              "metadata": {},
+                              "output_type": "execute_result"
+                        }
+                  ],
+                  "source": [
+                        "data_klifs.head(2)"
+                  ]
+            },
+            {
+                  "cell_type": "code",
+                  "execution_count": 10,
+                  "metadata": {},
+                  "outputs": [
+                        {
+                              "data": {
+                                    "text/plain": [
+                                          "mw          87\n",
+                                          "logp        95\n",
+                                          "hbd         99\n",
+                                          "hba         99\n",
+                                          "lipinski    97\n",
+                                          "dtype: int64"
+                                    ]
+                              },
+                              "execution_count": 10,
+                              "metadata": {},
+                              "output_type": "execute_result"
+                        }
+                  ],
+                  "source": [
+                        "ro5_klifs = round(\n",
+                        "    data_klifs.smiles.apply(\n",
+                        "        Chem.MolFromSmiles\n",
+                        "    ).apply(utils.get_ro5_from_mol).sum() / data_klifs.shape[0] * 100, \n",
+                        "    0\n",
+                        ")\n",
+                        "ro5_klifs = ro5_klifs.astype('int')\n",
+                        "ro5_klifs\n",
+                        "# NBVAL_CHECK_OUTPUT"
+                  ]
+            },
+            {
+                  "cell_type": "markdown",
+                  "metadata": {},
+                  "source": [
+                        "### Plot properties"
+                  ]
+            },
+            {
+                  "cell_type": "code",
+                  "execution_count": 11,
+                  "metadata": {},
+                  "outputs": [
+                        {
+                              "data": {
+                                    "text/html": [
+                                          "<div>\n",
+                                          "<style scoped>\n",
+                                          "    .dataframe tbody tr th:only-of-type {\n",
+                                          "        vertical-align: middle;\n",
+                                          "    }\n",
+                                          "\n",
+                                          "    .dataframe tbody tr th {\n",
+                                          "        vertical-align: top;\n",
+                                          "    }\n",
+                                          "\n",
+                                          "    .dataframe thead th {\n",
+                                          "        text-align: right;\n",
+                                          "    }\n",
+                                          "</style>\n",
+                                          "<table border=\"1\" class=\"dataframe\">\n",
+                                          "  <thead>\n",
+                                          "    <tr style=\"text-align: right;\">\n",
+                                          "      <th></th>\n",
+                                          "      <th>Recombined ligands (#11327471)</th>\n",
+                                          "      <th>Original KLIFS ligands (#3231)</th>\n",
+                                          "      <th>PKIDB ligands (#435)</th>\n",
+                                          "    </tr>\n",
+                                          "  </thead>\n",
+                                          "  <tbody>\n",
+                                          "    <tr>\n",
+                                          "      <th>mw</th>\n",
+                                          "      <td>40</td>\n",
+                                          "      <td>87</td>\n",
+                                          "      <td>68</td>\n",
+                                          "    </tr>\n",
+                                          "    <tr>\n",
+                                          "      <th>logp</th>\n",
+                                          "      <td>54</td>\n",
+                                          "      <td>95</td>\n",
+                                          "      <td>80</td>\n",
+                                          "    </tr>\n",
+                                          "    <tr>\n",
+                                          "      <th>hbd</th>\n",
+                                          "      <td>100</td>\n",
+                                          "      <td>99</td>\n",
+                                          "      <td>100</td>\n",
+                                          "    </tr>\n",
+                                          "    <tr>\n",
+                                          "      <th>hba</th>\n",
+                                          "      <td>86</td>\n",
+                                          "      <td>99</td>\n",
+                                          "      <td>97</td>\n",
+                                          "    </tr>\n",
+                                          "    <tr>\n",
+                                          "      <th>lipinski</th>\n",
+                                          "      <td>56</td>\n",
+                                          "      <td>97</td>\n",
+                                          "      <td>86</td>\n",
+                                          "    </tr>\n",
+                                          "  </tbody>\n",
+                                          "</table>\n",
+                                          "</div>"
+                                    ],
+                                    "text/plain": [
+                                          "          Recombined ligands (#11327471)  Original KLIFS ligands (#3231)  \\\n",
+                                          "mw                                    40                              87   \n",
+                                          "logp                                  54                              95   \n",
+                                          "hbd                                  100                              99   \n",
+                                          "hba                                   86                              99   \n",
+                                          "lipinski                              56                              97   \n",
+                                          "\n",
+                                          "          PKIDB ligands (#435)  \n",
+                                          "mw                          68  \n",
+                                          "logp                        80  \n",
+                                          "hbd                        100  \n",
+                                          "hba                         97  \n",
+                                          "lipinski                    86  "
+                                    ]
+                              },
+                              "execution_count": 11,
+                              "metadata": {},
+                              "output_type": "execute_result"
+                        }
+                  ],
+                  "source": [
+                        "# Collect data in one DataFrame\n",
+                        "bar_data = pd.DataFrame(\n",
+                        "    {\n",
+                        "        f'Recombined ligands (#{properties[\"n_ligands\"]})': ro5_comb, \n",
+                        "        f'Original KLIFS ligands (#{data_klifs.shape[0]})': ro5_klifs, \n",
+                        "        f'PKIDB ligands (#{data_pkidb.shape[0]})': ro5_pkidb\n",
+                        "    }\n",
+                        ")\n",
+                        "bar_data = bar_data.astype('int32')\n",
+                        "bar_data.index.name = None\n",
+                        "bar_data\n",
+                        "# NBVAL_CHECK_OUTPUT"
+                  ]
+            },
+            {
+                  "cell_type": "code",
+                  "execution_count": 12,
+                  "metadata": {},
+                  "outputs": [
+                        {
+                              "data": {
+                                    "image/png": "iVBORw0KGgoAAAANSUhEUgAAAX8AAAHYCAYAAAClXegxAAAAOXRFWHRTb2Z0d2FyZQBNYXRwbG90bGliIHZlcnNpb24zLjcuMSwgaHR0cHM6Ly9tYXRwbG90bGliLm9yZy/bCgiHAAAACXBIWXMAAA9hAAAPYQGoP6dpAACDO0lEQVR4nO3dd1hT1/8H8HfCSNgbAZEhiLgA9xZQQVScVatW66qjdrjqqlbEvVr122qrddddt6hYB6hFUBRU3BNREGXvACHn9we/pMYECBAIkM/refI85t5zz/3cED+599xzz+EwxhgIIYSoFa6qAyCEEFL9KPkTQogaouRPCCFqiJI/IYSoIUr+hBCihij5E0KIGqLkTwghakhT1QHUZCKRCAkJCTAwMACHw1F1OIQQFWCMISsrCzY2NuBy6875MiX/UiQkJKBBgwaqDoMQUgO8efMGtra2qg5DaSj5l8LAwABA8R/d0NBQxdEQQlQhMzMTDRo0kOSDuoKSfynETT2GhoaU/AlRc3Wt6bfuNGARQghRGCV/QghRQ5T8CSFEDVHyJ4QQNUTJnxBC1BAlf0IIUUOU/AkhRA2pPPlnZWVhzpw58PX1hYWFBTgcDhYvXiy3bFRUFHr27Al9fX0YGxtj8ODBePnypdyyv/76K1xdXcHj8eDo6IjAwEAUFhZW4ZEQQkjtofLkn5KSgq1btyI/Px8DBw4ssdzjx4/h5eWFgoICHD58GDt27MDTp0/RtWtXJCUlSZVdvnw5pk2bhsGDB+P8+fOYOnUqVqxYgW+++aaKj4YQQmoJpmIikYiJRCLGGGNJSUkMAAsICJApN3ToUGZubs4yMjIky2JjY5mWlhabM2eOZFlycjLj8/ls0qRJUtsvX76ccTgc9uDBA4Vjy8jIYACk9kkIUS91NQ+o/Myfw+GU+di0UChEUFAQPvvsM6lhFuzt7eHt7Y3jx49LlgUHB0MgEGDcuHFSdYwbNw6MMZw4cUKp8RNCSG2k8uSviBcvXiAvLw9ubm4y69zc3PD8+XMIBAIAwP379wEALVq0kCpnbW0Nc3NzyXp58vPzkZmZKfUihJC6qFYM7JaSkgIAMDU1lVlnamoKxhjS0tJgbW2NlJQU8Hg86OnpyS0rrkuelStXIjAwUHmBE5WYuDm13Nv8OVX2u6WIin5fAgICKrQdIcpSK878xUprHvp4naLlPjV//nxkZGRIXm/evKlYoIQQUsPVijN/MzMzAJB71p6amgoOhwNjY2NJWYFAgNzcXOjq6sqUbd26dYn74fF44PF4ygucEEJqqFqR/J2cnKCjo4OYmBiZdTExMXB2dgafzwfwX1t/TEwM2rdvLymXmJiI5ORkNG/evHqCJrXK4cOHVR1CpVXkGIYNG1YFkZDaoFY0+2hqaqJfv344duwYsrKyJMvj4uIQEhKCwYMHS5b5+fmBz+dj165dUnXs2rULHA6n1GcJCCFEXdSIM/9z584hJydHktgfPnyII0eOAAD69OkDXV1dBAYGom3btvD398e8efMgEAiwaNEimJubY9asWZK6TE1NsXDhQvz0008wNTWFr68vIiMjsXjxYnz11Vdo2rSpSo6REEJqkhqR/L/++mu8fv1a8v7vv//G33//DQB49eoVHBwc4OrqitDQUMydOxdDhgyBpqYmunfvjnXr1sHCwkKqvgULFsDAwACbNm3CunXrYGVlhXnz5mHBggXVelyEEFJT1YjkHxsbq1C51q1b4+LFiwqV/f777/H9999XIipCCKm7akWbPyGEEOWqEWf+hFS1JraacLbShKEuFwxAVq4IzxOFePRWqPR9NWzYEA0aNIC+vj4YY8jJyUFcXBxevXql9H1VVk16SK2iPa6ox1LFUPIndZqxHgff9TFAfTMNJKQWITOXARzA2UoTfdvo4G1yEX47l1V2RQowMDDAiBEjUK9ePXz48AHZ2dngcDho0KABunXrhsTERBw8eFCqxxohqkLJn9RpX3TTQ04+w9w96cjIZVLrjHQ5mNBTHyO76uHZrcrvq0+fPsjLy8P69euRnZ0ttU5fXx+DBg1Cnz59cOjQocrvjJBKojZ/Uqe52mrhcFiuTOIHgIxchr+v56JJAy2l7Kthw4b4559/ZBI/AGRnZ+PChQto2LChUvZFSGVR8id1WqGQQY9X8nhOejwOCoWyPwwV2ldhIXR0dEpcz+fzaTY5UmNQsw9Ripp6sy7yWQHG9dDD4bBcPHorRF5BcaLX0eagia0mhnXWxY1nBUrZ14MHDzBw4ECcP38eL1++RH5+PoDiMaMaNmwIX1/fUocUJ6Q6UfInddrh67ngcnXxlY8+NDiAUFS8XJMLFDHg30f5OHI9F90/GdFZQ0MDdnZ2MDc3B5/Pl/TaiY+Px4cPH+Tu6/z58+ByuRg8eDC4XC6KiookdYlEIkRHR+Off/6pysOtVPxEvVDyJ3VakQjYdzUXR8Nz4WCpCUOd4pbOjFwRXicJIZDTCqOvrw9PT09oampCJBKBz+fj3bt3MDU1hZOTE+Lj4xEREQHGpJuLRCIRzpw5gwsXLsDGxgb6+voAitv7ExISUFCgnCuMslQ0fqJeKPkTtSAoBB7HK9anv2XLlkhMTMTt27cBAK6urrCwsMClS5egr6+Pbt26oWnTpnjw4IHc7QsKChR+ar0qVDZ+oh4o+ZM6T1sTaN+IBycrTRjqFt/8zcxleJ4oxM1n+Sj45DfBwsJCqnnm6dOnaNasGbS1tZGdnY07d+7Aw8NDbvLU0tJCixYtYGtrK3Xm/+bNG9y/f79abvhWJn6iPij5kzrN2oSLGf0Moa0JPE0QIjVbBA4AAx0uhnTUQf+2Olh/Wnqu5oKCAmhq/vdfQ0NDA1wuFyJR8Q2DjIwMub16zM3NMXr0aGhpaeH169eSOaD19PTg4+MDLy8v/PXXX0hOTq66A65E/ES9UPInddrIbnp49q4QOy7loEgkvU6DC4zrroeR3fRwL+y/5e/fv4eHhwdu374NkUiEFi1aID09HUJh8SWCrq4uBAKBzL769OmD169f48SJE5JEK8blcjFw4ED06dMHe/bsUfpxfqyi8RP1Qv38SZ3maKmJoFt5MokfKL4ZfDZKAEdL6XOge/fugcvlws/PD3369IGpqSkiIyMl63k8Hp48eSJTn62tLa5evSqT+IHim8HXrl2Dra1t5Q+qDBWNv2PHjjAyMqry+Mri4uIiMwUrUT468yd1Wm4+g6WRBt6lycn+ACyNuMjNl+71kp+fj8uXL0NfXx9cLhdZWVlSPWPevn0rt668vDyYmZmV2KxjamqKvLy8Ch6J4ioav4+PD3r27IlXr14hOjoajx49kvtDVtXc3d3h5uaGDx8+4NWrV4iPj1dJHHUdJX9Sp117lI/xPfRw5rYAD98UIjNXBAbASJeLpg200KcVHxfvyTaB8Pl82Nvbw9zcHDo6OlL95GNjY+V2k4yKisLAgQNx9epVvHz5UjLMg76+Pho2bIiuXbsiIiKiqg+5wvEDwKlTp+Dq6ioZh+jevXuIiopCUlJStcQtduvWLdSvXx/t2rWDUCjE69ev8fLlS8l9FFJ5lPxJnXY6Mg+FQgYfdz4+66gDiHMep7jHz7koAc7fEcDH/L9tTExM4OnpiZycHBQVFUFfXx9xcXHgcrlwd3eHo6Mjrl69KmlDF7ty5QqEQiE6duwIHx8fSYLlcDjIzs7Gv//+i+vXr1f5MVc0fgB49uwZ7t69C11dXXh4eMDDwwPt2rXDu3fvEBUVhfv371fL8wrv3r1DbGwseDweHBwc4OjoCGdnZ6SlpeHVq1eIi4uTGz9RHCV/UucFRwsQHC2AuQEXhrrFt7kyc0VIzpLflODh4YGnT5/i4cOHAAA7Ozs0atQIly5dgpaWFry8vNC8eXPcuXNHZtuwsDCEhYXB2NhYqqtnenp6lRybsuMXy83NxfXr13H9+nXY2dmhZcuW6NWrF3r16oWVK1dW05EUN2E9efIET548gbm5ORwdHeHu7g53d3ccP3682uKoi+iGL1EbyVkivHwvxMv3QkniN9HnYoy3nlQ5ExMTqTml4+LiYGxsDB6Ph8LCQty7d6/MG7fp6el4+/Yt3r59K0n8hoaG6N+/v3IPSo6Kxl9SU1BcXBxOnjyJn3/+GefPn6+yuMuKIzk5GZGRkTh9+jTu3r1b5XHUdZT8SZXjcDiwsbFB48aNYWdnBw0NDVWHJKHH46BTY22pZfn5+eDz+ZL3fD4fXC5X0syQlZUFbW3pbRSho6MDd3f3ygWsgIrGz+GUPPopUPz8QFRUlHKDlaOsOIRCIV6+fFnlcdR11OxDlK579+64du0aCgsLwePx4OnpCQMDA+Tm5kJHRwctWrTA5cuXq6Xni7tD6WP1mxvKnv/Ex8ejdevWuHfvHoqKitC0aVMkJSVJBmozMDCQG7uLi0up+zIxMSlH5BVX0fiXLFlSLfGV5e+//1Z1CGqBkj9ROjMzM3C5xUm1efPmYIzhzJkzEAgE0NbWRpcuXdCsWTPcuqWE6bPKMLW3fvFN3tJOJj9pZbh//z7atGmDLl26gMPhICUlBTdu3JAqExMTI1PN8OHDwRgr9cy1OgZTq2j8QHHPpDZt2sDOzk4yB3FaWhqePHmCO3fuVNtgcHw+H05OTuXurUQUR8mfVCkLCwvcvXtX8kRpQUEBYmJi0LZt22rZf0YOw/5rObjzSv6YOg3MNLBwqKHUMqFQiIiICHC5XKnmErH379/LrSsrKwtnz56V+wAVANSrVw+TJk2qwFGUT0Xjt7a2xpdffom0tDQIhUKYmZkhJiYGGhoa8PHxQcuWLbF3794q7+1Tmd5KRHGU/EmV0tbWRk5OjtSynJycahtb5nWSEHbmmiUmfwaUeFUgEonK9XDRu3fvYG1tXWLyB8puz1am8sbv5+eHiIgIXLlyBQDQokULtGvXDtu3bwefz8eXX36J7t27Izg4uKpCBqCc3kqkbHTDl1SJtm3bolOnTuBwODKP6vP5/Gob2/6fOwK8SCz5DPFDRhF+PpmllH1dv34db968KXF9amoqdu/erZR9VQVra2upXjQxMTGwtraGnp4eBAIBLl68iCZNmlR5HMrobUXKRmf+ROk+Hss+ISFBaoRJoHgMnOrq9/7sXelNAwXC4tE+7c1LLaaQuLi4UtcXFhZKJbWaJicnBwYGBpK/jXh4CPF0lCkpKdVyxSburSS+YlRWbysijZI/UbqPBxGT58GDB3TDrgZ6/Pgx+vbtiwsXLqCoqAjdunVDbGysJOmam5sjK0s5V0mlqWhvJVI+lPxJlaDeGrXP5cuX0b9/f4wYMQJcLhdv3ryReoqWMYZLly5VeRyV6a1EFEfJnygd9daonQoLC3H06FHJ5C+fzjpWXQ9WVbS3EikfSv5E6ai3Ru1WVFQkaWJRpfL2ViLlQ8m/hjh8+HCFths2bJiSI6k8ExMT3Lx5U/I+Li4Obdu2BY/HQ35+Pu7du4e2bdtS8idEhairJ1G6qhobhxCiPHTmT5SOemsQUvNR8idKR701Kmfi5tQKbeejhGcVaqPAwMBybxMQEFAFkdQulPyJ0lFvDUJqPkr+pMpQbw1Cai664UsIIWqIkj8hhKghSv6EEKKGKPkTQogaouRPCCFqiJI/IYSoIUr+NYyLi4vMzFeEEKJs1M+/hnF3d4ebmxs+fPiAV69eIT4+nvrKE0KUjpJ/DXTr1i3Ur18f7dq1g1AoxOvXr/Hy5UtkZmaqOjRCSB1Rq5J/dHQ0AgMDcfPmTaSnp8POzg4jR47EDz/8INVUEhUVhTlz5iAiIgKampro3r071q1bh4YNG6owesW9e/cOsbGx4PF4cHBwgKOjI5ydnZGWloZXr14hLi6OJkJRAyZ6HBQWAdmC4lnPGllrwrMZD6b6XKRkixASk4+X7+l7IGZgYAChUCgZNNDOzg6tW7eGkZERMjIyEBkZibdv36o4ypqj1rT5P3z4EJ06dUJsbCw2bNiAoKAgDB8+HEuWLMGIESMk5R4/fgwvLy8UFBTg8OHD2LFjB54+fYquXbsiKSlJhUdQfvn5+Xjy5AmCg4MRGhqKzMxMuLu7o1+/fqoOjVSDSb304WBZfH7m7qCFHwYYgKfFwfNEIbQ1OZg90ABu9loqjrLmGDp0KOrXrw8AaNy4McaMGQNtbW28efMGWlpaGDt2LBo1aqTiKGuOWnPmv3//fggEAhw9ehROTk4AgO7du+Pdu3fYunUr0tLSYGJigkWLFoHH4yEoKAiGhoYAgNatW6NRo0ZYt24dVq9ercrDKFNJc9smJycjOTkZ0dHRsLOzq+aoiCrUN9XEu7TiYbD7tNLB8Rt5CI4WSNZ7N+ehfzsd3HtdWFIVasXS0lJygtelSxdcvnwZYWFhkvVt27aFt7c3nj17pqoQa5Rac+avpVV8hmNkZCS13NjYGFwuF9ra2hAKhQgKCsJnn30mSfwAYG9vD29vb6nJqGsqDodT6nqhUFhtc6kS1WKMga9d/H0wN+QiJk46yd+PK4SVsYYqQquRGGPg8XgAivPCp0n++fPnMDMzU0VoNVKtSf5jxoyBsbExvv76a7x8+RJZWVkICgrCli1b8M0330BPTw8vXrxAXl4e3NzcZLZ3c3PD8+fPIRAI5NReLD8/H5mZmVKv6vb3338jPz+/2vdLap6nCUK0a1Q841lcshCNbaQv1BvX10J6DvUEE4uNjUWLFi0AAImJiXBwcJBa7+DggKysLBVEVjPVmmYfBwcHhIeHY9CgQZJmHwD4/vvvsWHDBgBASkoKAMDU1FRme1NTUzDGkJaWBmtra7n7WLlyZYUmhiAVRxNxlOxoRC7mDDSEsS4Xz98JMai9LhwsNZGYVoR6xhpo66yNvVdyVB1mjXHp0iWMGzcO+vr6iIuLQ/fu3WFjY4Pk5GSYmZmhefPmCAoKUnWYNUatSf6xsbHo168f6tWrhyNHjsDCwgI3btzAsmXLkJ2dje3bt0vKltZ0Utq6+fPnY+bMmZL3mZmZaNCggXIOoBycnZ1hamqKhIQEvH37Fvb29nB1dQWHw0F8fDzu379f4r0BUnckpomw8mgmBrbXQa+WOtDWAtq7aEMkAmI/CLH1QjbuvKL2frHk5GRs27YN3t7e6Ny5M7S1teHm5gaRSIT4+HgcOXIET548UXWYNUatSf7z5s1DZmYm7ty5Az09PQBAt27dYG5ujvHjx+PLL7+ElZUVgP+uAD6WmpoKDocDY2PjEvfB4/EkbYaq0rRpUzRu3BiJiYlo2bIl9PX10bhxYzx9+hSMMbi4uEAkEuHBgwcqjZNUj6RMEf68kAMgBwY6HHA5xV0/i6i1R660tDQcO3YMAKCnpwcOh4Pc3Fx6UFKOWpP879y5g6ZNm0oSv1jbtm0BFM8b27lzZ+jo6MidHzYmJgbOzs7g8/nVEm9FOTg44ObNm4iPj4eRkRF8fHxw8+ZNxMXFAQCysrLg5uZGyV8NZeXR1V555ORQk1hpak3yt7Gxwf3795GdnQ19fX3J8vDwcACAra0tNDU10a9fPxw7dgxr1qyBgYEBACAuLg4hISGYMWOGSmIvDz6fj7S0NABARkYGGGNIT0+XrE9LS4OOjo6KoiPVrXsLHuwtNBHzuhC3XhSgg4s2erfSAYcDRL8swMmbeRDRb4JEu3btYG1tjWfPnuHhw4dwc3NDly5dwOFw8OjRI4SEhFCT6f+rNcl/+vTpGDhwIHx8fDBjxgyYm5sjIiICK1euRNOmTdG7d28AxTcQ27ZtC39/f8ybNw8CgQCLFi2Cubk5Zs2apeKjKJtAIIChoSFyc3Ohr68PDocDQ0NDSc8jQ0PDUnsskbqjb2s+erXUwcM3hfi8iy7MDbnw9eDj4j0BGAN6uvFRJAJOReapOtQaoVu3bujUqRNevHgBPz8/mJiYoFOnToiIiABjDB06dIBIJEJoaKiqQ60Rak3y79+/Py5duoRVq1Zh2rRpyMjIQIMGDTB58mTMnz8f2trFXeJcXV0RGhqKuXPnYsiQIVLDO1hYWKj4KMoWFxeHdu3aISEhAZaWlnjy5Anc3d3B4/HAGEOTJk3oEXU10cmVh52XsxH9shC2ZhpYONQQOy/l4MazAgBAYloRPuuoS8n//7m7u+PEiRN4/Pgx6tWrh0mTJuHEiROSZuDk5GT07NmTkv//qzXJHwC8vb3h7e1dZrnWrVvj4sWL1RCR8j148ABFRUUwMzPDy5cv8fjxY6Snp8PNzQ2amppISEjA/fv3VR0mqQZGuly8/lD8hO/blCIwBrxJLpKsf51UBGO9WvOoTpUzMDBAQkICAOD9+/dgjCExMVGy/t27d5KmYFLLkr86YIzh0aNHUsvevHmDN2/eqCgioiqZuSJYm2ggNVsESyMuuBzA2pSLhP8f8sHGVANZedSLRSw7OxsWFhbIzMyEqakpOBwOLCwsJEM+WFhY0E3gj1DyJ6SGuvmsAON76OFObAGa1NdCcLQAQzvpQp9f3ObfpzUfUS+on79YTEwMBg0ahCdPnsDR0RFhYWHw8fGRdJDo2rUrHj58qOIoaw5K/oTUUCcj81BQxNCwniauPsxHcLQAb1OK8FlHHWhrcnAvthAnbuaqOswaIzQ0FEKhEPXr18ft27cRFhaG9+/fw8fHB1paWnjy5AlCQkJUHWaNQcmfkBqKMeDsbemeXZHPCxD5vEBFEdVsjDFcu3ZNatmDBw/omZgS0N0iQghRQ3TmT2oMLS0ttGjRAra2tpIH+bKzs/HmzRvcv38fhYXUvk2IslDyJzWCubk5Ro8eDS0tLbx+/VryUJuenh58fHzg5eWFv/76C8nJySqOlJC6gZI/qRH69OmD169f48SJEzKDcHG5XAwcOBB9+vTBnj17VBQhIXWLQsm/f//+Fap8w4YNtWbSdKJatra22Lp1q9zRF0UiEa5du4aJEyeqIDJC6iaFkn9QUBCsrKzKNdxxXFwcFi9eXNG4iJrJy8uDmZlZic06pqamyMujYQwIURaFm31OnDiBdu3aKVRWKBRKxtohRBFRUVEYOHAgrl69ipcvXyI7OxsAoK+vj4YNG6Jr166IiIhQcZSE1B0KJX93d3eZcfRLw+Vy4e7uDl1d3QoHRtTLlStXIBQK0bFjR/j4+EiG3eVwOMjOzsa///6L69evqzhKQuoOhZJ/dHR0uSrlcrnl3oaQsLAwhIWFwdjYWKqr58fzGRBClIN6+5AaJz09nRI+IVWs0sn/ypUrOHv2LBhj6N27t0JDLhMiD83CREj1qdTwDlu2bIG/vz+eP3+Ou3fvwtfXF7/99puyYiNqpFu3bujevTu0tbXh5+eHzp07o1evXoiJicHdu3fRqlUreHp6qjpMQuqMSp35r1u3DiEhIWjTpg0AYOPGjVi3bh2+/fZbpQRH1AfNwkRI9VLozN/b2xvPnj2TWZ6RkQFXV1fJexcXF8lj+YSUB83CREj1Uij5N23aFB4eHli6dKnU4Fo+Pj74/PPPcebMGRw+fBizZ8+Gj49PlQVL6i7xLEwApGZhEqNZmAhRLoWS/6ZNm3Dp0iUcOXIE7u7uCAsLAwD89ttvMDU1xdixYzF16lS4u7tj06ZNVRowqZvEszD169cPo0aNkszC1Lp1a7Ru3Rr+/v54/PixqsMkpM5QuM2/Q4cOuH37NtauXYtevXrhiy++wNq1a/HXX39VZXxETdAsTIRUr3Ld8NXU1MT8+fMxbNgwTJkyBY0bN8bGjRsxbNiwqoqPqAmahYmQ6qVwV0/GGJ4+fYp79+7B1tYWFy5cwJo1a/Ddd9+hb9++iIuLq8o4CSGEKJFCyf/Ro0do1qwZXF1d4eHhgQYNGuDMmTMYPXo0Hj58CAsLCzRr1gy//PKL3CF5CSGE1CwKJf8pU6bA2dkZ8fHxSE9Px/jx4zF69GgUFhbCzMwMu3btwqlTp7Blyxa0bdu2qmMmhBBSSQol/+joaEybNg3W1tYwNDTE/PnzkZ6ejlevXknKeHt74969e+jbt2+VBUsIIUQ5FEr+zs7OOHLkiKRJ58CBA9DW1kaDBg2kyvF4PCxZskT5URJCCFEqhXr7bNiwAYMHD8a+ffvA4/GQlZWFjRs3QkdHp6rjI4QQUgUUSv7dunXDixcvEB4eDoFAgDZt2sDW1raqYyMKCAwMLPc2AQEBVRAJIaQ2Ubifv5GREfz8/KoyFkIIIdVEoTb/1NTUcnfhrMg2hBBCqodCyd/CwgK3bt1SuNKioiJYWFjgzp07FY2LEEJIFVKo2Uc8vK6iT/EKhUKacYkQQmowhdv8Bw0aVK6KORxOuYMhhBBSPRRK/jt37qxQ5Y6OjhXajhBCSNVSKPmPGTOmquMghBBSjSo1gTshhJDaiZI/IYSoIUr+hBCihij5E0KIGirXNI6kZnNxcYGNjQ2eP3+Ot2/fwsHBAZ06dQKHw8GjR48QFRWl6hAJITWEUs78BQIBHj9+jKKiImVURyqgdevWGDZsGBo1aoQvvvgCLVq0wPDhw5GVlYX09HT4+fmhffv2qg6TEFJDlPvM/9dff0V6ejp++uknAMDt27fh5+eH1NRUODg4IDQ0VGacf1L12rdvj7NnzyIqKgoODg4YOXIk/vnnH8mwHG/fvkXnzp1x48YNFUdKCKkJyn3mv23bNhgbG0vez507F6ampli/fj0YY1i2bJky4yMKMjY2xvPnzwEAsbGx4HK5eP36tWR9bGwsjIyMVBUeIaSGKfeZf1xcHFxdXQEAWVlZuHr1Kg4ePIjBgwfDxMQEixYtUnqQpGy5ubkwNjZGZmYm9PX1weVyYWRkhKSkJADFPw55eXkqjpIQUlOUO/nn5+dDS0sLABAeHg6RSISePXsCABwcHJCYmKjcCIlCnjx5gv79++Pu3btwcXHB3bt34evrKxlgz8fHBy9fvlRxlISQmqLczT52dna4du0aAODkyZPw8PCAoaEhACApKUny76ry77//ok+fPjAxMYGOjg4aNWqEpUuXSpWJiopCz549oa+vD2NjYwwePLjOJ76LFy/i9evXaNasGRITE3H69GlER0dj+PDh+OKLL5Cbm4uLFy+qOkxCSA1R7jP/UaNGITAwECdOnMDdu3exbt06ybpbt27BxcVFqQF+bP/+/Rg9ejSGDRuGPXv2QF9fHy9evEBCQoKkzOPHj+Hl5QUPDw8cPnwYAoEAixYtQteuXXHnzh1YWFhUWXyqVFhYiNOnT0stCw8Px82bN6GhoYGCggIVRUYIqYnKnfwXLFgATU1NXL9+HYMGDcJ3330nWXf//n189tlnSg1QLD4+HpMmTcLkyZOxefNmyXJvb2+pcosWLQKPx0NQUJDkKqR169Zo1KgR1q1bh9WrV1dJfDVVUVERdcElhMgod/LncDiYN2+e3HWnTp2qdEAl2bZtG3JycjB37twSywiFQgQFBeHLL7+Uan6yt7eHt7c3jh8/XmeTv5WVFQQCAdLT0wEALVq0QJs2bWBkZISMjAzcvHkTDx48UG2QhJAao8IPeWVkZOD8+fPYt28f0tLSlBmTXFevXoWpqSkeP34MDw8PaGpqwtLSElOmTEFmZiYA4MWLF8jLy4Obm5vM9m5ubnj+/DkEAkGJ+8jPz0dmZqbUq7bo37+/pAtuy5Yt0a9fP7x79w7Xrl1DQkIC+vXrBw8PD5XGSAipOSqU/JcuXQobGxv07t0bX375JV69egUA6NGjB1atWqXUAMXi4+ORm5uLoUOH4vPPP8fFixcxe/Zs7NmzB3369AFjDCkpKQAAU1NTme1NTU3BGCv1h2rlypUwMjKSvGrTw2pmZmZITU0FALRt2xbBwcEIDg7G7du3cf78eQQFBaFjx44qjpIQUlOUO/lv3rwZgYGBmDBhAs6cOSM1V6+/vz/OnDmj1ADFRCIRBAIBfvzxR8yfPx9eXl6YPXs2Vq5cibCwMFy6dElStrQpJEtbN3/+fGRkZEheb968UeoxVCWhUAg9PT0AgIGBAeLj46XWx8fHw8TERBWhEUJqoHIn/99++w0zZ87E//73P/j6+kqta9SoEZ49e6a04D5mZmYGAOjVq5fU8t69ewMo7t4pLiO+AvhYamoqOByO1NPJn+LxeDA0NJR61RbPnj1DmzZtAACvX79G06ZNpdY3a9ZMcmVACCHlvuH78uVLmQQsZmBgILnhqGxubm6IiIiQWS6+8uByuXBycoKOjg5iYmJkysXExMDZ2Rl8Pr9K4lO1ixcvYvz48RgzZgzevXuHjh07wt7eHsnJyTAzM4OtrS0OHTqk6jAJITVEuc/8jYyM8P79e7nrYmNjYWlpWemg5BF3IT137pzU8rNnzwIAOnToAE1NTfTr1w/Hjh1DVlaWpExcXBxCQkIwePDgKomtJsjOzsaWLVvw9u1bODk5AQDq168PJycnZGZmYseOHZKxfwghpNxn/j169MCaNWswYMAAyVk0h8OBUCjE77//XuJVQWX5+vqiX79+WLJkCUQiETp06IBbt24hMDAQ/v7+6NKlCwAgMDAQbdu2hb+/P+bNmyd5yMvc3ByzZs2qkthqivz8fFy6dEnq/gchhMhT7jP/JUuWSNqUZ82aBQ6Hg99++w3t2rXD8+fPJUM9V4VDhw5h+vTp2Lp1K3r37o3ff/8dM2bMwJEjRyRlXF1dERoaCi0tLQwZMgRjx46Fs7Mzrl69Wmef7iWEkPIq95m/s7MzwsLCMHPmTGzevBmMMezZswfe3t7Yt28f7OzsqiJOAICOjg5WrVpVZnfS1q1b0zg2hBBSigpN49i0aVMEBwcjPz8fKSkpkkHWCCGE1A6VmsOXx+PBxsZGWbEQQgipJgol/z179pSr0i+//LJCwRBCCKkeCiX/sWPHKlwhh8Oh5E8IITWcQslfPHYPIYSQukGh5G9vb1/VcRBCCKlGFR7SmRBCSO1V7t4+3bt3L3U9h8OhJ0wJUWMTN1dsAEEfcyUHQkpV7uQvEolkhkVOTk7GkydPYGlpWaVz+BJCCFGOcif/0NBQucufPn2KAQMGICAgoLIxEUIIqWJKa/N3cXHB7NmzMWfOHGVVSQghpIoo9Yavg4MD7t+/r8wqCSGEVAGlJv+jR4/ScA+EEFILlLvNf/z48TLL8vPzce/ePTx8+BBr1qxRSmBENainBiHqodzJ//LlyzK9ffh8PhwcHDB//nyMHDlSacERQgipGuVO/rGxsVUQBiGEkOpET/gSQogaKnfy37lzJxYvXix33eLFi8s9/DMhhJDqV+7k/7///Q8mJiZy15mbm+N///tfpYMihBBStcqd/J8/f47mzZvLXde0aVM8e/as0kERQgipWhWaxjEjI6PE5UKhsFIBEULqLg0u0MJeC5ZGGsjIFSH6ZQEKKGWoRLnP/Fu0aIGDBw/KXXfgwAG0aNGi0kERQuqGuYMNoKNd3DVcn8/BwqGGmOSrj25NefjSSw9LRhjBWI9TRi2kKpQ7+X/77bc4cuQIxowZgxs3biA+Ph43btzA2LFjcfToUXz33XdVESchpBZqWE8TmhrF/x7UXgciETBvTzoW7s/AnN3pSMsWYUA7XdUGqabK3ewzcuRIPH78GCtXrsTevXsly7lcLhYuXIgvvvhCqQESQuoGFxstHL6ei8w8BgDIyWc4fiMP47rrqTgy9VShNv8lS5Zg/Pjx+Oeff5CcnAwLCwv4+vrSdI+EEBmsONdDl8dBcmaR1LrkTBGMdOlxI1WoUPIHikfwnDRpkjJjIYTUQeN66EFYVHyz18xAA+/SRJJ1xnoc5BYwFUanvir0k5ufn48tW7ZgxIgR8PX1lXTvPHnyJF6+fKnUAIlq6fE4aGyjCV3efzft/Fry4d+GDysTOmMjpQt/XICsXIa8fIY7rwrB05Je36qhNt4kU3cfVSj3mX9ycjK8vb3x4MEDWFlZ4f3798jKygIAnDhxAufPn8fmzZuVHiipfg6WGpjRzwB8bQ7y8hl+OZ2FKb76EP3/iZpfSx2sOZ6JuOSi0isiamtXSE6p609F5km+T6R6lTv5z5kzB+np6bh16xbc3Nygra0tWeft7Y3Vq1crNUCiOoPa6+LWiwIcDsuFZzM+vumtj/txhfgrNBcA8KWXLvzb6GBzcLaKIyW1hS6Pg46NtVHv//v5X39SgLRsUdkbEqUr93V7UFAQlixZglatWskM7Wxra4u3b98qLTiiWvYWGrhwV4D8QuDSPQGMdbm49jBfsj7kfj4cLCt824iogbVjjKH3/02G5gZcBA43gl9LHVgaa6BbMx4Wf24IK2NqPlSFcv/PzczMLLFXT2FhIT3hW4doaHBQ+P9/ziIRUCAEsgX/XaPnCBj0+PSADimZoS4H3P/P7YM66CAxvQi/nslCgRDQ5AJT/PQxoJ0utvxDV4/Vrdw/uY6OjggPD5e77ubNm2jcuHGlgyI1Q1q2CBaG/31Ftl7IRkbOf5foRrocZAvokp0oxtFSE2du5UmGcxCKgDO38tDQSkO1gampcif/L774AqtXr8bJkyfB/r8DL4fDQWRkJDZu3IjRo0crPUiiGpHP8mGg899XJOZ1IQo/urfr7qiNV+/pZi8pnbifv6YGB5m50nd3M/MYDPjU7KMK5W72mTt3LsLCwjBo0CDJ0M69evVCSkoK/Pz8MG3aNKUHSVTj9C1BqevP3s6DiE78SRlmDTBAkQjQ0eagnjEXCWn/nTCY6nOlmhJJ9Sl38tfS0sLZs2dx6NAhnDlzBu/fv4e5uTn8/f0xfPhwcLn0K15XUU8NUl5BkXlS7z8dwdPdQQvP3hVWY0RErEJdNTgcDoYPH47hw4crOx5Sg6wdY4zFBzOQk89gbsDF3MGGAID41CK4O2rB14OPlUczkZhOPwBEvrKuHo+E55W6nlQd6qdHSkQ9NQipuxRK/t27d1e4Qg6Hg0uXLlU4IFIzOVpqYk9ojkxPjSl++qoNjBBSIQolf5FIJPNAV0nEPYBI3UA9NQipmxRK/qGhoVUcBqmpqKcGIXUTtfmTElFPDULqrgol/8LCQuzZsweXLl1CSkoKzM3N0bNnT4waNQpaWlplV0BqBeqpQUjdVe7kn5GRgR49eiAqKgp6enqwsrLC9evXceDAAWzevBmXLl2CoaFhVcRKCCFEScp9t27BggV48uQJDh06hKysLDx79gxZWVk4fPgwnjx5ggULFlRFnIQQQpSo3Mn/xIkTWLJkCYYOHSq1fMiQIVi8eDGOHz+utOAIIYRUjXIn/6SkJLi5ucld5+7ujuTk5EoHRQghpGqVO/nXr18f//77r9x1YWFhsLGxqXRQitq2bRs4HA709WUfNIqKikLPnj2hr68PY2NjDB48mOYXJoSQ/1fu5P/5559jxYoV+OWXX5CSkgIASElJwcaNG7FixYpqG+8nPj4eP/zwg9wfm8ePH8PLywsFBQU4fPgwduzYgadPn6Jr165ISkqqlvgIIaQmK3dvn8WLFyM6Oho//PADZs+eDU1NTQiFQjDG0KtXLyxevLgKwpQ1ZcoUdOvWDaampjhy5IjUukWLFoHH4yEoKEjS86h169Zo1KgR1q1bR/MME0LUXrmTP4/HQ3BwMM6fP4+QkBCkpKTAzMwMPXr0gI+PT1XEKGPv3r24cuUKHj58iIULF0qtEwqFCAoKwpdffinV5dTe3h7e3t44fvw4JX9CiNqr8BO+vXr1Qq9evZQZi0I+fPiA6dOnY9WqVbC1tZVZ/+LFC+Tl5cm9Ke3m5oYLFy5AIBCAz+fLrM/Pz0d+/n8TlGdmZio3eEIIqSFq3fAOU6dORePGjfH111/LXS++D2FqaiqzztTUFIwxpKWlwdraWmb9ypUrERgYWKn4Jm5OrdB2PuaV2i0hhJSLQsm/YcOGClfI4XDw4sWLCgdUmqNHj+L06dOIjo4uc5TR0taXtG7+/PmYOXOm5H1mZiYaNGhQsWAJIaQGUyj5x8bGwsjICJ07d1Z4aGdly87OxjfffIPvvvsONjY2SE9PBwAUFBQAANLT06GlpQUzMzMA/10BfCw1NRUcDgfGxsZy98Hj8cDj8aokfkIIqUkUSv5eXl64cuUKYmJiMGbMGIwbNw6Ojo5VHZuU5ORkvH//Hj///DN+/vlnmfUmJiYYMGAAjhw5Ah0dHcTExMiUiYmJgbOzs9z2fkIIUScK9fO/fPkyXrx4gS+//BK7d+9Go0aN0KNHD+zfv1/qBmlVsrKyQkhIiMyrV69e4PP5CAkJwbJly6CpqYl+/frh2LFjyMrKkmwfFxeHkJAQDB48uFriJYSQmkzhh7wcHBywdOlSxMbGIigoCGZmZhg/fjysra3xzTffyD3TViY+nw8vLy+Zl5WVFTQ0NODl5YXmzZsDAAIDA5Gbmwt/f3+cO3cOx48fR9++fWFubo5Zs2ZVaZyEEFIblPsJXw6HAz8/Pxw+fBgJCQmYOnUqtm7dioCAgKqIr0JcXV0RGhoKLS0tDBkyBGPHjoWzszOuXr0KCwsLVYdHCCEqV6GunowxBAcHY8eOHTh16hT09fXRrVs3ZcemkF27dmHXrl0yy1u3bo2LFy9Wf0CEEFILlCv5v3jxAjt27MCePXuQkJAALy8v7Ny5E4MHD6abqIQQUosolPz37NmD7du3499//4WtrS3Gjx+PcePGwcHBoYrDI4QQUhUUSv5jx46FoaEhvvrqK/j4+IDL5SIqKgpRUVFyy1OPGkIIqdkUbvbJzMzEn3/+iW3btgEobveXh8PhoKioSDnREUIIqRIKJf+QkJCqjqNO0tYE2jfiwclKE4a6xU9GZ+YyPE8U4uazfBQIVRwgIURtKZT8PT09qzqOOsfahIsZ/QyhrQk8TRAiNVsEDgADHS6GdNRB/7Y6WH86E+/SRKoOlRCihmrdqJ61xchuenj2rhA7LuWg6JP8rsEFxnXXw8huevj5ZJb8CgghpAqV+yEvohhHS00E3cqTSfwAUCQCzkYJ4GhJv72EENWg5F9FcvMZLI00SlxvacRFbr78m+aEEFLV6NSzilx7lI/xPfRw5rYAD98UIjNXBAbASJeLpg200KcVHxfvCVQdJiFETVHyryKnI/NQKGTwcefjs446gPgkn1Pc4+dclADn71DyJ4SoBiX/KhQcLUBwtADmBlwY6ha3sGXmiZCcST18CCGqVaE2//Hjx+Pt27fKjqXOSs4S4eV7IV6+F2LpCCNYmdCtFkKIalXozH/37t2YPn06bG1tIRKJ0LNnT2zZsgWNGjVSdny11rBOunKXczlA75Y6yBEUtwMdvp5bnWERQggABZO/o6Mj2rdvj/bt26Nt27ZgjEnm8mWMITQ0VGrWLAL0cOfhbXIRcgs+6dHDAaxNNJAvZP/dByCEkGqmUPL//vvvcePGDWzcuBFxcXHgcDj45ptv4Ovri06dOgGAyiZ2r6lO3MhD1yY8/H09F4/j/xvH4ffJJth5OZue7CWEqJRCjc8zZszAwYMHERsbi4SEBDDGYG5ujoMHD8LHxwccDgczZ87EH3/8QfcC/t+5KAG2XsjGF930MKSTDjSomZ8QUoMolJKePXsm+beVlRUAYPHixbh//z7evXsHxhgMDQ2xYsUK2NvbV02ktVDshyIs+zsDBnwuFgwxRH3Tkh/6IoSQ6qRQs0/jxo1hYmKCdu3aoV27dlLDNpuZmQEAAgIC0KpVK9y5c6fKgq2N8oXAzss5aOusjRn9DcCl1jFCSA2gUPK/c+cOIiMjERkZiaCgIDDG0KlTJ7Rt2xZdunQBh8OBSFTchu3h4VGV8dZakc8L8PxdIewsNJGSRe39hBDVUij5u7m5wc3NDRMmTAAAcLlcLF26FAkJCTh//jwYY/Dy8kKPHj3Qv39/STkiLS2HIS2nUNVhEEJIxQd28/X1xS+//IIbN24AABYuXAgzMzMsWLBAacERQgipGhV6yMve3h7a2toA/uvi6evri3nz5pU4vSMhhJCao0LJ/9WrV5J/czgceHp6wsDAQPKeEEJIzVbpgd24XC7N8UsIIbUMPXpECCFqiJI/IYSoIUr+hBCihij5E0KIGqLkTwghaoiSPyGEqCFK/oQQooYo+RNCiBqi5E8IIWqIkj8hhKghSv6EEKKGKPkTQogaouRPCCFqiJI/IYSoIUr+hBCihij5E0KIGqLkTwghaoiSPyGEqCFK/oQQooYo+RNCiBqqNcn/8uXLGD9+PFxdXaGnp4f69etjwIABuH37tkzZqKgo9OzZE/r6+jA2NsbgwYPx8uVLFURNCCE1U61J/r///jtiY2Mxbdo0nD17Fhs3bsSHDx/QoUMHXL58WVLu8ePH8PLyQkFBAQ4fPowdO3bg6dOn6Nq1K5KSklR4BIQQUnNoqjoARW3atAmWlpZSy/z8/ODs7IwVK1age/fuAIBFixaBx+MhKCgIhoaGAIDWrVujUaNGWLduHVavXl3tsRNCSE1Ta878P038AKCvr4+mTZvizZs3AAChUIigoCB89tlnksQPAPb29vD29sbx48erLV5CCKnJak3ylycjIwNRUVFo1qwZAODFixfIy8uDm5ubTFk3Nzc8f/4cAoGgxPry8/ORmZkp9SKEkLqoVif/b775Bjk5OViwYAEAICUlBQBgamoqU9bU1BSMMaSlpZVY38qVK2FkZCR5NWjQoGoCJ4QQFau1yf+nn37Cvn37sH79erRu3VpqHYfDKXG70tbNnz8fGRkZkpe4OYkQQuqaWnPD92OBgYFYtmwZli9fjm+//Vay3MzMDMB/VwAfS01NBYfDgbGxcYn18ng88Hg8pcdLCCE1Ta078w8MDMTixYuxePFi/Pjjj1LrnJycoKOjg5iYGJntYmJi4OzsDD6fX12hEkJIjVWrkv/SpUuxePFiLFy4EAEBATLrNTU10a9fPxw7dgxZWVmS5XFxcQgJCcHgwYOrM1xCCKmxak2zz88//4xFixbBz88Pffv2RUREhNT6Dh06ACi+Mmjbti38/f0xb948CAQCLFq0CObm5pg1a5YqQieEkBqn1iT/06dPAwCCg4MRHBwss54xBgBwdXVFaGgo5s6diyFDhkBTUxPdu3fHunXrYGFhUa0xE0JITVVrkn9oaKjCZVu3bo2LFy9WXTCEEFLL1ao2f0IIIcpByZ8QQtQQJX9CCFFDlPwJIUQNUfInhBA1RMmfEELUECV/QghRQ5T8CSFEDVHyJ4QQNUTJnxBC1BAlf0IIUUOU/AkhRA1R8ieEEDVEyZ8QQtQQJX9CCFFDlPwJIUQNUfInhBA1RMmfEELUECV/QghRQ5T8CSFEDVHyJ4QQNUTJnxBC1BAlf0IIUUOU/AkhRA1R8ieEEDVEyZ8QQtQQJX9CCFFDlPwJIUQNUfInhBA1RMmfEELUECV/QghRQ5T8CSFEDVHyJ4QQNUTJnxBC1BAlf0IIUUOU/AkhRA1R8ieEEDVEyZ8QQtQQJX9CCFFDlPwJIUQNUfInhBA1RMmfEELUECV/QghRQ5T8CSFEDVHyJ4QQNUTJnxBC1FCdTf7Z2dmYPn06bGxswOfz4eHhgYMHD6o6LEIIqRE0VR1AVRk8eDAiIyOxatUquLi4YP/+/RgxYgREIhFGjhyp6vAIIUSl6mTyP3v2LC5cuCBJ+ADg7e2N169fY/bs2fj888+hoaGh4igJIUR16mSzz/Hjx6Gvr4+hQ4dKLR83bhwSEhJw48YNFUVGCCE1Q508879//z6aNGkCTU3pw3Nzc5Os79Spk8x2+fn5yM/Pl7zPyMgAAGRmZiq874I8xct+LDc3t0LbCQSCcm9T2vHU9viBih1DdcYP1Jy/QW2PH6ia75C8soyxcu+nRmN1UKNGjVivXr1klickJDAAbMWKFXK3CwgIYADoRS960Uvm9ebNm6pOXdWqTp75AwCHwyn3uvnz52PmzJmS9yKRCKmpqTAzMyu1vqqUmZmJBg0a4M2bNzA0NFRJDJVB8atWbY8fUP0xMMaQlZUFGxubat93VaqTyd/MzAwpKSkyy1NTUwEApqamcrfj8Xjg8XhSy4yNjZUeX0UYGhrW2v+8AMWvarU9fkC1x2BkZKSS/ValOnnDt0WLFnj06BGEQqHU8piYGABA8+bNVREWIYTUGHUy+Q8aNAjZ2dk4evSo1PLdu3fDxsYG7du3V1FkhBBSM9TJZp/evXvDx8cHX3/9NTIzM+Hs7IwDBw4gODgYe/furVV9/Hk8HgICAmSao2oLil+1anv8QN04hpqIw1hd679ULDs7GwsWLMDhw4eRmpoKV1dXzJ8/H8OHD1d1aIQQonJ1NvkTQggpWZ1s8yeEEFI6Sv6EEKKGKPkTQogaouRfRXbt2gUOhwMOh4PQ0FCZ9YwxODs7g8PhwMvLC0VFRTA2Nkbv3r1lyq5fvx4cDkcyQunHli5dCg6Hg3v37kn2V9YrNja2QsdS3u3K49MYjYyM4OXlhTNnzlSqXnHst27dkrve398fDg4OkvcODg5ScfD5fDg7O2PmzJlITk6W2nbx4sVSZXV1dWFra4tevXrh119/RVZWVqVir45j+NjMmTPB4XDg7++vlLg/jV/80tTUhLW1NYYPH45nz55VqE4Oh4PFixcrNU51Uye7etYkBgYG2L59O7y8vKSWX7lyBS9evICBgQEAQENDA127dkVoaCiEQqHUoHShoaHQ09NDSEiITP2hoaEwMzND48aNER4eLrVu6tSpyMjIwL59+6SWW1tbK+nolGvIkCGYNWsWRCIRXr58iWXLlqFfv344ffo0+vbtW21xdO7cGevWrQMA5OXl4datW1i8eDGuXr0qNwEHBwfDyMgIBQUFSEhIwKVLlzBnzhysXbsWp0+fhru7e7XFLlbeYygsLMTevXsBFB9PfHw86tevr9SYdu7cCVdXVwgEAoSFhWH58uUICQnB48ePYWJiotR9kbJR8q9in3/+Ofbt24dNmzZJPZq+fft2dOzYUWp0QW9vbwQFBeHWrVvo0KEDgOLxha5du4avv/4a69atw6NHj9CkSRMAQEFBAcLDw9GnTx/weDzJNmKGhoYoKCiQWV5T1atXTxJrp06d0LFjRzg7O2PDhg3VmvyNjY2lPjNvb29kZWVh6dKlePr0KVxcXKTKt27dGubm5pL3w4cPx7fffgtPT0/0798fT58+rfY+6uU9hpMnTyIpKQl9+/bFmTNnsHv3bvz4449Kjal58+Zo06YNAEiudgMCAnDixAmMGzdOqfsiZaNmnyombqo5cOCAZFlGRgaOHj2K8ePHS5X19vYGAKlmort37yItLQ2TJk2CtbW11Nn/jRs3kJeXJ9muOu3YsQPu7u7g8/kwNTXFoEGD8OjRI5lyf/75J1xcXMDj8dC0aVPs378fY8eOlWqmKImTkxMsLCzw+vXrKjiC8hGP7aKlpaVQeXd3dyxYsABxcXE4dOhQVYamsNKOYfv27dDW1sbOnTvRoEED7Ny5s8qHMBb/ELx//x5A8Q/Cp1fIABT+viQmJmLy5MmwtbWFtrY2HB0dERgYKDPMCylGyb+KGRoaYsiQIdixY4dk2YEDB8DlcvH5559LlXV3d4eJiYlUgg8JCYG1tTUaNWqEbt26Sf0wiMtVd/JfuXIlJkyYgGbNmuHYsWPYuHEj7t27h44dO0q14W7duhWTJk2Cm5sbjh07hoULFyIwMFDuPRB50tLSkJKSAgsLi0rHXFRUBKFQKPOSl+AYY5L12dnZCAkJwYYNG9C5c2c4OjoqvM/+/fsDAK5evVrp+KvyGN6+fYt//vkHAwYMgIWFBcaMGYPnz58rLe6SvHr1CgBkrkIqIjExEe3atcP58+exaNEinDt3DhMmTMDKlSsxceLEStdfJ6loKOk6b+fOnQwAi4yMZCEhIQwAu3//PmOMsbZt27KxY8cyxhhr1qwZ8/T0lGw3cOBApqenxwoLCxljjPXr148NHz6cMcbY5s2bmYWFBROJRIwxxry9vZmlpWWJMXh6erJmzZop7VhevXrF0tLSmI6ODuvTp49Umbi4OMbj8djIkSMZY4wVFRUxKysr1r59e6lyr1+/ZlpaWsze3l5qOQA2depUVlhYyAoKCtijR49Y7969GQC2adOmSsde2uvjWOzt7eWWadeuHXv37p1U3eL5H5KSkuTuOy8vjwFgvXv3rnD8VX0MjDG2ZMkSBoAFBwczxhh7+fIl43A4bPTo0ZWK+9P4IyIiWGFhIcvKymLBwcHMysqKdevWTfJd9/T0lPq/IDZmzBi535eAgADJ+8mTJzN9fX32+vVrqXLr1q1jANiDBw+Ucix1CZ35VwNPT084OTlhx44diImJQWRkpEyTj5i3tzdycnIQGRkpae8XXwp7enoiKSkJDx48QH5+PiIiIqr9rD88PBx5eXkYO3as1PIGDRqge/fuuHTpEgDgyZMnSExMxLBhw6TK2dnZoXPnznLr3rx5M7S0tKCtrY0mTZrg+vXrWLJkCaZOnVrpuPfs2YPIyEiZV5cuXWTKdunSRbI+LCwM27dvR1JSErp3715qb5lPMSU3m1TFMTDGJE09Pj4+AABHR0d4eXnh6NGj5ZrxqiwdOnSAlpYWDAwM4OfnBxMTE5w8eVJmxr2KCAoKgre3N2xsbKSuisS9565cuVLpfdQ1dMO3GnA4HIwbNw7/+9//IBAI4OLigq5du8otK07mISEh0NbWRnp6Ojw9PQEATZs2hYWFBUJDQ5GSkqKS9n7xPAnyegzZ2NjgwoULUuXq1asnU65evXqSS/6PDRs2DLNnzwaHw4GBgQGcnJyUNghfkyZNJG3MHzMyMsKbN29kln1ctlOnTmjatCk6duyIn3/+GStXrlRon+J7FcqaBKQqjuHy5ct49eoVZs6cKZXohw0bhpCQEBw4cACTJ09WSvx79uxBkyZNkJWVhUOHDmHLli0YMWIEzp07V+m6379/j9OnT5d4T6Y8P9rqgpJ/NRk7diwWLVqEP/74A8uXLy+xXPPmzSUJnsfjoV69enB1dZWs79atG0JCQiTJtbqTv5mZGQDg3bt3MusSEhIkvV7E5cQ38z6WmJgot24LCwu5ya0mEM//fPfuXYW3OXXqFADIvYmpCvKOYfv27QCAX375Bb/88ovMNtu3b1da8v/4x8vb2xtFRUXYtm0bjhw5giFDhoDP50vmzf6YIonb3Nwcbm5uJf7fqmuzcCkDNftUk/r162P27Nno168fxowZU2I5DocDT09PXL9+HRcuXJCc9Yt5enriypUrCAkJgY2NjVJulpVHx44doaOjI+kTLvb27VtcvnwZPXr0AAA0btwYVlZWOHz4sFS5uLg4XL9+vdriVZY7d+4AACwtLRUqf/fuXaxYsQIODg4yTV+q8ukxpKWl4fjx4+jcuTNCQkJkXl988QUiIyNx//79KolnzZo1MDExwaJFiyASieDg4ICnT58iPz9fUiYlJUWh74u/vz/u378PJycntGnTRuZFyV8WnflXo1WrVilUztvbG0eOHME///yD3377TWqdp6cnUlJScPXqVYwcObIqwiyVsbExfvrpJ/z444/48ssvMWLECKSkpCAwMBB8Ph8BAQEAAC6Xi8DAQEyePBlDhgzB+PHjkZ6ejsDAQFhbW4PLrbnnHenp6YiIiABQ/PDTo0ePsGLFCvB4PHzzzTcy5W/fvg0jIyMUFhZKHvL666+/YGlpidOnT0NbW7u6D0GhY9i3bx8EAgG+//57uVcnZmZm2LdvH7Zv347169crPUYTExPMnz8fc+bMwf79+zF69Ghs2bIFo0aNwsSJE5GSkoI1a9YoNHXjkiVLcOHCBXTq1Anff/89GjduDIFAgNjYWJw9exZ//PEHbG1tlX4MtZqq7zjXVR/39inNp719GGPs4cOHkh4a4h5CYiKRiJmamjIA7M8//yy17qro7SO2bds25ubmxrS1tZmRkREbMGCA3B4VW7duZc7OzkxbW5u5uLiwHTt2sAEDBrCWLVtKlQPAvvnmm0rHWlLsJf0d+vbtW2pPGQ0NDWZnZ8eGDBnCoqOjpbYV9/YRv3g8HrO2tma+vr5s48aNLDMzs0Yfg4eHB7O0tGT5+fkl7rtDhw7M3Ny81DKViT8vL4/Z2dmxRo0aMaFQyHbv3s2aNGnC+Hw+a9q0KTt06JBCvX0YYywpKYl9//33zNHRkWlpaTFTU1PWunVrtmDBApadnV3h+OsqGs+fVKv09HS4uLhg4MCB2Lp1q6rDIURtUbMPqTKJiYlYvnw5vL29YWZmhtevX2P9+vXIysrCtGnTVB0eIWqNkj+pMjweD7GxsZg6dSpSU1Ohq6uLDh064I8//kCzZs1UHR4hao2afQghRA3V3C4XhBBCqgwlf0JIjXPp0iW0adMGenp64HA4OHHiRIllS5q0SNGu1eqKkn8NExoaWuKXWdxv+2PZ2dmYPn06bGxswOfz4eHhgYMHD1a4XHUq77HWNLUp/qysLMyZMwe+vr6wsLAocyYsVX5fGGMYNmwYtLS0cOrUKYSHh8s87PipIUOGIDw8XOr15ZdfVku8tRXd8K2hVqxYITN0Q/PmzWXKDR48GJGRkVi1ahVcXFywf/9+jBgxAiKRSOohMEXLqYKix1pT1Yb4U1JSsHXrVri7u2PgwIHYtm1bqeVV+X1JSEhAamoqBg0aJHlivCwfTwREFKTSpwzUTFFREQsPD2eLFi2SemDqY+Lhn//+++8y6ztz5gwDwPbv3y+13MfHh9nY2DChUFiucsqk7GOtbrUpfkViFYlEkqHAk5KS5D4kJVaV35dr166x7t27M319faajo8M6duzIgoKCJOs/fXAOnwxXLQ+q6AHBuo6afapYUlIS9u7diy+++AKWlpbo2LEjNm3apJTZhY4fPw59fX0MHTpUavm4ceOQkJCAGzdulKtcZVXlsVaH2hR/eWMVN0cpoqq+L1euXEH37t2RkZGB7du348CBAzAwMEC/fv0ks5199dVXOHbsGADgu+++Q3h4OI4fP15m3fv374eOjg54PB5at26NnTt3VihGtaLqX5+6pqioiEVERLCAgADWtm1bxuFwGIfDYa1bt2YLFy5k169fZ0VFRSVuLz6btLS0ZBoaGszAwID5+vqya9euyZTt0KEDa9u2rczy+/fvMwBsy5Yt5SpXk4+1KtSm+Csb68fKOvOvqu9Lhw4dmKWlJcvKypIsEwqFrHnz5szW1lZyZfLq1SsGgK1du1ahekeOHMn27dvHrl69yo4cOSKZBGjhwoUVilNdUPJXoujoaGZmZsYAMGNjYzZs2DC2c+dOlpiYqHAdUVFRbNq0aez48ePs6tWrbMeOHaxJkyZMQ0NDMtOSWKNGjVivXr1k6khISGAA2IoVK8pVrjyq+1iVrTbFr4xYP1ZW8q+K70t2djbjcDhs6tSpMutWr17NALBHjx4xxsqf/OXx9/dnmpqa7MOHDxWuo66jG75KpKGhAV1dXaSkpEAoFEIgEEheimrZsiVatmwped+1a1cMGjQILVq0wJw5c9CrVy+p8qVdyn+8TtFyilLFsSpTbYpfGbGWl7K/L2lpaWCMlTgJEPDfBEDKMGrUKAQFBeHWrVuS2byINGrzV6IWLVogLi4OMTExWLRoETIzM/H999/DwcEBzZo1ww8//IBLly6hoKCgXPUaGxvD398f9+7dQ15enmS5mZmZ3P8wqampAABTU9NylSuP6j5WZatN8VdVrCWpiu+LiYkJuFxuiZMAAZBMBKQM7P8HLqjJQ4ernKovPeq6zMxMduzYMTZx4kRma2vLADB9fX325MmTctUzefJkBoDl5eVJlk2cOJHp6+tLJsAWO3DgAAPAwsLCylWusqryWKtDbYq/MrGW1exTVd+Xjh07MisrK5abmytZVlRUxFq0aFGpNn95+vTpw7S0tFhSUlKF66jrKPlXs3v37rHVq1ez169fK7xNamoqq1+/PvPw8JBafvbsWQaAHTx4UGq5n5+fVJc8RcspmzKPVRVqU/zlibWs5F9V35fQ0FCmpaXF2rdvz/7++2928uRJ1qtXL8bhcKT2VZ7kv2bNGjZ27Fj2119/sZCQEHbo0CHm6+vLALDFixdXKE51QW3+SvTu3TucOXOmzHKmpqbQ19eXu27kyJGws7NDmzZtYG5ujmfPnuHnn3/G+/fvsWvXLqmyvXv3ho+PD77++mtkZmbC2dkZBw4cQHBwMPbu3SuZ/FzRcjX5WJWtNsWvjFgB4Ny5c8jJyUFWVhYA4OHDhzhy5AgAoE+fPtDV1QVQNd8XoHgWusuXLyMgIABjx46FSCSCu7s7Tp06BX9//wrV6erqilOnTuHMmTNIS0uDjo4OPDw8cODAAQwfPrxCdaoNVf/61CXirn+KvD6dFUps5cqVzMPDgxkZGTENDQ1mYWHBBg0axG7evCm3fFZWFvv++++ZlZUV09bWZm5ubuzAgQMVLleTj1WZalP8yoiVMdkZvj5+ffpwmLK/L6TmoSGdCSFEDdGtcEIIUUOU/AkhRA1R8ieEEDVEyZ8QQtQQJX9CCFFDlPwJIUQNUfInhBA1RMmfEELUECV/QghRQ5T8CSFEDVHyJ4QQNUTJnxBC1BAlf0IIUUOU/AkhRA1R8ieEEDVEyZ8QQtQQJX9CCFFDlPwJIUQNUfInhBA1RMmfEELUECV/QghRQ5T8CSFEDVHyJ4QQNUTJnxBC1BAlf0IIUUOU/AkhRA1R8ieEEDWkqaodM8ZQVFQEoVCoqhAIIaRO0dLSgoaGhkJlqz35M8aQnp6OpKQkFBUVVffuCSGkTjM2NoaVlRU4HE6p5ao9+ScmJiI9PR2GhoYwNDSEpqZmmUESQggpHWMMubm5+PDhAwDA2tq61PLVmvyLioqQkZEBCwsLmJubV+euCSGkztPR0QEAfPjwAZaWlqU2AVXrDd/CwkIwxqCnp1eduyWEELWhq6sLoDjflkYlvX2omYcQQqqGovmVunoSQogaouRPCCFqSGX9/OWZuDlV1SHgz6mmqg6BEEKqHJ35K9GuXbvA4XAkL01NTVhbW2P48OF49uyZqsNTCgcHB/j7+5dZLjY2FhwOB7t27ar6oOTw8vKCl5dXmeUcHBwwduxYyXtVx62o0NBQcDgchIaGKq3OHj16YMqUKSWuT09PB5fLxfnz5wEAx48fB4/HQ35+vlS5rKwszJkzB76+vrCwsACHw8HixYvl1vnvv//iq6++QuvWrcHj8cDhcBAbGytTLicnB8OHD0fjxo1hYGAAPT09NGvWDMuWLUNOTo5UWS8vL6n/h5++EhMTJWUXLFiAli1bwtTUFHw+Hw0bNsSkSZPw+vVrmRieP3+O0aNHw87ODjo6OnBycsLMmTORkpJS4mcGAKNGjQKHwynx/01ycjKmTZsGBwcH8Hg81KtXD71790Zq6n8nw9u3b0f9+vVljrUyatSZf12xc+dOuLq6QiAQICwsDMuXL0dISAgeP34MExMTVYdXLaytrREeHg4nJydVh1IutTXuyjp58iTCwsKwZ8+eEsvcunULjDG0bdsWABAREQF3d3fweDypcikpKdi6dSvc3d0xcOBAbNu2rcQ6L126hIsXL6Jly5YwNDQs8cdM3FNw5syZcHR0BJfLxdWrV7FkyRKEhobi4sWLkrKbN29GZmam1Pa5ubnw8/ND69atYWVlJVmenp6OESNGoEmTJjAwMMDDhw+xbNkynDp1Cg8ePICZmRkAICkpCR06dIChoSGWLl0KOzs7REdHIyAgACEhIbh9+za4XNlz6TNnzuDEiRMwNDSUe1wJCQno2rUrNDU18dNPP6FRo0ZITk5GSEgICgoKJOXGjBmD1atXY82aNQgMDCzx8ywPSv5VoHnz5mjTpg2A4rOQoqIiBAQE4MSJExg3bpyKo6sePB4PHTp0UHUY5VZb466sFStWYNCgQahfv36JZSIjI+Hi4gJT0+Km0YiICLRr106mnL29PdLS0sDhcJCcnFxq8v/pp58QEBAAAFi3bl2Jyd/Y2BiHDh2SWtazZ0/k5+djzZo1ePnyJRo2bAgAaNq0qcz2u3fvRmFhIb766iup5Zs2bZJ67+XlBUdHR/Tp0wcnT57E+PHjART/OKakpODQoUPo0aMHAMDb2xv5+fn48ccfcffuXbRs2VKqroyMDEyePBlLly7Fxo0b5R7X1KlTkZ+fj1u3bkmdGA4ePFiqnKampqSuuXPnSrpzVgY1+1QD8Q/B+/fvpZbfunUL/fv3l1xytmzZEocPH5bZPj4+HpMmTUKDBg2gra0NGxsbDBkyRKq+uLg4jBo1CpaWluDxeGjSpAl+/vlniEQiSRlxk8batWuxevVqODg4QEdHB15eXnj69CkKCwsxb9482NjYwMjICIMGDZI8Lfip48ePw83NTXKp/L///U9qvbzmk8WLF4PD4eDBgwcYMWIEjIyMUK9ePYwfPx4ZGRlS2zPGsHnzZnh4eEBHRwcmJiYYMmQIXr58KVNuzZo1sLe3B5/PR6tWrXDu3LlS/hqlK6nZ5+TJk3BzcwOPx0PDhg2xceNGyfF8bNOmTejWrRssLS2hp6eHFi1aYM2aNTJ9rr28vNC8eXNERkaia9eu0NXVRcOGDbFq1SqpvxkAPH78GH5+ftDV1YW5uTmmTJmCrKwsmdijo6Ph7+8v+Q7Y2Nigb9++ePv2banHHB0djZs3b2L06NGllouMjJQk+6KiIty+fVtu8hc3ryhC3tlyeVhYWAAoTo6l2b59O/T19fH5559XqE4tLS0AgJGRkVRZY2NjAACfz5epZ9asWbC2tsb3338vdz+xsbE4deoUJk6cqFCLwBdffIHMzEwcPHiwzLKKoORfDV69egUAcHFxkSwLCQlB586dkZ6ejj/++AMnT56Eh4cHPv/8c6nEEx8fj7Zt2+L48eOYOXMmzp07hw0bNsDIyAhpaWkAii9JO3XqhH/++QdLly7FqVOn0LNnT/zwww/49ttvZeLZtGkTwsLCsGnTJmzbtg2PHz9Gv379MGHCBCQlJWHHjh1Ys2YNLl68KHOmBAB37tzB9OnTMWPGDBw/fhydOnXCtGnTsG7dOoU+j88++wwuLi44evQo5s2bh/3792PGjBlSZSZPnozp06ejZ8+eOHHiBDZv3owHDx6gU6dOUj96gYGBmDt3Lnx8fHDixAl8/fXXmDhxIp48eaJQLIoIDg7G4MGDYWZmhkOHDmHNmjU4cOAAdu/eLVP2xYsXGDlyJP766y8EBQVhwoQJWLt2LSZPnixTNjExEV988QVGjRqFU6dOoXfv3pg/fz727t0rKfP+/Xt4enri/v372Lx5M/766y9kZ2fL/F1zcnLg4+OD9+/fY9OmTbhw4QI2bNgAOzs7uT8UHwsKCoKGhga6desms+7j9vPjx49j7969kvtZOTk5GDNmDDgcjkL3V5SBMQahUIjMzEwEBwfj559/xogRI2BnZ1fiNs+ePcO1a9cwfPhw6Ovryy0jFAqRl5eH6OhoTJ8+HS4uLlJn3wMHDoSdnR1mzZqFBw8eIDs7G1evXsWqVavQr18/NGnSRKq+ixcvYs+ePdi2bVuJT9leu3YNjDHY2NhgxIgR0NfXB5/Ph5eXF8LDw2XKW1lZwdXVFWfOnFHkoyobq0Z5eXns4cOHLC8vT+76rzalqPxVGTt37mQAWEREBCssLGRZWVksODiYWVlZsW7durHCwkJJWVdXV9ayZUupZYwx5u/vz6ytrVlRURFjjLHx48czLS0t9vDhwxL3O2/ePAaA3bhxQ2r5119/zTgcDnvy5AljjLFXr14xAMzd3V1SP2OMbdiwgQFg/fv3l9p++vTpDADLyMiQLLO3t2ccDofduXNHqqyPjw8zNDRkOTk5UvvauXOnpExAQAADwNasWSO17dSpUxmfz2cikYgxxlh4eDgDwH7++Wepcm/evGE6Ojpszpw5jDHG0tLSGJ/PZ4MGDZIqFxYWxgAwT0/PEj+zj49nzJgxkvfy4m7bti1r0KABy8/PlyzLyspiZmZmrLT/QkVFRaywsJDt2bOHaWhosNTUVMk6T09PuX+zpk2bsl69eknez507t8TPGwALCQlhjDF269YtBoCdOHGizGP+VO/evZmrq6vcdc+ePWPR0dFs7969DAA7d+4ci46OZlOnTmWOjo4sOjqaRUdHs2fPnsndPikpiQFgAQEBZcaxdu1aBoC9evWqxDIHDhxgACSvcePGyfwf+tTcuXMZABYeHi53/bt376TqbN++PYuPj5cpl5CQwDp27ChVdujQoUwgEEiVy8rKYg4ODmz+/PmSZfb29qxv375S5VauXMkAMENDQzZgwAAWHBzMjh49ytzc3Bifz2d3796VieGLL75g9erVK/V4y8qzYnTmXwU6dOgALS0tGBgYwM/PDyYmJjh58qTkMvL58+d4/PgxvvjiCwDFZx3iV58+ffDu3TvJmeu5c+fg7e0tc2bxscuXL6Np06Yyl+Bjx44FYwyXL1+WWt6nTx+py21x3X379pUqJ14eFxcntbxZs2Zwd3eXWjZy5EhkZmYiKiqq9A8HQP/+/aXeu7m5QSAQSJqYgoKCwOFwMGrUKKnPxsrKCu7u7pJ24fDwcAgEAsnnKNapUyfY29uXGYcicnJycOvWLQwcOBDa2tqS5fr6+ujXr59M+ejoaPTv3x9mZmbQ0NCAlpYWvvzySxQVFeHp06dSZa2srGT+Zm5ublI9TUJCQkr8vD/m7OwMExMTzJ07F3/88QcePnyo8DEmJCTA0tJS7jpnZ2d4eHggOTkZ9evXh5+fHzw8PBAbGwtPT094eHjAw8MDzs7OCu+vMnr16oXIyEhcvnwZy5cvx9GjR/HZZ5/JNJWJCYVC7N69G82aNSvxXo65uTkiIyPx77//4s8//0Rqaiq8vb3x7t07SZm0tDQMGDAAmZmZ2LdvH65evYrNmzfj33//Rf/+/aWGpp83bx60tLSwaNGiUo9FHLOtrS2OHj2KXr16YfDgwQgODgaXy8WaNWtktrG0tMSHDx+UMhQ+3fCtAnv27EGTJk2QlZWFQ4cOYcuWLRgxYoSkLVrcbPHDDz/ghx9+kFtHcnIygOImHVtb21L3l5KSAgcHB5nlNjY2kvUfE9+wExMntZKWCwQCqeUf95b4dFlZ3d4ASHpQiIl7i+Tl5QEo/nwYY6hXr57c7cU39sT7Ki2eykpLSysxlk+XxcXFoWvXrmjcuDE2btwIBwcH8Pl83Lx5E998843k+MQ+/RyA4s/i43IpKSlwdHSUKffp8RkZGeHKlStYvnw5fvzxR6SlpcHa2hoTJ07EwoULJW3W8uTl5ck9PpFIJElQV65cQdeuXSEUCiESiRAWFoZ169ZBKBSCw+EoPIZ8ZZmYmEjuoXl7e8PJyQnDhw/HyZMnMWjQIJnyZ8+eRWJiIubOnVtinZqampI6O3fuDD8/Pzg6OmLVqlWSG7WrV6/GnTt38Pr1a8lomV27doWrqyu6d++Offv2YcyYMbh58yY2b96MY8eOQSAQSP7viEQiCIVCpKenQ0dHBzweT/L379mzp9TnZ21tDXd3d7knUnw+H4wxCASCEpuwFEXJvwo0adJE6gtaVFSEbdu24ciRIxgyZIhkRNP58+fL3NUXa9y4MYDim09l3bAzMzOTOksRS0hIAAClj6D6cT/pT5fJS2jlZW5uDg6Hg2vXrsl0IwT++7EQ76ukeOT9IJaXiYkJOByOzM16efs9ceIEcnJycOzYMakrjzt37lR4/2ZmZqV+3h9r0aIFDh48CMYY7t27h127dmHJkiXQ0dHBvHnzStyHubm5VJ9ysfHjx8vc1/j4ZuPEiRMxceJE2Nvby+2bXx3EV06fXlWJbd++Hdra2mXezP6Yra0tbGxspOq8c+cO6tevLzNMsrjb6/379wEADx8+BGNM7g/RmzdvYGJigvXr12P69Olwc3MrMQbGmNyb4ampqeDxeJVO/ADd8K0Wa9asgYmJCRYtWgSRSITGjRujUaNGuHv3Ltq0aSP3ZWBgAADo3bs3QkJCSr2B2aNHDzx8+FDmTGHPnj3gcDjw9vZW6vE8ePAAd+/elVq2f/9+GBgYoFWrVpWu39/fH4wxxMfHy/1sWrRoAaC4eY3P52Pfvn1S21+/fl3uQzoVoaenhzZt2uDEiRNS/a6zs7MRFBQkVVbcw+XjHyzGGP78888K79/b27vEz7skHA4H7u7uWL9+PYyNjctsinN1dZXpRQUU986KjIzEzp07ARQ3QUZGRmLSpElo1KgRIiMjERkZidOnT1fgyJQjJCQEAOQ2OyUmJuLs2bMYOHBguU5Knj9/jrdv30rVaWNjg7dv3yI+Pl6qrPjGrPjq3M/PDyEhITKvevXqoUOHDggJCcGQIUMAAO3bt4etrS3++ecfqYmtEhIScPfuXbnNVC9fvpTblbUi6My/GpiYmGD+/PmYM2cO9u/fj1GjRmHLli3o3bs3evXqhbFjx6J+/fpITU3Fo0ePEBUVhb///hsAsGTJEpw7dw7dunXDjz/+iBYtWiA9PR3BwcGYOXMmXF1dMWPGDOzZswd9+/bFkiVLYG9vjzNnzmDz5s34+uuvpXoZKYONjQ369++PxYsXw9raGnv37sWFCxewevVqpfQ/7ty5MyZNmoRx48bh1q1b6NatG/T09PDu3Tv8+++/aNGiBb7++muYmJjghx9+wLJly/DVV19h6NChePPmDRYvXqy0Zh+g+G/Qt29f9OrVC9OmTUNRURHWrl0LfX19qTNmHx8faGtrY8SIEZgzZw4EAgF+//13Sa+sipg+fTp27NiBvn37YtmyZahXrx727duHx48fS5ULCgrC5s2bMXDgQDRs2BCMMRw7dgzp6enw8fEpdR9eXl7YsWMHnj59KvVdcXBwgIODA86ePYvmzZvDz89PEtOAAQMkV7fynDt3Djk5OZKeRg8fPsSRI0cAFN9zEn9PkpKScOXKFQBATEyMZFsLCwtYWFjA09MTALBlyxZcu3YNvr6+aNCgAXJycnDt2jX8+uuv6NSpEwYMGCATw+7duyEUCuX2WAOAe/fuYcaMGRgyZAgaNmwILpeLmJgYrF+/HmZmZlJNst988w327dsHHx8fzJs3Dw0aNMD9+/clfxPxfScrKyu53z0+nw8zMzOpXlFcLhfr16/HsGHDMGDAAHz99dfIycnB0qVLoa2tjfnz50vVIRKJcPPmTUyYMKHEz71cSr0drGSK3oWurcS9fSIjI2XW5eXlMTs7O9aoUSMmFAoZY4zdvXuXDRs2jFlaWjItLS1mZWXFunfvzv744w+pbd+8ecPGjx/PrKysmJaWFrOxsWHDhg1j79+/l5R5/fo1GzlyJDMzM2NaWlqscePGbO3atVK9esQ9WdauXStVf0hICAPA/v777zKPR9xr4ciRI6xZs2ZMW1ubOTg4sF9++UVq29J6+yQlJcndz6e9PHbs2MHat2/P9PT0mI6ODnNycmJffvklu3XrlqSMSCRiK1euZA0aNGDa2trMzc2NnT59mnl6eiqttw9jjB0/fpy1aNGCaWtrMzs7O7Zq1Sr2/fffMxMTE6lyp0+fZu7u7ozP57P69euz2bNns3Pnzkn1zGGsuLdPs2bNZOIZM2YMs7e3l1r28OFD5uPjw/h8PjM1NWUTJkxgJ0+elKrz8ePHbMSIEczJyYnp6OgwIyMj1q5dO7Zr164yP4OMjAymr68v0wtLrFWrVpKeK0lJSYzL5bIrV66UWqe9vb1Ur5iPXx//ncXfPXmvj/9+YWFhzN/fn9nY2DBtbW2mq6vL3N3d2dKlSyU9zD7l4uLCHBwcJL3IPpWYmMhGjRrFnJycmK6uLtPW1mYNGzZkU6ZMYXFxcTLlo6Ki2KBBg5itrS3j8XisYcOG7KuvvpJbVt7n8WlvH7ETJ06wtm3bMj6fz4yMjFj//v3ZgwcPZMpdunSJAWC3b98udV+K5lkOY4wp52ekbAKBAK9evYKjo6PchyIIqS0KCwvh4eGB+vXr459//lF1OJX23Xff4dKlS3jw4AHNt1FDjR49Gi9fvkRYWFip5RTNs9TmT4gCJkyYgIMHD+LKlSs4dOgQfH198ejRI8yZM0fVoSnFwoULER8fj6NHj6o6FCLHixcvcOjQIaxevVppdVKbPyEKyMrKwg8//ICkpCRoaWmhVatWOHv2LHr27Knq0JRCfC+hMvcnSNWJi4vDb7/9hi5duiitTmr2IYSQOoSafQghhJSIkj8hhKghSv6EEKKGKPkTQogaouRPCCFqiJI/IYSooRrVz1/eFIbVbdiwYaoOgRBCqhyd+VeBiIgIDB06FNbW1tDW1oaVlRWGDBkid2q20sibI1ZRoaGh4HA4JU6IrSxeXl4KTeEnnrP2U2fPnoWuri46duwoecDIwcEB/v7+pdY3duxYmWFtP55y8NOXeMhdADh//jx8fX1hY2MjmevWy8sLq1atKvM4xo4dKzNUtIODA8aOHVvmtqrG4XCwePFipdW3ZMkSNG3atMSJVACgZcuWkgHK0tLSwOVyZb6TOTk5GD58OBo3bgwDAwPo6emhWbNmWLZsGXJycqTKHjt2DCNGjICzszN0dHTg4OCAL774As+ePZPZ94IFC9CyZUvJHNkNGzbEpEmT5I74unDhQvj7+6N+/frgcDgl/j1Hjx6NgQMHlv7B1BKU/JXs119/RefOnfH27VvJPLjr1q1DfHw8unTpgt9++03hur766qty/2CItWrVCuHh4UoZYrmqHDhwAAMHDkTnzp1x8eJFhSaxLkvDhg0RHh4u83JycgIA/PHHH/Dz84OhoSF+++03nD9/HqtXr0aTJk0ko06W1/Hjx/HTTz9VOvbaJCEhAWvWrMGSJUtKnIRdIBDg/v37aN++PYDikyIOh4PWrVtLlSssLARjDDNnzsTRo0dx8uRJfPbZZ1iyZInMaJ2rV69Gbm4uFixYgODgYCxbtgzR0dFo1aoVHjx4IFU2PT0dI0aMwO7duxEcHIwffvgBQUFBaN++vcykQ+vXr0dKSgr69+8vNWPbpxYvXowzZ87IzI5XG9WoZp/aLiwsDNOnT0efPn1w/PhxybSNADB8+HAMGjQI06ZNQ8uWLdG5c+cS68nNzYWuri5sbW3LnMWrJIaGhiVOW1cT/P777/j2228xcOBAHDhwoNT/cOWho6NT6nGvXLkS3bp1k0n0o0ePLvUMtjQtW7as0Ha12caNG2FsbFziZERA8ZSWQqFQMuFKREQEmjRpIpmrQszY2BiHDh2SWtazZ0/k5+djzZo1ePnypWT2ttOnT8tMOdm9e3c4ODhg/fr12LZtm2T5pk2bpMp5eXnB0dERffr0wcmTJzF+/HjJuqysLMmP2F9//VXiMTk5OcHPzw+rVq1C9+7dSyxXG9CZvxKtXLkSHA4Hv//+u1TiB4qnitu8eTM4HI5U84K4aScqKgpDhgyBiYmJ5CxVXrNPfn4+Zs2aBSsrK+jq6qJbt264ffu2TNODvGYfcVPJ8+fP0adPH+jr66NBgwaYNWsW8vPzpfYTGBiI9u3bw9TUFIaGhmjVqhW2b98OZYwGsmLFCkydOhVjx47F4cOHlZb4FZGSkiIzG5NYSWewZZHX7PPgwQP4+vpCV1cXFhYW+Oabb3DmzBmZv8mFCxcwYMAA2Nrags/nw9nZGZMnT5ZM4ykm/i48ePAAI0aMgJGREerVq4fx48cjIyNDqmxmZiYmTpwIMzMz6Ovrw8/PT+5MV0lJSZg0aRIaNGgAHo8HCwsLyVVYaQoKCrB9+3aMHDmy1M8sMjJSMisWANy4cUNmzuLSWFhYAIDU/yV5cw3b2NjA1tYWb968qVCdQPn+9qNHj8bFixfx4sULhbepiejMX0mKiooQEhKCNm3alHi23qBBA7Ru3RqXL19GUVGR1LydgwcPxvDhwzFlyhSZds6PjRs3DocOHcKcOXPQvXt3PHz4EIMGDUJmZqZCcRYWFqJ///6YMGECZs2ahatXr2Lp0qUwMjKSmnA6NjYWkydPhp2dHYDis7bvvvsO8fHxZU5MXZrZs2dj3bp1mDVrFtatW1fhekrz6eTWXC5X8p+7Y8eOOHr0KBYvXoxBgwahefPmSp9/9t27d/D09ISenh5+//13WFpa4sCBA/j2229lyr548QIdO3bEV199BSMjI8TGxuKXX35Bly5dEBMTIzP37meffYbPP/8cEyZMQExMjKQ9fceOHQCKZw4bOHAgrl+/jkWLFqFt27YICwtD7969ZfY9evRoREVFYfny5XBxcUF6ejqioqLKnIf5xo0bSElJkTtD3OLFixEYGCi17NMTGPHMYJ+eSDDGUFRUhNzcXFy/fh0///wzRowYIfkOluTly5d4/fp1iW3xQqEQhYWFePz4MaZPnw4XF5dSr1jK4uXlBcYYzp49i++++67C9agaJX8lSU5ORm5urtzJtj/m6OiImzdvIiUlReosZsyYMTL/aT718OFDHDhwAHPnzsXKlSsBFM8eVa9ePYwYMUKhOAsKChAYGIihQ4cCKJ4C8tatW9i/f79UUhf/BwWKZxASf+E3btyIn376qUI3oh88eIAHDx5g5MiRVZb4Hzx4IJMwv/jiC+zduxdAcZv/wIEDERgYiMDAQOjo6KBTp04YNGgQJk2aVOpE54pav349UlNTcfXqVcmUe71794afn5/MXLdTpkyR/Jsxhk6dOsHLywv29vY4d+4c+vfvL1V+woQJmD17NoDippHnz59jx44d2L59OzgcDs6fP4+QkBBs3LgR33//PYD/ZhhbsGCBVF1hYWH46quvMHHiRMkyeTNifUp8H0re/aQpU6Zg4MCBYIyhS5cumD9/Pvz9/REdHY3x48fj0qVLMDU1lVvvoUOHpL7H48aNw9atW0uNRSgUYsKECdDX18eMGTNk1icmJkpd6bVv3x4hISGVmgPX0tIS9evXR1hYWK1O/tTsU83EZzufJs/PPvuszG3F09192h11yJAhMpexJeFwOOjXr5/UMjc3N5keEJcvX0bPnj1hZGQEDQ0NaGlpYdGiRUhJScGHDx8U2ten7Ozs4O7ujiNHjuDkyZMVqqMsTk5Okrllxa+lS5dKrb979y6uXLmCwMBA9OzZE5GRkfj222/RsWNHCASCSsdw5coVNG/eXGauVXk/0B8+fMCUKVPQoEEDaGpqQktLSzL5+6NHj2TKf/pj4ObmBoFAIPmbiOe0FU8rKDZy5EiZutq1a4ddu3Zh2bJliIiIQGFhoULHl5CQAA6HA3Nzc5l1VlZW8PDwAJfLRW5uLoYPHw4PDw8kJyfDwcEB3bt3h4eHBzw8PGS27dWrFyIjI3H58mUsX74cR48exWeffVbivRjGGCZMmIBr165hz549aNCggUwZc3NzREZG4t9//8Wff/6J1NRUeHt74927dwoda0ksLS1l5vOtbejMX0nMzc2hq6uLV69elVouNjYWurq6Mmc/JbVDf0x8OV6vXj2p5ZqamgpPUK2rqyszzCuPx5NKejdv3oSvry+8vLzw559/wtbWFtra2jhx4gSWL1+OvLw8hfb1KQMDA8mPytChQ3H48GGld5vj8/mlzi0LFDcDdevWDd26dQNQ3NVwwoQJOHToEHbs2IGpU6dWKoaUlBS5V4Cf/t1EIhF8fX2RkJCAn376CS1atICenh5EIhE6dOgg93P+9O8snixeXDYlJUXu90HevLKHDh3CsmXLsG3bNvz000/Q19fHoEGDsGbNmlLnQM7Ly4OWlpZMc5m42QYovudkZWUFBwcHCIVCXL16FV26dJE0yck7WTExMZH87by9veHk5IThw4fj5MmTGDRokMy+vvrqK+zduxe7d+8u8YpFU1NTUmfnzp3h5+cHR0dHrFq1Chs3bizxGMvC5/Mr/P+gpqAzfyXR0NCAt7c3bt26hbdv38ot8/btW9y+fRvdu3eX+Y+jSDOK+D/0+/fvpZYLhcIy22nL4+DBg9DS0kJQUBCGDRuGTp06lZlQFWVqaoqLFy+iRYsWGDZsGI4dO6aUeitDT09P0nb+8fMAFWVmZibzNwKKmyA+dv/+fdy9exdr167Fd999By8vL7Rt21bhH/KS9i3v+/DpvoHiE5YNGzYgNjYWr1+/xsqVK3Hs2LEyn1kwNzdHQUGBzL2p3bt3Q0tLC1paWpg+fToSExMl74OCgrB3717J+0+bv+QR3xz+9Ga1OPHv3LkT27Ztw6hRo8qsS0x8A1reDfDySE1NlXvlU5tQ8lei+fPngzGGqVOnSs6AxIqKivD111+DMSZJNOUlPlP9tFvckSNHZG5yVgaHw4GmpqbUD1ReXl6pXeDKQ/wD4Obmhs8//7xapw4s6XJf3MQi7plSGZ6enrh//z4ePnwotfzgwYNS78U/+OKzd7EtW7ZUeN/im7D79u2TWr5///5St7Ozs8O3334LHx8fREVFlVrW1dUVAGR6u/Tr1w+RkZGIiIiArq4uli9fjsjISGzZsgUcDgcXL16UNMUp8jmLm7CcnZ0lyxhjmDhxInbu3IktW7Zg3LhxZdbzsefPn+Pt27dSdZaXUCjEmzdvZJr1ahtq9lGizp07Y8OGDZg+fTq6dOmCb7/9FnZ2doiLi8OmTZtw48YNbNiwAZ06dapQ/c2aNcOIESPw888/Q0NDA927d8eDBw/w888/w8jIqMJdFT/Vt29f/PLLLxg5ciQmTZqElJQUrFu3TiZJVYaJiQkuXrwIHx8fDB8+HPv375fchAaKz1TlPXTl4OBQqauQZs2aoUePHujduzecnJwgEAhw48YN/Pzzz6hXrx4mTJhQ4brFpk+fjh07dqB3795YsmQJ6tWrh/379+Px48cA/utW6OrqCicnJ8ybNw+MMZiamuL06dO4cOFChfft6+uLbt26Yc6cOcjJyUGbNm0QFhYm88OdkZEBb29vjBw5Eq6urjAwMEBkZCSCg4PL7AkjfqI7IiICbm5ukuVmZmYwMzPD1atXIRAIMHHiRFhYWODEiRNo3bo1evToIbe+LVu24Nq1a/D19UWDBg2Qk5ODa9eu4ddff0WnTp2kmnS+//57bN++HePHj0eLFi0QEREhWcfj8STPXNy7dw8zZszAkCFD0LBhQ3C5XMTExGD9+vUwMzPDDz/8IBXDlStXkJSUBKD4RO3169eS75+np6eki6i47tzcXLm9nWoVVo3y8vLYw4cPWV5eXnXuttqFh4ezIUOGsHr16jFNTU1maWnJBg8ezK5fvy5TNiAggAFgSUlJJa77mEAgYDNnzmSWlpaMz+ezDh06sPDwcGZkZMRmzJghKRcSEsIAsJCQEMmyMWPGMD09PYX2s2PHDta4cWPG4/FYw4YN2cqVK9n27dsZAPbq1StJOU9PT+bp6VnmZ+Lp6cmaNWsmszw9PZ21a9eOaWpqskOHDjHGGLO3t2cA5L7GjBlT4rGUtI+PbdmyhQ0ePJg1bNiQ6erqMm1tbebk5MSmTJnC3rx5U+ZxjBkzhtnb20sts7e3l8Qldv/+fdazZ0/G5/OZqakpmzBhAtu9ezcDwO7evSsp9/DhQ+bj48MMDAyYiYkJGzp0KIuLi2MAWEBAgKRcSd+TnTt3yvxN0tPT2fjx45mxsTHT1dVlPj4+7PHjx1J1CgQCNmXKFObm5sYMDQ2Zjo4Oa9y4MQsICGA5OTllfg5du3Zlffr0kbtu5syZrGPHjpL3bm5uLDAwsMS6wsLCmL+/P7OxsWHa2tpMV1eXubu7s6VLl8rEUtp34+O/S2JiIhs1ahRzcnKS/J0bNmzIpkyZwuLi4mRi8PT0LLHej/8PMcbYTz/9xMzNzZlAICjzc1IFRfMsJf86ICwsjAFg+/btU3UopBQTJ05k+vr6LD8/X9WhVNqRI0eYhoYGe/v2rapDqVZCoZA5ODiwH3/8UdWhlEjRPEvNPrXMhQsXEB4ejtatW0NHRwd3797FqlWr0KhRo0o9uEKUa8mSJbCxsUHDhg2RnZ2NoKAgbNu2DQsXLqzWJ5qryuDBg9G2bVusXLmyXONV1XZ79+5Fdna25FmL2oySfy1jaGiIf/75Bxs2bEBWVhbMzc3Ru3dvrFy5UqYLJ1EdLS0trF27Fm/fvoVQKESjRo3wyy+/YNq0aaoOTSk4HA7+/PNPnDp1CiKRSGn3m2o6kUiEffv2wdjYWNWhVBqHMSUM1qIggUCAV69ewdHRkRIVIYRUAUXzrHr8XBNCCJFCyZ8QQtQQJX9CCFFDlPwJIUQNUfInhBA1RMmfEELUECV/QghRQzXqIa+yZrKqDgEBARXedteuXVKjDGpoaMDKygo+Pj5YtmwZ6tevD6B4rHNvb2/8/fffGDJkiKR8bm4uPvvsM1y8eBHbt2/Hl19+KakzMjJSMqDZp1Pl6ejowNTUFM2aNYO/vz/Gjh0rM0n22LFjsXv3bsl7LpcLa2trdOrUCYsWLULz5s3LPD4Oh4OAgAAsXrxY6jhCQkIkg33VROLP8NWrV3BwcKh0fYWFhWjRogXGjh2LefPmyS1z9+5deHh44PHjx2jcuDHWr1+PjRs3ljmU8cKFC7F8+XI0a9ZMZnjpBQsW4OzZs3j9+jVyc3NhY2ODnj17YsGCBZIJYIDiOSNKmlHuwIEDGD58uOT96NGjkZWVhRMnTih28KTOqFHJv67YuXMnXF1dkZeXh6tXr2LlypW4cuUKYmJioKenJ3ebjIwM9O3bF7du3cKRI0cUmk4vODgYRkZGKCgoQEJCAi5duoQ5c+Zg7dq1OH36NNzd3aXK6+jo4PLlywCKh6V9/vw5li1bhk6dOuHRo0eSHydFtWrVCuHh4bV+aNvy2rx5M9LS0kqdwi8yMhLGxsZwcXEBUDwCZlmTl9+5cwfr1q2TmfRFLD09HSNGjECTJk1gYGCAhw8fYtmyZTh16hQePHggMw/Ad999JzODV6NGjaTeL168GK6urrh8+TK6d+9eanykbqHkXwWaN28uNSNRUVERli5dihMnTshMrwcUT+XXq1cvvHjxAufOnVN4qNjWrVtLTSgxfPhwfPvtt/D09ET//v3x9OlTqWGYuVwuOnToIHnfpUsX2NnZoUePHjhz5gwmTZpUruM0NDSUqk8dCIVCrF27FuPHjy/xhxwoTv7t2rWTjNkfERFR6o+FUCjEuHHjMHnyZNy9exfJyckyZTZt2iT13svLC46OjujTpw9OnjyJ8ePHS623s7Mr8+/j5OQEPz8/rFq1ipK/mqE2/2og/g/46Ty54mVdunTB27dvcfny5UqPEe7u7o4FCxYgLi5OZtIXeYyMjACgQhOXh4aGgsPhIDQ0VGr5n3/+CRcXF/B4PDRt2hT79+/H2LFjZZpcAgMD0b59e5iamsLQ0BCtWrXC9u3b8emIIw4ODvD390dwcDBatWoFHR0duLq6YseOHTIxRUREoHPnzuDz+bCxscH8+fPlzk17+fJleHl5wczMDDo6OrCzs8Nnn32G3NzcUo/51KlTiI+Px+jRo0stJ07+QPHcBHFxcaWe+a9atQqpqalYvnx5qfV+SjzOvKJzOMszevRoXLx4UWZyFlK3UfKvBs+fPwcAqQkhgOLZo7p06SJpHlLWVIniSb6vXr0qs04oFEIoFEIgEOD+/fuYPXs2TExM0LdvX6Xse+vWrZg0aRLc3Nxw7NgxLFy4EIGBgTI/EEBx2/TkyZNx+PBhHDt2DIMHD8Z3330nNeG62N27dzFr1izMmDEDJ0+ehJubGyZMmCB1jA8fPkSPHj2Qnp6OXbt24Y8//kB0dDSWLVsms9++fftCW1sbO3bsQHBwMFatWgU9PT0UFBSUenxnzpyBpaWl3KYuBwcHcDgccDgcyX45HI5kfmZPT09wOByZaRLFzTe///479PX1S90/UPw3zMvLQ3R0NKZPnw4XFxe5I7quWrUK2tra0NXVRZcuXXDq1Cm59Xl5eYExhrNnz5a5b1J3ULNPFSgqKpIk2CtXrmDZsmUwMDCQJGWxRYsWQUNDAzExMWjSpInS9i+++ZeQkCC1PCcnR+YM39raGqdPn4alpWWl9ysSiRAQEID27dtLzcLVpUsXODs7y0zdt3PnTqltxUlo48aN+Omnn6TmNU5OTkZYWBjs7OwAFE9peenSJezfv18yveWSJUvAGMPly5cl7eZ9+/aVuZl9+/ZtCAQCrF27Vuq+yKft4/KEh4ejVatWctedPXsWBQUFuHDhAhYuXIiwsDBoamoiMDAQSUlJkqGPTU1NpY57/PjxGDx4MPr06VPm/hMTEyU/JgDQvn17hISESP1o8Hg8TJw4ET4+PrC2tkZcXBx+/fVXDBgwAH/++Se++uorqTotLS1Rv359hIWFldo0ReoWOvOvAh06dICWlhYMDAzg7+8PKysrnDt3TuZGnr+/P0QiEb755psymxvKo6SBWnV0dCRzqN64cQPHjh2Di4sL+vTpg/Dw8Erv98mTJ0hMTMSwYcOkltvZ2aFz584y5S9fvoyePXvCyMgIGhoa0NLSwqJFi5CSkoIPHz5IlfXw8JAkfgDg8/lwcXGRakoLCQlBjx49pD5nDQ0NfP755zJ1aWtrY9KkSdi9ezdevnyp8DEmJCSU+EPZtGlTeHh4ICEhAW3btkWbNm3g4eGBp0+fwsfHBx4eHjLH8csvv+DZs2fYsGGDQvs3NzdHZGQk/v33X/z5559ITU2Ft7e31NzE1tbW2Lp1K4YOHYouXbpg5MiRuHr1Klq2bIl58+bJne/Z0tIS8fHxCn8OpPaj5F8F9uzZg8jISERHRyMhIQH37t2Tm/zGjBmDP//8E6Ghoejbty9ycnKUsn9xQvz0TJvL5aJNmzZo06YN2rVrh0GDBuHs2bPQ1NTEzJkzK73flJQUAJDbW+XTZTdv3oSvry+A4nsEYWFhiIyMxIIFCwAUTxj/sU97sgDFZ7gfl0tJSYGVlZVMuU+XOTk54eLFi7C0tMQ333wDJycnODk5YePGjWUeY15entxhcsVXe0KhEFeuXEGXLl0gFArx4cMHPHr0CJ07d4ZQKERRUZFkm7i4OCxatAgBAQHQ1tZGeno60tPTIRQKIRKJkJ6eLvM5aGpqok2bNujcuTO++uorXL58GS9fvsSqVatKjVtLSwuff/45UlJS8OzZM5n1fD5fZl+kbqPkXwWaNGkiOev7+BJdngkTJmD79u24evUq+vTpo5QfAHHbriJ973V1deHk5IS7d+9Wer/iBP3+/XuZdYmJiVLvDx48CC0tLQQFBWHYsGHo1KlTpe95mJmZyexH3r4BoGvXrjh9+jQyMjIQERGBjh07Yvr06Th48GCp+zA3N0dqaqrM8h49ekBLSwtaWlqIjo7G6tWroaWlhXr16oExBh8fH2hpaUlNYv7y5Uvk5eVh2rRpMDExkbzCwsLw6NEjmJiYYP78+aXGY2trCxsbGzx9+rTUcsB/V4TyJl5JTU2V6jlG6j5K/jXAuHHjsH37dvz777/o3bs3srOzK1zX3bt3sWLFCjg4OMg0v8iTnZ2N58+fK6XNv3HjxrCyssLhw4ellsfFxeH69etSyzgcDjQ1NaGhoSFZlpeXh7/++qvC+/f29salS5ekfnyKiopK7fWkoaGB9u3bS7pRRkVFlboPV1dXub1itmzZgsjISKxYsQI6OjqIiIhAZGQk+vXrh27dukma27Zs2SLZxsPDAyEhITIvd3d3ODg4ICQkBN9++22p8Tx//hxv376Fs7NzqeUKCwtx6NAhmJuby5QVCoV48+aN2j2voe7ohm8NMXbsWHC5XIwbNw69e/fGuXPnyuz5cfv2bRgZGaGwsFDykNdff/0FS0tLnD59WmauWJFIhIiICMm/4+Pj8b///Q9paWmSp3Yrg8vlIjAwEJMnT8aQIUMwfvx4pKenIzAwENbW1lJnnH379sUvv/yCkSNHYtKkSUhJScG6deuknksor4ULF+LUqVPo3r07Fi1aBF1dXWzatEnmauqPP/7A5cuX0bdvX9jZ2UEgEEi6jfbs2bPUfXh5eWHJkiXIzc2Frq6uZHnjxo0BFD8A1qNHD7Rv3x4AEB0djXnz5sm9qjE2NpZ7dWZsbAyhUCi17t69e5gxYwaGDBmChg0bgsvlIiYmBuvXr4eZmRl++OEHSdmZM2eisLAQnTt3hpWVFd68eYNff/0Vd+7cwc6dO6V+cMV15+bmVrqbMallqnYeeWmKzipfW+3cuZMBYJGRkaWWCwkJYQDY33//LbPur7/+YhoaGqxTp04sMzNTbp0BAQEMgOTF4/GYtbU18/X1ZRs3bmSZmZky9Y4ZM0ZqGwDM0tKSeXp6suPHjyt0fABYQECAzHGEhIRIldu6dStzdnZm2trazMXFhe3YsYMNGDCAtWzZUqrcjh07WOPGjRmPx2MNGzZkK1euZNu3b2cA2KtXryTl7O3tWd++fWXi8fT0ZJ6enlLLwsLCWIcOHRiPx2NWVlZs9uzZbOvWrVJ1hoeHs0GDBjF7e3vG4/GYmZkZ8/T0ZKdOnSrzM3j+/DnjcDjs8OHDMuuKioqYhYUF27JlC2OMsaioKAaAvX79usx6Pz2uZs2aSS1LTExko0aNYk5OTkxXV5dpa2uzhg0bsilTprC4uDipstu3b2ft2rVjpqamTFNTk5mYmLBevXqx8+fPy93fTz/9xMzNzZlAIChXnKRmUjTP0hy+pMqlp6fDxcUFAwcOxNatW1UdTqX169cPQqEQ586dU3UolVZUVARnZ2eMHDmy3A+YkZpJ0TxLzT5EqRITE7F8+XJ4e3vDzMwMr1+/xvr165GVlYVp06apOjylWLlyJVq2bInIyEi0bdtW1eFUyt69e5GdnY3Zs2erOhRSzSj5E6Xi8XiIjY3F1KlTkZqaCl1dXXTo0AF//PEHmjVrpurwlKJ58+bYuXOn3F5EtY1IJMK+fftgbGys6lBINaNmH0IIqUMUzbPU1ZMQQtQQJX9CCFFDKkn+1djSRAghakXR/FqtyV9LSwscDkdpY9gQQgiRJh4ksqw5Oqq1t4+GhgaMjIyQlJSE/Px8GBoaQlNTU2roXkIIIeXHGENubi4+fPgAY2NjmSe5P1WtvX2A4gAzMjLw4cMHqREOCSGEVJ6xsTGsrKzKPKmu9uQvxhiTDINLCCGk8rS0tMo84xdTWfInhBCiOtTVkxBC1BAlf0IIUUOU/AkhRA1R8ieEEDVEyZ8QQtQQJX9CCFFDlPwJIUQN/R+1S3A1UQiHUQAAAABJRU5ErkJggg==",
+                                    "text/plain": [
+                                          "<Figure size 333x400 with 1 Axes>"
+                                    ]
+                              },
+                              "metadata": {},
+                              "output_type": "display_data"
+                        }
+                  ],
+                  "source": [
+                        "# Plot data\n",
+                        "ax = bar_data.plot(\n",
+                        "    kind='bar',\n",
+                        "    width=0.85,\n",
+                        "    rot=0,\n",
+                        "    figsize=(3.33, 4),\n",
+                        "    color=['cornflowerblue', 'darkgrey', 'grey']\n",
+                        ")\n",
+                        "\n",
+                        "# Edit labels for y axis and x/y ticks\n",
+                        "plt.ylabel('# Molecules [%]', fontsize=12)\n",
+                        "plt.xticks(range(5), ['MWT\\n'+r'$\\leq 500$', 'logP\\n'+r'$\\leq 5$', 'HBD\\n'+r'$\\leq 5$', 'HBA\\n'+r'$\\leq 10$', 'Rule\\nof 5'], fontsize=12)\n",
+                        "plt.yticks(fontsize=12)\n",
+                        "plt.legend(fontsize=12, loc='upper left')\n",
+                        "legend = plt.legend(loc='upper center', \n",
+                        "           bbox_to_anchor=(0.5,-.2),\n",
+                        "           fontsize=12\n",
+                        "          )\n",
+                        "\n",
+                        "# Add percentages to bars\n",
+                        "bars = ax.patches\n",
+                        "bar_labels = bar_data.transpose().values.flatten()\n",
+                        "for bar, label in zip(bars, bar_labels):\n",
+                        "    \n",
+                        "    plt.text(\n",
+                        "        bar.get_x() + bar.get_width() / 1.6, \n",
+                        "        bar.get_height() - 6,\n",
+                        "        label, \n",
+                        "        ha='center', \n",
+                        "        va='center', \n",
+                        "        fontsize=10,\n",
+                        "        color='white',\n",
+                        "        rotation=90\n",
+                        "    )"
+                  ]
+            },
+            {
+                  "cell_type": "code",
+                  "execution_count": 13,
+                  "metadata": {},
+                  "outputs": [],
+                  "source": [
+                        "ax.get_figure().savefig(\n",
+                        "    HERE / 'figures/combinatorial_library_ro5.pdf',\n",
+                        "    bbox_extra_artists=(legend,),\n",
+                        "    bbox_inches='tight'\n",
+                        ")"
+                  ]
+            },
+            {
+                  "cell_type": "markdown",
+                  "metadata": {},
+                  "source": [
+                        "## 2. Recombined ligand size\n",
+                        "\n",
+                        "Take a look at the average number of heavy atoms in the combinatorial library."
+                  ]
+            },
+            {
+                  "cell_type": "code",
+                  "execution_count": 14,
+                  "metadata": {},
+                  "outputs": [
+                        {
+                              "data": {
+                                    "text/plain": [
+                                          "11327471"
+                                    ]
+                              },
+                              "execution_count": 14,
+                              "metadata": {},
+                              "output_type": "execute_result"
+                        }
+                  ],
+                  "source": [
+                        "n_atoms = pd.read_csv(HERE / '../../data/combinatorial_library/n_atoms.csv', header=None).squeeze()\n",
+                        "len(n_atoms)\n",
+                        "# NBVAL_CHECK_OUTPUT"
+                  ]
+            },
+            {
+                  "cell_type": "code",
+                  "execution_count": 15,
+                  "metadata": {},
+                  "outputs": [
+                        {
+                              "data": {
+                                    "text/plain": [
+                                          "Text(0.5, 0, 'Number of heavy atoms')"
+                                    ]
+                              },
+                              "execution_count": 15,
+                              "metadata": {},
+                              "output_type": "execute_result"
+                        },
+                        {
+                              "data": {
+                                    "image/png": "iVBORw0KGgoAAAANSUhEUgAAAiMAAAHACAYAAABwEmgAAAAAOXRFWHRTb2Z0d2FyZQBNYXRwbG90bGliIHZlcnNpb24zLjcuMSwgaHR0cHM6Ly9tYXRwbG90bGliLm9yZy/bCgiHAAAACXBIWXMAAA9hAAAPYQGoP6dpAAAxQUlEQVR4nO3de1xVdb7/8fdOFEwBkwI2gwpeIsRr4Em8lwlHG4/OWFMzlrepk+Wt0C44c45aU2gPc8guMjZeMk2rQ5qmmU4JdtGTIJST1/ICD4M8WIFSbUS+vz/6uacdF91ofrm8no/Hejz6ftf3u9dnf9XHfrfW2ns5jDFGAAAAllxhuwAAANC4EUYAAIBVhBEAAGAVYQQAAFhFGAEAAFYRRgAAgFWEEQAAYBVhBAAAWEUYAQAAVhFGAACAVfUqjGzfvl3Dhw9XWFiYHA6H1q1b5/VrGGM0f/58XXvttfL19VWbNm305JNPXvpiAQDABfGxXYA3SktL1b17d40fP16jRo2q1WtMmzZNW7Zs0fz589W1a1cVFxerqKjoElcKAAAulKO+PijP4XBo7dq1GjlypLuvrKxMf/7zn7Vq1Sp9++236tKli+bNm6dBgwZJkvbt26du3brpn//8p6KiouwUDgAAPNSryzTnM378eH344Ydas2aNPv30U912223693//dx06dEiStGHDBrVv315vvfWWIiMjFRERobvvvltff/215coBAGi8GkwY+eKLL7R69Wq9/vrr6t+/vzp06KAZM2aoX79+WrZsmSTp8OHDOnbsmF5//XWtWLFCy5cvV3Z2tm699VbL1QMA0HjVq3tGarJ7924ZY3Tttdd69LtcLgUFBUmSKioq5HK5tGLFCve4JUuWKDY2VgcOHODSDQAAFjSYMFJRUaEmTZooOztbTZo08djXsmVLSZLT6ZSPj49HYImOjpYk5eXlEUYAALCgwYSRnj176uzZszpx4oT69+9f5Zi+ffuqvLxcX3zxhTp06CBJOnjwoCSpXbt2l61WAADwL/Xq2zSnT5/W559/LunH8LFgwQLdeOONat26tdq2bas777xTH374oZ5++mn17NlTRUVFeu+999S1a1cNGzZMFRUV6tWrl1q2bKnU1FRVVFRo0qRJCggI0JYtWyy/OwAAGqd6FUYyMjJ04403VuofO3asli9frjNnzugvf/mLVqxYoePHjysoKEjx8fGaM2eOunbtKkn68ssvNWXKFG3ZskUtWrTQ0KFD9fTTT6t169aX++0AAADVszACAAAangbz1V4AAFA/EUYAAIBV9eLbNBUVFfryyy/l7+8vh8NhuxwAAHABjDE6deqUwsLCdMUV1Z//qBdh5Msvv1SbNm1slwEAAGohPz9f4eHh1e6vF2HE399f0o9vJiAgwHI1AADgQpSUlKhNmzbuz/Hq1Iswcu7STEBAAGEEAIB65ny3WHADKwAAsIowAgAArCKMAAAAqwgjAADAKsIIAACwijACAACsIowAAACrCCMAAMAqwggAALCKMAIAAKwijAAAAKsIIwAAwCrCCAAAsIowAgAArCKMAAAAq3xsFwDg0op4dKPtErx2dO4ttksAYBFnRgAAgFWEEQAAYNVFhZGUlBQ5HA498MADNY7LzMxUbGys/Pz81L59e6WlpV3MYQEAQANS6zCya9cuLV68WN26datx3JEjRzRs2DD1799fOTk5mjlzpqZOnar09PTaHhoAADQgtQojp0+f1ujRo/Xiiy/qqquuqnFsWlqa2rZtq9TUVEVHR+vuu+/WhAkTNH/+/FoVDAAAGpZahZFJkybplltu0c0333zesTt27FBCQoJHX2JiorKysnTmzJnaHB4AADQgXn+1d82aNdq9e7d27dp1QeMLCwsVEhLi0RcSEqLy8nIVFRXJ6XRWmuNyueRyudztkpISb8sEAAD1hFdnRvLz8zVt2jStXLlSfn5+FzzP4XB4tI0xVfafk5KSosDAQPfWpk0bb8oEAAD1iFdhJDs7WydOnFBsbKx8fHzk4+OjzMxMLVy4UD4+Pjp79mylOaGhoSosLPToO3HihHx8fBQUFFTlcZKTk1VcXOze8vPzvSkTAADUI15dphk8eLD27Nnj0Td+/Hhdd911euSRR9SkSZNKc+Lj47VhwwaPvi1btiguLk5Nmzat8ji+vr7y9fX1pjQAAFBPeRVG/P391aVLF4++Fi1aKCgoyN2fnJys48ePa8WKFZKkiRMn6rnnnlNSUpLuuece7dixQ0uWLNHq1asv0VsAAAD12SX/BdaCggLl5eW525GRkdq0aZMyMjLUo0cPPf7441q4cKFGjRp1qQ8NAADqIYc5dzdpHVZSUqLAwEAVFxcrICDAdjlAncaD8gDUFRf6+c2zaQAAgFWEEQAAYBVhBAAAWEUYAQAAVhFGAACAVYQRAABgFWEEAABYRRgBAABWEUYAAIBVhBEAAGAVYQQAAFhFGAEAAFYRRgAAgFWEEQAAYBVhBAAAWEUYAQAAVhFGAACAVYQRAABgFWEEAABYRRgBAABWEUYAAIBVhBEAAGAVYQQAAFhFGAEAAFYRRgAAgFWEEQAAYBVhBAAAWEUYAQAAVhFGAACAVYQRAABgFWEEAABYRRgBAABWeRVGFi1apG7duikgIEABAQGKj4/X22+/Xe34jIwMORyOStv+/fsvunAAANAw+HgzODw8XHPnzlXHjh0lSS+99JJGjBihnJwcxcTEVDvvwIEDCggIcLevueaaWpYLAAAaGq/CyPDhwz3aTzzxhBYtWqSdO3fWGEaCg4PVqlWrWhUIAAAatlrfM3L27FmtWbNGpaWlio+Pr3Fsz5495XQ6NXjwYG3btq22hwQAAA2QV2dGJGnPnj2Kj4/XDz/8oJYtW2rt2rXq3LlzlWOdTqcWL16s2NhYuVwuvfzyyxo8eLAyMjI0YMCAao/hcrnkcrnc7ZKSEm/LBAAA9YTXYSQqKkq5ubn69ttvlZ6errFjxyozM7PKQBIVFaWoqCh3Oz4+Xvn5+Zo/f36NYSQlJUVz5szxtjQAAFAPeX2ZplmzZurYsaPi4uKUkpKi7t2765lnnrng+b1799ahQ4dqHJOcnKzi4mL3lp+f722ZAACgnvD6zMjPGWM8LqmcT05OjpxOZ41jfH195evre7GlAQCAesCrMDJz5kwNHTpUbdq00alTp7RmzRplZGRo8+bNkn48o3H8+HGtWLFCkpSamqqIiAjFxMSorKxMK1euVHp6utLT0y/9OwEAAPWSV2Hkq6++0l133aWCggIFBgaqW7du2rx5s4YMGSJJKigoUF5ennt8WVmZZsyYoePHj6t58+aKiYnRxo0bNWzYsEv7LgAAQL3lMMYY20WcT0lJiQIDA1VcXOzx42kAKot4dKPtErx2dO4ttksA8Au40M9vnk0DAACsIowAAACrCCMAAMAqwggAALCKMAIAAKwijAAAAKsIIwAAwCrCCAAAsIowAgAArCKMAAAAqwgjAADAKsIIAACwijACAACsIowAAACrCCMAAMAqwggAALCKMAIAAKwijAAAAKsIIwAAwCrCCAAAsIowAgAArCKMAAAAqwgjAADAKsIIAACwijACAACsIowAAACrCCMAAMAqwggAALCKMAIAAKwijAAAAKsIIwAAwCrCCAAAsMqrMLJo0SJ169ZNAQEBCggIUHx8vN5+++0a52RmZio2NlZ+fn5q37690tLSLqpgAADQsHgVRsLDwzV37lxlZWUpKytLN910k0aMGKHPPvusyvFHjhzRsGHD1L9/f+Xk5GjmzJmaOnWq0tPTL0nxAACg/vPxZvDw4cM92k888YQWLVqknTt3KiYmptL4tLQ0tW3bVqmpqZKk6OhoZWVlaf78+Ro1alTtqwYAAA1Gre8ZOXv2rNasWaPS0lLFx8dXOWbHjh1KSEjw6EtMTFRWVpbOnDlT20MDAIAGxKszI5K0Z88excfH64cfflDLli21du1ade7cucqxhYWFCgkJ8egLCQlReXm5ioqK5HQ6q5zncrnkcrnc7ZKSEm/LBAAA9YTXZ0aioqKUm5urnTt36r777tPYsWO1d+/easc7HA6PtjGmyv6fSklJUWBgoHtr06aNt2UCAIB6wusw0qxZM3Xs2FFxcXFKSUlR9+7d9cwzz1Q5NjQ0VIWFhR59J06ckI+Pj4KCgqo9RnJysoqLi91bfn6+t2UCAIB6wuvLND9njPG4pPJT8fHx2rBhg0ffli1bFBcXp6ZNm1b7mr6+vvL19b3Y0gAAQD3g1ZmRmTNn6v3339fRo0e1Z88e/elPf1JGRoZGjx4t6cczGmPGjHGPnzhxoo4dO6akpCTt27dPS5cu1ZIlSzRjxoxL+y4AAEC95dWZka+++kp33XWXCgoKFBgYqG7dumnz5s0aMmSIJKmgoEB5eXnu8ZGRkdq0aZMefPBBPf/88woLC9PChQv5Wi8AAHBzmHN3lNZhJSUlCgwMVHFxsQICAmyXA9RpEY9utF2C147OvcV2CQB+ARf6+c2zaQAAgFWEEQAAYBVhBAAAWEUYAQAAVhFGAACAVYQRAABg1UX/AivQkNXHr8kCQH3DmREAAGAVYQQAAFjFZRoA1tXHy2H8aixw6XBmBAAAWEUYAQAAVhFGAACAVYQRAABgFWEEAABYRRgBAABWEUYAAIBVhBEAAGAVYQQAAFhFGAEAAFYRRgAAgFWEEQAAYBVhBAAAWEUYAQAAVhFGAACAVYQRAABgFWEEAABYRRgBAABWEUYAAIBVhBEAAGAVYQQAAFhFGAEAAFZ5FUZSUlLUq1cv+fv7Kzg4WCNHjtSBAwdqnJORkSGHw1Fp279//0UVDgAAGgavwkhmZqYmTZqknTt3auvWrSovL1dCQoJKS0vPO/fAgQMqKChwb506dap10QAAoOHw8Wbw5s2bPdrLli1TcHCwsrOzNWDAgBrnBgcHq1WrVl4XCAAAGraLumekuLhYktS6devzju3Zs6ecTqcGDx6sbdu2XcxhAQBAA+LVmZGfMsYoKSlJ/fr1U5cuXaod53Q6tXjxYsXGxsrlcunll1/W4MGDlZGRUe3ZFJfLJZfL5W6XlJTUtkwAAFDH1TqMTJ48WZ9++qk++OCDGsdFRUUpKirK3Y6Pj1d+fr7mz59fbRhJSUnRnDlzalsaAACoR2p1mWbKlClav369tm3bpvDwcK/n9+7dW4cOHap2f3JysoqLi91bfn5+bcoEAAD1gFdnRowxmjJlitauXauMjAxFRkbW6qA5OTlyOp3V7vf19ZWvr2+tXhsAANQvXoWRSZMm6ZVXXtGbb74pf39/FRYWSpICAwPVvHlzST+e1Th+/LhWrFghSUpNTVVERIRiYmJUVlamlStXKj09Xenp6Zf4rQAAgPrIqzCyaNEiSdKgQYM8+pctW6Zx48ZJkgoKCpSXl+feV1ZWphkzZuj48eNq3ry5YmJitHHjRg0bNuziKgcAAA2CwxhjbBdxPiUlJQoMDFRxcbECAgJsl4NGJOLRjbZLQB11dO4ttksA6rwL/fzm2TQAAMAqwggAALCKMAIAAKwijAAAAKsIIwAAwCrCCAAAsIowAgAArCKMAAAAqwgjAADAKsIIAACwijACAACsIowAAACrCCMAAMAqwggAALCKMAIAAKwijAAAAKsIIwAAwCrCCAAAsIowAgAArCKMAAAAqwgjAADAKsIIAACwijACAACsIowAAACrCCMAAMAqwggAALCKMAIAAKwijAAAAKsIIwAAwCrCCAAAsIowAgAArCKMAAAAq7wKIykpKerVq5f8/f0VHByskSNH6sCBA+edl5mZqdjYWPn5+al9+/ZKS0urdcEAAKBh8SqMZGZmatKkSdq5c6e2bt2q8vJyJSQkqLS0tNo5R44c0bBhw9S/f3/l5ORo5syZmjp1qtLT0y+6eAAAUP/5eDN48+bNHu1ly5YpODhY2dnZGjBgQJVz0tLS1LZtW6WmpkqSoqOjlZWVpfnz52vUqFG1qxoAADQYF3XPSHFxsSSpdevW1Y7ZsWOHEhISPPoSExOVlZWlM2fOXMzhAQBAA+DVmZGfMsYoKSlJ/fr1U5cuXaodV1hYqJCQEI++kJAQlZeXq6ioSE6ns9Icl8sll8vlbpeUlNS2TAAAUMfV+szI5MmT9emnn2r16tXnHetwODzaxpgq+89JSUlRYGCge2vTpk1tywQAAHVcrcLIlClTtH79em3btk3h4eE1jg0NDVVhYaFH34kTJ+Tj46OgoKAq5yQnJ6u4uNi95efn16ZMAABQD3h1mcYYoylTpmjt2rXKyMhQZGTkeefEx8drw4YNHn1btmxRXFycmjZtWuUcX19f+fr6elMaAACop7w6MzJp0iStXLlSr7zyivz9/VVYWKjCwkJ9//337jHJyckaM2aMuz1x4kQdO3ZMSUlJ2rdvn5YuXaolS5ZoxowZl+5dAACAesurMLJo0SIVFxdr0KBBcjqd7u3VV191jykoKFBeXp67HRkZqU2bNikjI0M9evTQ448/roULF/K1XgAAIKkWl2nOZ/ny5ZX6Bg4cqN27d3tzKAAA0EjwbBoAAGAVYQQAAFhFGAEAAFYRRgAAgFWEEQAAYBVhBAAAWEUYAQAAVhFGAACAVYQRAABgFWEEAABYRRgBAABWEUYAAIBVhBEAAGAVYQQAAFhFGAEAAFYRRgAAgFWEEQAAYBVhBAAAWEUYAQAAVhFGAACAVYQRAABgFWEEAABYRRgBAABWEUYAAIBVhBEAAGAVYQQAAFhFGAEAAFYRRgAAgFWEEQAAYBVhBAAAWEUYAQAAVhFGAACAVV6Hke3bt2v48OEKCwuTw+HQunXrahyfkZEhh8NRadu/f39tawYAAA2Ij7cTSktL1b17d40fP16jRo264HkHDhxQQECAu33NNdd4e2gAANAAeR1Ghg4dqqFDh3p9oODgYLVq1crreQAAoGG7bPeM9OzZU06nU4MHD9a2bdsu12EBAEAd5/WZEW85nU4tXrxYsbGxcrlcevnllzV48GBlZGRowIABVc5xuVxyuVzudklJyS9dJgAAsOQXDyNRUVGKiopyt+Pj45Wfn6/58+dXG0ZSUlI0Z86cX7o0AABQB1j5am/v3r116NChavcnJyeruLjYveXn51/G6gAAwOX0i58ZqUpOTo6cTme1+319feXr63sZKwIAALZ4HUZOnz6tzz//3N0+cuSIcnNz1bp1a7Vt21bJyck6fvy4VqxYIUlKTU1VRESEYmJiVFZWppUrVyo9PV3p6emX7l0AAIB6y+swkpWVpRtvvNHdTkpKkiSNHTtWy5cvV0FBgfLy8tz7y8rKNGPGDB0/flzNmzdXTEyMNm7cqGHDhl2C8gEAQH3nMMYY20WcT0lJiQIDA1VcXOzxw2nALy3i0Y22S0AddXTuLbZLAOq8C/385tk0AADAKsIIAACwijACAACsIowAAACrCCMAAMAqwggAALCKMAIAAKwijAAAAKsIIwAAwCrCCAAAsIowAgAArCKMAAAAqwgjAADAKsIIAACwijACAACsIowAAACrCCMAAMAqwggAALCKMAIAAKwijAAAAKsIIwAAwCrCCAAAsIowAgAArCKMAAAAqwgjAADAKsIIAACwijACAACsIowAAACrCCMAAMAqwggAALCKMAIAAKwijAAAAKu8DiPbt2/X8OHDFRYWJofDoXXr1p13TmZmpmJjY+Xn56f27dsrLS2tNrUCAIAGyOswUlpaqu7du+u55567oPFHjhzRsGHD1L9/f+Xk5GjmzJmaOnWq0tPTvS4WAAA0PD7eThg6dKiGDh16wePT0tLUtm1bpaamSpKio6OVlZWl+fPna9SoUd4eHgAANDC/+D0jO3bsUEJCgkdfYmKisrKydObMmV/68AAAoI7z+syItwoLCxUSEuLRFxISovLychUVFcnpdFaa43K55HK53O2SkpJfukwAAGDJZfk2jcPh8GgbY6rsPyclJUWBgYHurU2bNr94jQAAwI5fPIyEhoaqsLDQo+/EiRPy8fFRUFBQlXOSk5NVXFzs3vLz83/pMgEAgCW/+GWa+Ph4bdiwwaNvy5YtiouLU9OmTauc4+vrK19f31+6NAAAUAd4HUZOnz6tzz//3N0+cuSIcnNz1bp1a7Vt21bJyck6fvy4VqxYIUmaOHGinnvuOSUlJemee+7Rjh07tGTJEq1evfrSvQsAuMwiHt1ouwSvHZ17i+0SgCp5HUaysrJ04403uttJSUmSpLFjx2r58uUqKChQXl6ee39kZKQ2bdqkBx98UM8//7zCwsK0cOFCvtYLAAAkSQ5z7m7SOqykpESBgYEqLi5WQECA7XLQiNTH//sFqsOZEVxuF/r5zbNpAACAVYQRAABgFWEEAABYRRgBAABWEUYAAIBVhBEAAGAVYQQAAFhFGAEAAFYRRgAAgFWEEQAAYBVhBAAAWEUYAQAAVhFGAACAVYQRAABgFWEEAABYRRgBAABWEUYAAIBVhBEAAGAVYQQAAFhFGAEAAFYRRgAAgFWEEQAAYBVhBAAAWEUYAQAAVhFGAACAVYQRAABgFWEEAABYRRgBAABWEUYAAIBVhBEAAGAVYQQAAFhFGAEAAFbVKoy88MILioyMlJ+fn2JjY/X+++9XOzYjI0MOh6PStn///loXDQAAGg6vw8irr76qBx54QH/605+Uk5Oj/v37a+jQocrLy6tx3oEDB1RQUODeOnXqVOuiAQBAw+F1GFmwYIH++Mc/6u6771Z0dLRSU1PVpk0bLVq0qMZ5wcHBCg0NdW9NmjSpddEAAKDh8CqMlJWVKTs7WwkJCR79CQkJ+uijj2qc27NnTzmdTg0ePFjbtm3zvlIAANAg+XgzuKioSGfPnlVISIhHf0hIiAoLC6uc43Q6tXjxYsXGxsrlcunll1/W4MGDlZGRoQEDBlQ5x+VyyeVyudslJSXelAkAAOoRr8LIOQ6Hw6NtjKnUd05UVJSioqLc7fj4eOXn52v+/PnVhpGUlBTNmTOnNqWhDot4dKPtEgAAdZBXl2muvvpqNWnSpNJZkBMnTlQ6W1KT3r1769ChQ9XuT05OVnFxsXvLz8/3pkwAAFCPeBVGmjVrptjYWG3dutWjf+vWrerTp88Fv05OTo6cTme1+319fRUQEOCxAQCAhsnryzRJSUm66667FBcXp/j4eC1evFh5eXmaOHGipB/Pahw/flwrVqyQJKWmpioiIkIxMTEqKyvTypUrlZ6ervT09Ev7TgAAQL3kdRi5/fbbdfLkST322GMqKChQly5dtGnTJrVr106SVFBQ4PGbI2VlZZoxY4aOHz+u5s2bKyYmRhs3btSwYcMu3bsAAAD1lsMYY2wXcT4lJSUKDAxUcXExl2zqMW5gBew6OvcW2yWgkbnQz2+eTQMAAKwijAAAAKsIIwAAwCrCCAAAsIowAgAArCKMAAAAqwgjAADAKsIIAACwijACAACsIowAAACrCCMAAMAqwggAALCKMAIAAKwijAAAAKsIIwAAwCrCCAAAsIowAgAArCKMAAAAqwgjAADAKsIIAACwijACAACsIowAAACrCCMAAMAqwggAALCKMAIAAKwijAAAAKsIIwAAwCrCCAAAsMrHdgEAgMsj4tGNtkvw2tG5t9guAZcBZ0YAAIBVhBEAAGAVYQQAAFhVqzDywgsvKDIyUn5+foqNjdX7779f4/jMzEzFxsbKz89P7du3V1paWq2KBQAADY/XN7C++uqreuCBB/TCCy+ob9+++tvf/qahQ4dq7969atu2baXxR44c0bBhw3TPPfdo5cqV+vDDD3X//ffrmmuu0ahRoy7Jm2hs6uNNaAAAVMdhjDHeTLjhhht0/fXXa9GiRe6+6OhojRw5UikpKZXGP/LII1q/fr327dvn7ps4caI++eQT7dix44KOWVJSosDAQBUXFysgIMCbchskwgiAxoJv09RvF/r57dVlmrKyMmVnZyshIcGjPyEhQR999FGVc3bs2FFpfGJiorKysnTmzBlvDg8AABogry7TFBUV6ezZswoJCfHoDwkJUWFhYZVzCgsLqxxfXl6uoqIiOZ3OSnNcLpdcLpe7XVxcLOnHhAWpwvWd7RIA4LJo++Drtkvw2j/nJNouoc4497l9voswtfrRM4fD4dE2xlTqO9/4qvrPSUlJ0Zw5cyr1t2nTxttSAQC4rAJTbVdQ95w6dUqBgYHV7vcqjFx99dVq0qRJpbMgJ06cqHT245zQ0NAqx/v4+CgoKKjKOcnJyUpKSnK3Kyoq9PXXXysoKKjG0HM5lZSUqE2bNsrPz+c+lp9hbWrG+lSPtakZ61Mz1qd6ttbGGKNTp04pLCysxnFehZFmzZopNjZWW7du1W9+8xt3/9atWzVixIgq58THx2vDhg0efVu2bFFcXJyaNm1a5RxfX1/5+vp69LVq1cqbUi+bgIAA/tJXg7WpGetTPdamZqxPzVif6tlYm5rOiJzj9e+MJCUl6e9//7uWLl2qffv26cEHH1ReXp4mTpwo6cezGmPGjHGPnzhxoo4dO6akpCTt27dPS5cu1ZIlSzRjxgxvDw0AABogr+8Zuf3223Xy5Ek99thjKigoUJcuXbRp0ya1a9dOklRQUKC8vDz3+MjISG3atEkPPvignn/+eYWFhWnhwoX8xggAAJBUyxtY77//ft1///1V7lu+fHmlvoEDB2r37t21OVSd5evrq1mzZlW6nATW5nxYn+qxNjVjfWrG+lSvrq+N1z96BgAAcCnxoDwAAGAVYQQAAFhFGAEAAFYRRmqwfft2DR8+XGFhYXI4HFq3bp3HfmOMZs+erbCwMDVv3lyDBg3SZ599ZqfYyywlJUW9evWSv7+/goODNXLkSB04cMBjTGNen0WLFqlbt27u7/THx8fr7bffdu9vzGvzcykpKXI4HHrggQfcfY15fWbPni2Hw+GxhYaGuvc35rU55/jx47rzzjsVFBSkK6+8Uj169FB2drZ7f2Ndo4iIiEp/dxwOhyZNmiSpbq8LYaQGpaWl6t69u5577rkq9z/11FNasGCBnnvuOe3atUuhoaEaMmSITp06dZkrvfwyMzM1adIk7dy5U1u3blV5ebkSEhJUWlrqHtOY1yc8PFxz585VVlaWsrKydNNNN2nEiBHuf/iNeW1+ateuXVq8eLG6devm0d/Y1ycmJkYFBQXubc+ePe59jX1tvvnmG/Xt21dNmzbV22+/rb179+rpp5/2+GHMxrpGu3bt8vh7s3XrVknSbbfdJqmOr4vBBZFk1q5d625XVFSY0NBQM3fuXHffDz/8YAIDA01aWpqFCu06ceKEkWQyMzONMaxPVa666irz97//nbX5/06dOmU6depktm7dagYOHGimTZtmjOHvzqxZs0z37t2r3NfY18YYYx555BHTr1+/avezRv8ybdo006FDB1NRUVHn14UzI7V05MgRFRYWKiEhwd3n6+urgQMH6qOPPrJYmR3nnqzcunVrSazPT509e1Zr1qxRaWmp4uPjWZv/b9KkSbrlllt08803e/SzPtKhQ4cUFhamyMhI3XHHHTp8+LAk1kaS1q9fr7i4ON12220KDg5Wz5499eKLL7r3s0Y/Kisr08qVKzVhwgQ5HI46vy6EkVo69/C/nz8gMCQkpNKDARs6Y4ySkpLUr18/denSRRLrI0l79uxRy5Yt5evrq4kTJ2rt2rXq3LkzayNpzZo12r17t1JSUirta+zrc8MNN2jFihV655139OKLL6qwsFB9+vTRyZMnG/3aSNLhw4e1aNEiderUSe+8844mTpyoqVOnasWKFZL4+3POunXr9O2332rcuHGS6v661OoXWPEvP3+KsDGmzjxZ+HKZPHmyPv30U33wwQeV9jXm9YmKilJubq6+/fZbpaena+zYscrMzHTvb6xrk5+fr2nTpmnLli3y8/OrdlxjXZ+hQ4e6/7tr166Kj49Xhw4d9NJLL6l3796SGu/aSD8+xT0uLk5PPvmkJKlnz5767LPPtGjRIo/nojXmNZKkJUuWaOjQoZWelltX14UzI7V07u72nyfKEydOVEqeDdmUKVO0fv16bdu2TeHh4e5+1ufHp1x37NhRcXFxSklJUffu3fXMM880+rXJzs7WiRMnFBsbKx8fH/n4+CgzM1MLFy6Uj4+Pew0a6/r8XIsWLdS1a1cdOnSo0f/dkSSn06nOnTt79EVHR7uficYaSceOHdM//vEP3X333e6+ur4uhJFaioyMVGhoqPtuZenHa3SZmZnq06ePxcouD2OMJk+erDfeeEPvvfeeIiMjPfY39vWpijFGLper0a/N4MGDtWfPHuXm5rq3uLg4jR49Wrm5uWrfvn2jXp+fc7lc2rdvn5xOZ6P/uyNJffv2rfQzAgcPHnQ/rJU1kpYtW6bg4GDdcsst7r46vy627pytD06dOmVycnJMTk6OkWQWLFhgcnJyzLFjx4wxxsydO9cEBgaaN954w+zZs8f8/ve/N06n05SUlFiu/Jd33333mcDAQJORkWEKCgrc23fffece05jXJzk52Wzfvt0cOXLEfPrpp2bmzJnmiiuuMFu2bDHGNO61qcpPv01jTONen+nTp5uMjAxz+PBhs3PnTvPrX//a+Pv7m6NHjxpjGvfaGGPMxx9/bHx8fMwTTzxhDh06ZFatWmWuvPJKs3LlSveYxrxGZ8+eNW3btjWPPPJIpX11eV0IIzXYtm2bkVRpGzt2rDHmx6+QzZo1y4SGhhpfX18zYMAAs2fPHrtFXyZVrYsks2zZMveYxrw+EyZMMO3atTPNmjUz11xzjRk8eLA7iBjTuNemKj8PI415fW6//XbjdDpN06ZNTVhYmPntb39rPvvsM/f+xrw252zYsMF06dLF+Pr6muuuu84sXrzYY39jXqN33nnHSDIHDhyotK8urwtP7QUAAFZxzwgAALCKMAIAAKwijAAAAKsIIwAAwCrCCAAAsIowAgAArCKMAAAAqwgjAADAKsIIUE8dPXpUDodDubm5tktx279/v3r37i0/Pz/16NGjyjGDBg3SAw88cFnrAlC3EUaAWho3bpwcDofmzp3r0b9u3bo68UhuG2bNmqUWLVrowIEDevfdd22Xc9ktX75crVq1sl0GUO8QRoCL4Ofnp3nz5umbb76xXcolU1ZWVuu5X3zxhfr166d27dopKCjoElYFoCEjjAAX4eabb1ZoaKhSUlKqHTN79uxKlyxSU1MVERHhbo8bN04jR47Uk08+qZCQELVq1Upz5sxReXm5HnroIbVu3Vrh4eFaunRppdffv3+/+vTpIz8/P8XExCgjI8Nj/969ezVs2DC1bNlSISEhuuuuu1RUVOTeP2jQIE2ePFlJSUm6+uqrNWTIkCrfR0VFhR577DGFh4fL19dXPXr00ObNm937HQ6HsrOz9dhjj8nhcGj27NnVrklFRYUefvhhtW7dWqGhoZXGFhcX6z//8z8VHBysgIAA3XTTTfrkk0/c+7/44guNGDFCISEhatmypXr16qV//OMf7v3Jycnq3bt3peN269ZNs2bN0vbt29W0aVMVFhZ67J8+fboGDBhQbd0LFixQ165d1aJFC7Vp00b333+/Tp8+LUnKyMjQ+PHjVVxcLIfD4bEG33zzjcaMGaOrrrpKV155pYYOHapDhw65X/fcGZW33npLUVFRuvLKK3XrrbeqtLRUL730kiIiInTVVVdpypQpOnv2rHveCy+8oE6dOsnPz08hISG69dZbq60dqNNsP6kPqK/Gjh1rRowYYd544w3j5+dn8vPzjTHGrF271vz0n9asWbNM9+7dPeb+9a9/Ne3atfN4LX9/fzNp0iSzf/9+s2TJEiPJJCYmmieeeMIcPHjQPP7446Zp06YmLy/PGGPMkSNHjCQTHh5u/ud//sfs3bvX3H333cbf398UFRUZY4z58ssvzdVXX22Sk5PNvn37zO7du82QIUPMjTfe6D72wIEDTcuWLc1DDz1k9u/fb/bt21fl+12wYIEJCAgwq1evNvv37zcPP/ywadq0qTl48KAxxpiCggITExNjpk+fbgoKCsypU6eqfJ2BAweagIAAM3v2bHPw4EHz0ksvGYfD4X6qcUVFhenbt68ZPny42bVrlzl48KCZPn26CQoKMidPnjTGGJObm2vS0tLMp59+ag4ePGj+9Kc/GT8/P3Ps2DFjjDF79uwxksznn3/uPu4///lPj6eZXnvtteapp55y7z9z5owJDg42S5curbLuc39u7733njl8+LB59913TVRUlLnvvvuMMca4XC6TmppqAgICTEFBgcca/Md//IeJjo4227dvN7m5uSYxMdF07NjRlJWVGWOMWbZsmWnatKkZMmSI2b17t8nMzDRBQUEmISHB/O53vzOfffaZ2bBhg2nWrJlZs2aNMcaYXbt2mSZNmphXXnnFHD161Ozevds888wz1dYO1GWEEaCWzoURY4zp3bu3mTBhgjGm9mGkXbt25uzZs+6+qKgo079/f3e7vLzctGjRwqxevdoY868wMnfuXPeYM2fOmPDwcDNv3jxjjDH/9V//ZRISEjyOnZ+f7/GhPHDgQNOjR4/zvt+wsDDzxBNPePT16tXL3H///e529+7dzaxZs2p8nYEDB5p+/fpVep1HHnnEGGPMu+++awICAswPP/zgMaZDhw7mb3/7W7Wv27lzZ/Pss8+62926dTOPPfaYu52cnGx69erlbs+bN89ER0e72+vWrTMtW7Y0p0+frrH+n3rttddMUFCQu71s2TITGBjoMebgwYNGkvnwww/dfUVFRaZ58+bmtddec8/7eXi69957zZVXXukR6hITE829995rjDEmPT3dBAQEmJKSkguuF6iruEwDXALz5s3TSy+9pL1799b6NWJiYnTFFf/6JxkSEqKuXbu6202aNFFQUJBOnDjhMS8+Pt793z4+PoqLi9O+ffskSdnZ2dq2bZtatmzp3q677jpJP17qOCcuLq7G2kpKSvTll1+qb9++Hv19+/Z1H8sb3bp182g7nU73+8rOztbp06cVFBTkUfeRI0fcNZeWlurhhx9W586d1apVK7Vs2VL79+9XXl6e+zVHjx6tVatWSZKMMVq9erVGjx7t3j9u3Dh9/vnn2rlzpyRp6dKl+t3vfqcWLVpUW/e2bds0ZMgQ/epXv5K/v7/GjBmjkydPqrS0tNo5+/btk4+Pj2644QZ3X1BQkKKiojzW7sorr1SHDh3c7ZCQEEVERKhly5YefefWaciQIWrXrp3at2+vu+66S6tWrdJ3331XbR1AXeZjuwCgIRgwYIASExM1c+ZMjRs3zmPfFVdcIWOMR9+ZM2cqvUbTpk092g6Ho8q+ioqK89Zz7ts8FRUVGj58uObNm1dpjNPpdP93TR/AVb3uOcaYWn1zqKb3VVFRIafTWeneF0nub6o89NBDeueddzR//nx17NhRzZs316233upx8+0f/vAHPfroo9q9e7e+//575efn64477nDvDw4O1vDhw7Vs2TK1b99emzZtqvKY5xw7dkzDhg3TxIkT9fjjj6t169b64IMP9Mc//rHKP89zfv5n/9P+n66dt3/+/v7+2r17tzIyMrRlyxb993//t2bPnq1du3bxjR7UO4QR4BKZO3euevTooWuvvdaj/5prrlFhYaHHh8+l/G2QnTt3um+6LC8vV3Z2tiZPnixJuv7665Wenq6IiAj5+NT+n3tAQIDCwsL0wQcfeNzg+dFHH+nf/u3fLu4N/Mz111+vwsJC+fj4eNzk+1Pvv/++xo0bp9/85jeSpNOnT+vo0aMeY8LDwzVgwACtWrVK33//vW6++WaFhIR4jLn77rt1xx13KDw8XB06dKh05uensrKyVF5erqefftp9Buu1117zGNOsWTOPG0wlqXPnziovL9f//u//qk+fPpKkkydP6uDBg4qOjj7vetTEx8dHN998s26++WbNmjVLrVq10nvvvaff/va3F/W6wOXGZRrgEunatatGjx6tZ5991qN/0KBB+r//+z899dRT+uKLL/T888/r7bffvmTHff7557V27Vrt379fkyZN0jfffKMJEyZIkiZNmqSvv/5av//97/Xxxx/r8OHD2rJliyZMmFDpQ/N8HnroIc2bN0+vvvqqDhw4oEcffVS5ubmaNm3aJXsv0o/fUIqPj9fIkSP1zjvv6OjRo/roo4/05z//WVlZWZKkjh076o033lBubq4++eQT/eEPf6jyjNHo0aO1Zs0avf7667rzzjsr7U9MTFRgYKD+8pe/aPz48TXW1aFDB5WXl+vZZ5/V4cOH9fLLLystLc1jTEREhE6fPq13331XRUVF+u6779SpUyeNGDFC99xzjz744AN98sknuvPOO/WrX/1KI0aMqPU6vfXWW1q4cKFyc3N17NgxrVixQhUVFYqKiqr1awK2EEaAS+jxxx+vdFo+OjpaL7zwgp5//nl1795dH3/8sWbMmHHJjjl37lzNmzdP3bt31/vvv68333xTV199tSQpLCxMH374oc6ePavExER16dJF06ZNU2BgoMf9KRdi6tSpmj59uqZPn66uXbtq8+bNWr9+vTp16nTJ3ov046WITZs2acCAAZowYYKuvfZa3XHHHTp69Kj7zMZf//pXXXXVVerTp4+GDx+uxMREXX/99ZVe67bbbtPJkyf13XffaeTIkZX2X3HFFRo3bpzOnj2rMWPG1FhXjx49tGDBAs2bN09dunTRqlWrKn2lu0+fPpo4caJuv/12XXPNNXrqqackScuWLVNsbKx+/etfKz4+XsYYbdq0qdJlGG+0atVKb7zxhm666SZFR0crLS1Nq1evVkxMTK1fE7DFYaq7oAkAjcA999yjr776SuvXr7ddCtBocc8IgEapuLhYu3bt0qpVq/Tmm2/aLgdo1AgjABqlESNG6OOPP9a9995b7a/OArg8uEwDAACs4gZWAABgFWEEAABYRRgBAABWEUYAAIBVhBEAAGAVYQQAAFhFGAEAAFYRRgAAgFWEEQAAYNX/A+GlaDCunYSfAAAAAElFTkSuQmCC",
+                                    "text/plain": [
+                                          "<Figure size 640x480 with 1 Axes>"
+                                    ]
+                              },
+                              "metadata": {},
+                              "output_type": "display_data"
+                        }
+                  ],
+                  "source": [
+                        "plt.hist(n_atoms)\n",
+                        "plt.xlabel('Number of heavy atoms')"
+                  ]
+            },
+            {
+                  "cell_type": "code",
+                  "execution_count": 16,
+                  "metadata": {},
+                  "outputs": [
+                        {
+                              "data": {
+                                    "text/plain": [
+                                          "count    1.132747e+07\n",
+                                          "mean     3.692789e+01\n",
+                                          "std      6.503494e+00\n",
+                                          "min      8.000000e+00\n",
+                                          "1%       2.200000e+01\n",
+                                          "10%      2.900000e+01\n",
+                                          "25%      3.200000e+01\n",
+                                          "50%      3.700000e+01\n",
+                                          "75%      4.100000e+01\n",
+                                          "99%      5.200000e+01\n",
+                                          "max      7.100000e+01\n",
+                                          "Name: 0, dtype: float64"
+                                    ]
+                              },
+                              "execution_count": 16,
+                              "metadata": {},
+                              "output_type": "execute_result"
+                        }
+                  ],
+                  "source": [
+                        "n_atoms.describe(percentiles=[.01, .1, .25, .5, .75, .99])\n",
+                        "# NBVAL_CHECK_OUTPUT"
+                  ]
+            },
+            {
+                  "cell_type": "markdown",
+                  "metadata": {},
+                  "source": [
+                        "98% of recombined ligands have between 22 and 51 heavy atoms (on average 36)."
+                  ]
+            },
+            {
+                  "cell_type": "code",
+                  "execution_count": 17,
+                  "metadata": {},
+                  "outputs": [],
+                  "source": [
+                        "# Delete object (since very large with ~6M entries)\n",
+                        "del n_atoms"
+                  ]
+            },
+            {
+                  "cell_type": "markdown",
+                  "metadata": {},
+                  "source": [
+                        "## 3. Number of subpockets"
+                  ]
+            },
+            {
+                  "cell_type": "code",
+                  "execution_count": 18,
+                  "metadata": {},
+                  "outputs": [
+                        {
+                              "data": {
+                                    "text/html": [
+                                          "<div>\n",
+                                          "<style scoped>\n",
+                                          "    .dataframe tbody tr th:only-of-type {\n",
+                                          "        vertical-align: middle;\n",
+                                          "    }\n",
+                                          "\n",
+                                          "    .dataframe tbody tr th {\n",
+                                          "        vertical-align: top;\n",
+                                          "    }\n",
+                                          "\n",
+                                          "    .dataframe thead th {\n",
+                                          "        text-align: right;\n",
+                                          "    }\n",
+                                          "</style>\n",
+                                          "<table border=\"1\" class=\"dataframe\">\n",
+                                          "  <thead>\n",
+                                          "    <tr style=\"text-align: right;\">\n",
+                                          "      <th></th>\n",
+                                          "      <th>count</th>\n",
+                                          "      <th>n_subpockets</th>\n",
+                                          "    </tr>\n",
+                                          "  </thead>\n",
+                                          "  <tbody>\n",
+                                          "    <tr>\n",
+                                          "      <th>AP-FP-GA-SE</th>\n",
+                                          "      <td>9633673</td>\n",
+                                          "      <td>4</td>\n",
+                                          "    </tr>\n",
+                                          "    <tr>\n",
+                                          "      <th>AP-B1-FP-GA</th>\n",
+                                          "      <td>183969</td>\n",
+                                          "      <td>4</td>\n",
+                                          "    </tr>\n",
+                                          "    <tr>\n",
+                                          "      <th>AP-B2-FP-GA</th>\n",
+                                          "      <td>145120</td>\n",
+                                          "      <td>4</td>\n",
+                                          "    </tr>\n",
+                                          "    <tr>\n",
+                                          "      <th>AP-B2-GA-SE</th>\n",
+                                          "      <td>211308</td>\n",
+                                          "      <td>4</td>\n",
+                                          "    </tr>\n",
+                                          "    <tr>\n",
+                                          "      <th>AP-B1-GA-SE</th>\n",
+                                          "      <td>172871</td>\n",
+                                          "      <td>4</td>\n",
+                                          "    </tr>\n",
+                                          "    <tr>\n",
+                                          "      <th>AP-B1-B2-GA</th>\n",
+                                          "      <td>2622</td>\n",
+                                          "      <td>4</td>\n",
+                                          "    </tr>\n",
+                                          "    <tr>\n",
+                                          "      <th>AP-FP-SE</th>\n",
+                                          "      <td>729293</td>\n",
+                                          "      <td>3</td>\n",
+                                          "    </tr>\n",
+                                          "    <tr>\n",
+                                          "      <th>AP-GA-SE</th>\n",
+                                          "      <td>110208</td>\n",
+                                          "      <td>3</td>\n",
+                                          "    </tr>\n",
+                                          "    <tr>\n",
+                                          "      <th>AP-FP-GA</th>\n",
+                                          "      <td>127759</td>\n",
+                                          "      <td>3</td>\n",
+                                          "    </tr>\n",
+                                          "    <tr>\n",
+                                          "      <th>AP-FP</th>\n",
+                                          "      <td>7037</td>\n",
+                                          "      <td>2</td>\n",
+                                          "    </tr>\n",
+                                          "    <tr>\n",
+                                          "      <th>AP-GA</th>\n",
+                                          "      <td>617</td>\n",
+                                          "      <td>2</td>\n",
+                                          "    </tr>\n",
+                                          "    <tr>\n",
+                                          "      <th>AP-SE</th>\n",
+                                          "      <td>1450</td>\n",
+                                          "      <td>2</td>\n",
+                                          "    </tr>\n",
+                                          "    <tr>\n",
+                                          "      <th>AP-B2-GA</th>\n",
+                                          "      <td>876</td>\n",
+                                          "      <td>3</td>\n",
+                                          "    </tr>\n",
+                                          "    <tr>\n",
+                                          "      <th>AP-B1-GA</th>\n",
+                                          "      <td>668</td>\n",
+                                          "      <td>3</td>\n",
+                                          "    </tr>\n",
+                                          "  </tbody>\n",
+                                          "</table>\n",
+                                          "</div>"
+                                    ],
+                                    "text/plain": [
+                                          "               count  n_subpockets\n",
+                                          "AP-FP-GA-SE  9633673             4\n",
+                                          "AP-B1-FP-GA   183969             4\n",
+                                          "AP-B2-FP-GA   145120             4\n",
+                                          "AP-B2-GA-SE   211308             4\n",
+                                          "AP-B1-GA-SE   172871             4\n",
+                                          "AP-B1-B2-GA     2622             4\n",
+                                          "AP-FP-SE      729293             3\n",
+                                          "AP-GA-SE      110208             3\n",
+                                          "AP-FP-GA      127759             3\n",
+                                          "AP-FP           7037             2\n",
+                                          "AP-GA            617             2\n",
+                                          "AP-SE           1450             2\n",
+                                          "AP-B2-GA         876             3\n",
+                                          "AP-B1-GA         668             3"
+                                    ]
+                              },
+                              "execution_count": 18,
+                              "metadata": {},
+                              "output_type": "execute_result"
+                        }
+                  ],
+                  "source": [
+                        "subpockets = pd.read_csv(HERE / '../../data/combinatorial_library/subpockets.csv', index_col=0)\n",
+                        "subpockets['n_subpockets'] = [len(i.split('-')) for i in subpockets.index]\n",
+                        "subpockets\n",
+                        "# NBVAL_CHECK_OUTPUT"
+                  ]
+            },
+            {
+                  "cell_type": "code",
+                  "execution_count": 19,
+                  "metadata": {},
+                  "outputs": [
+                        {
+                              "data": {
+                                    "text/html": [
+                                          "<div>\n",
+                                          "<style scoped>\n",
+                                          "    .dataframe tbody tr th:only-of-type {\n",
+                                          "        vertical-align: middle;\n",
+                                          "    }\n",
+                                          "\n",
+                                          "    .dataframe tbody tr th {\n",
+                                          "        vertical-align: top;\n",
+                                          "    }\n",
+                                          "\n",
+                                          "    .dataframe thead th {\n",
+                                          "        text-align: right;\n",
+                                          "    }\n",
+                                          "</style>\n",
+                                          "<table border=\"1\" class=\"dataframe\">\n",
+                                          "  <thead>\n",
+                                          "    <tr style=\"text-align: right;\">\n",
+                                          "      <th></th>\n",
+                                          "      <th>count</th>\n",
+                                          "      <th>ratio</th>\n",
+                                          "    </tr>\n",
+                                          "    <tr>\n",
+                                          "      <th>n_subpockets</th>\n",
+                                          "      <th></th>\n",
+                                          "      <th></th>\n",
+                                          "    </tr>\n",
+                                          "  </thead>\n",
+                                          "  <tbody>\n",
+                                          "    <tr>\n",
+                                          "      <th>2</th>\n",
+                                          "      <td>9104</td>\n",
+                                          "      <td>0.08</td>\n",
+                                          "    </tr>\n",
+                                          "    <tr>\n",
+                                          "      <th>3</th>\n",
+                                          "      <td>968804</td>\n",
+                                          "      <td>8.55</td>\n",
+                                          "    </tr>\n",
+                                          "    <tr>\n",
+                                          "      <th>4</th>\n",
+                                          "      <td>10349563</td>\n",
+                                          "      <td>91.37</td>\n",
+                                          "    </tr>\n",
+                                          "  </tbody>\n",
+                                          "</table>\n",
+                                          "</div>"
+                                    ],
+                                    "text/plain": [
+                                          "                 count  ratio\n",
+                                          "n_subpockets                 \n",
+                                          "2                 9104   0.08\n",
+                                          "3               968804   8.55\n",
+                                          "4             10349563  91.37"
+                                    ]
+                              },
+                              "execution_count": 19,
+                              "metadata": {},
+                              "output_type": "execute_result"
+                        }
+                  ],
+                  "source": [
+                        "n_subpockets = subpockets.groupby('n_subpockets').sum()\n",
+                        "n_subpockets['ratio'] = round(n_subpockets['count'] / n_subpockets['count'].sum() * 100, 2)\n",
+                        "n_subpockets\n",
+                        "# NBVAL_CHECK_OUTPUT"
+                  ]
+            },
+            {
+                  "cell_type": "markdown",
+                  "metadata": {},
+                  "source": [
+                        "The majority of recombined ligands are composed of 4 fragments (occupying 4 subpockets), whereas the majority of original igands is smaller and occupies 2-3 subpockets (check out `notebooks/2_2_fragment_analysis_statistics.ipynb`). This is to be expected since all fragment combinations were allowed up to 4 fragments during the recombination process."
+                  ]
+            },
+            {
+                  "cell_type": "code",
+                  "execution_count": null,
+                  "metadata": {},
+                  "outputs": [],
+                  "source": []
+            }
       ],
-      "text/plain": [
-       "  complex_pdb ligand_pdb     subpocket kinase family group alt chain ac_helix  \\\n",
-       "0        1a9u        SB2  [AP, GA, B2]   p38a   MAPK  CMGC   -     A       in   \n",
-       "1        1agw        SU2      [AP, SE]  FGFR1   FGFR    TK   B     B       in   \n",
-       "\n",
-       "   klifs_id                                             smiles  \\\n",
-       "0      5229  C[S@](=O)c1ccc(-c2nc(-c3ccc(F)cc3)c(-c3ccncc3)...   \n",
-       "1      3510     O=CN1CCN(c2ccc(C[C@@H]3C(=O)Nc4ccccc43)cc2)CC1   \n",
-       "\n",
-       "                                               inchi  \n",
-       "0  InChI=1S/C21H16FN3OS/c1-27(26)18-8-4-16(5-9-18...  \n",
-       "1  InChI=1S/C20H21N3O2/c24-14-22-9-11-23(12-10-22...  "
-      ]
-     },
-     "execution_count": 9,
-     "metadata": {},
-     "output_type": "execute_result"
-    }
-   ],
-   "source": [
-    "data_klifs.head(2)"
-   ]
-  },
-  {
-   "cell_type": "code",
-   "execution_count": 10,
-   "metadata": {},
-   "outputs": [
-    {
-     "data": {
-      "text/plain": [
-       "mw          87\n",
-       "logp        95\n",
-       "hbd         99\n",
-       "hba         99\n",
-       "lipinski    97\n",
-       "dtype: int64"
-      ]
-     },
-     "execution_count": 10,
-     "metadata": {},
-     "output_type": "execute_result"
-    }
-   ],
-   "source": [
-    "ro5_klifs = round(\n",
-    "    data_klifs.smiles.apply(\n",
-    "        Chem.MolFromSmiles\n",
-    "    ).apply(utils.get_ro5_from_mol).sum() / data_klifs.shape[0] * 100, \n",
-    "    0\n",
-    ")\n",
-    "ro5_klifs = ro5_klifs.astype('int')\n",
-    "ro5_klifs\n",
-    "# NBVAL_CHECK_OUTPUT"
-   ]
-  },
-  {
-   "cell_type": "markdown",
-   "metadata": {},
-   "source": [
-    "### Plot properties"
-   ]
-  },
-  {
-   "cell_type": "code",
-   "execution_count": 11,
-   "metadata": {},
-   "outputs": [
-    {
-     "data": {
-      "text/html": [
-       "<div>\n",
-       "<style scoped>\n",
-       "    .dataframe tbody tr th:only-of-type {\n",
-       "        vertical-align: middle;\n",
-       "    }\n",
-       "\n",
-       "    .dataframe tbody tr th {\n",
-       "        vertical-align: top;\n",
-       "    }\n",
-       "\n",
-       "    .dataframe thead th {\n",
-       "        text-align: right;\n",
-       "    }\n",
-       "</style>\n",
-       "<table border=\"1\" class=\"dataframe\">\n",
-       "  <thead>\n",
-       "    <tr style=\"text-align: right;\">\n",
-       "      <th></th>\n",
-       "      <th>Recombined ligands (#11327471)</th>\n",
-       "      <th>Original KLIFS ligands (#3231)</th>\n",
-       "      <th>PKIDB ligands (#435)</th>\n",
-       "    </tr>\n",
-       "  </thead>\n",
-       "  <tbody>\n",
-       "    <tr>\n",
-       "      <th>mw</th>\n",
-       "      <td>40</td>\n",
-       "      <td>87</td>\n",
-       "      <td>68</td>\n",
-       "    </tr>\n",
-       "    <tr>\n",
-       "      <th>logp</th>\n",
-       "      <td>54</td>\n",
-       "      <td>95</td>\n",
-       "      <td>80</td>\n",
-       "    </tr>\n",
-       "    <tr>\n",
-       "      <th>hbd</th>\n",
-       "      <td>100</td>\n",
-       "      <td>99</td>\n",
-       "      <td>100</td>\n",
-       "    </tr>\n",
-       "    <tr>\n",
-       "      <th>hba</th>\n",
-       "      <td>86</td>\n",
-       "      <td>99</td>\n",
-       "      <td>97</td>\n",
-       "    </tr>\n",
-       "    <tr>\n",
-       "      <th>lipinski</th>\n",
-       "      <td>56</td>\n",
-       "      <td>97</td>\n",
-       "      <td>86</td>\n",
-       "    </tr>\n",
-       "  </tbody>\n",
-       "</table>\n",
-       "</div>"
-      ],
-      "text/plain": [
-       "          Recombined ligands (#11327471)  Original KLIFS ligands (#3231)  \\\n",
-       "mw                                    40                              87   \n",
-       "logp                                  54                              95   \n",
-       "hbd                                  100                              99   \n",
-       "hba                                   86                              99   \n",
-       "lipinski                              56                              97   \n",
-       "\n",
-       "          PKIDB ligands (#435)  \n",
-       "mw                          68  \n",
-       "logp                        80  \n",
-       "hbd                        100  \n",
-       "hba                         97  \n",
-       "lipinski                    86  "
-      ]
-     },
-     "execution_count": 11,
-     "metadata": {},
-     "output_type": "execute_result"
-    }
-   ],
-   "source": [
-    "# Collect data in one DataFrame\n",
-    "bar_data = pd.DataFrame(\n",
-    "    {\n",
-    "        f'Recombined ligands (#{properties[\"n_ligands\"]})': ro5_comb, \n",
-    "        f'Original KLIFS ligands (#{data_klifs.shape[0]})': ro5_klifs, \n",
-    "        f'PKIDB ligands (#{data_pkidb.shape[0]})': ro5_pkidb\n",
-    "    }\n",
-    ")\n",
-    "bar_data = bar_data.astype('int32')\n",
-    "bar_data.index.name = None\n",
-    "bar_data\n",
-    "# NBVAL_CHECK_OUTPUT"
-   ]
-  },
-  {
-   "cell_type": "code",
-   "execution_count": 12,
-   "metadata": {},
-   "outputs": [
-    {
-     "data": {
-<<<<<<< HEAD
-      "image/png": "iVBORw0KGgoAAAANSUhEUgAAAX8AAAHYCAYAAAClXegxAAAAOXRFWHRTb2Z0d2FyZQBNYXRwbG90bGliIHZlcnNpb24zLjcuMSwgaHR0cHM6Ly9tYXRwbG90bGliLm9yZy/bCgiHAAAACXBIWXMAAA9hAAAPYQGoP6dpAACDO0lEQVR4nO3dd1hT1/8H8HfCSNgbAZEhiLgA9xZQQVScVatW66qjdrjqqlbEvVr122qrddddt6hYB6hFUBRU3BNREGXvACHn9we/pMYECBAIkM/refI85t5zz/3cED+599xzz+EwxhgIIYSoFa6qAyCEEFL9KPkTQogaouRPCCFqiJI/IYSoIUr+hBCihij5E0KIGqLkTwghakhT1QHUZCKRCAkJCTAwMACHw1F1OIQQFWCMISsrCzY2NuBy6875MiX/UiQkJKBBgwaqDoMQUgO8efMGtra2qg5DaSj5l8LAwABA8R/d0NBQxdEQQlQhMzMTDRo0kOSDuoKSfynETT2GhoaU/AlRc3Wt6bfuNGARQghRGCV/QghRQ5T8CSFEDVHyJ4QQNUTJnxBC1BAlf0IIUUOU/AkhRA2pPPlnZWVhzpw58PX1hYWFBTgcDhYvXiy3bFRUFHr27Al9fX0YGxtj8ODBePnypdyyv/76K1xdXcHj8eDo6IjAwEAUFhZW4ZEQQkjtofLkn5KSgq1btyI/Px8DBw4ssdzjx4/h5eWFgoICHD58GDt27MDTp0/RtWtXJCUlSZVdvnw5pk2bhsGDB+P8+fOYOnUqVqxYgW+++aaKj4YQQmoJpmIikYiJRCLGGGNJSUkMAAsICJApN3ToUGZubs4yMjIky2JjY5mWlhabM2eOZFlycjLj8/ls0qRJUtsvX76ccTgc9uDBA4Vjy8jIYACk9kkIUS91NQ+o/Myfw+GU+di0UChEUFAQPvvsM6lhFuzt7eHt7Y3jx49LlgUHB0MgEGDcuHFSdYwbNw6MMZw4cUKp8RNCSG2k8uSviBcvXiAvLw9ubm4y69zc3PD8+XMIBAIAwP379wEALVq0kCpnbW0Nc3NzyXp58vPzkZmZKfUihJC6qFYM7JaSkgIAMDU1lVlnamoKxhjS0tJgbW2NlJQU8Hg86OnpyS0rrkuelStXIjAwUHmBE5WYuDm13Nv8OVX2u6WIin5fAgICKrQdIcpSK878xUprHvp4naLlPjV//nxkZGRIXm/evKlYoIQQUsPVijN/MzMzAJB71p6amgoOhwNjY2NJWYFAgNzcXOjq6sqUbd26dYn74fF44PF4ygucEEJqqFqR/J2cnKCjo4OYmBiZdTExMXB2dgafzwfwX1t/TEwM2rdvLymXmJiI5ORkNG/evHqCJrXK4cOHVR1CpVXkGIYNG1YFkZDaoFY0+2hqaqJfv344duwYsrKyJMvj4uIQEhKCwYMHS5b5+fmBz+dj165dUnXs2rULHA6n1GcJCCFEXdSIM/9z584hJydHktgfPnyII0eOAAD69OkDXV1dBAYGom3btvD398e8efMgEAiwaNEimJubY9asWZK6TE1NsXDhQvz0008wNTWFr68vIiMjsXjxYnz11Vdo2rSpSo6REEJqkhqR/L/++mu8fv1a8v7vv//G33//DQB49eoVHBwc4OrqitDQUMydOxdDhgyBpqYmunfvjnXr1sHCwkKqvgULFsDAwACbNm3CunXrYGVlhXnz5mHBggXVelyEEFJT1YjkHxsbq1C51q1b4+LFiwqV/f777/H9999XIipCCKm7akWbPyGEEOWqEWf+hFS1JraacLbShKEuFwxAVq4IzxOFePRWqPR9NWzYEA0aNIC+vj4YY8jJyUFcXBxevXql9H1VVk16SK2iPa6ox1LFUPIndZqxHgff9TFAfTMNJKQWITOXARzA2UoTfdvo4G1yEX47l1V2RQowMDDAiBEjUK9ePXz48AHZ2dngcDho0KABunXrhsTERBw8eFCqxxohqkLJn9RpX3TTQ04+w9w96cjIZVLrjHQ5mNBTHyO76uHZrcrvq0+fPsjLy8P69euRnZ0ttU5fXx+DBg1Cnz59cOjQocrvjJBKojZ/Uqe52mrhcFiuTOIHgIxchr+v56JJAy2l7Kthw4b4559/ZBI/AGRnZ+PChQto2LChUvZFSGVR8id1WqGQQY9X8nhOejwOCoWyPwwV2ldhIXR0dEpcz+fzaTY5UmNQsw9Ripp6sy7yWQHG9dDD4bBcPHorRF5BcaLX0eagia0mhnXWxY1nBUrZ14MHDzBw4ECcP38eL1++RH5+PoDiMaMaNmwIX1/fUocUJ6Q6UfInddrh67ngcnXxlY8+NDiAUFS8XJMLFDHg30f5OHI9F90/GdFZQ0MDdnZ2MDc3B5/Pl/TaiY+Px4cPH+Tu6/z58+ByuRg8eDC4XC6KiookdYlEIkRHR+Off/6pysOtVPxEvVDyJ3VakQjYdzUXR8Nz4WCpCUOd4pbOjFwRXicJIZDTCqOvrw9PT09oampCJBKBz+fj3bt3MDU1hZOTE+Lj4xEREQHGpJuLRCIRzpw5gwsXLsDGxgb6+voAitv7ExISUFCgnCuMslQ0fqJeKPkTtSAoBB7HK9anv2XLlkhMTMTt27cBAK6urrCwsMClS5egr6+Pbt26oWnTpnjw4IHc7QsKChR+ar0qVDZ+oh4o+ZM6T1sTaN+IBycrTRjqFt/8zcxleJ4oxM1n+Sj45DfBwsJCqnnm6dOnaNasGbS1tZGdnY07d+7Aw8NDbvLU0tJCixYtYGtrK3Xm/+bNG9y/f79abvhWJn6iPij5kzrN2oSLGf0Moa0JPE0QIjVbBA4AAx0uhnTUQf+2Olh/Wnqu5oKCAmhq/vdfQ0NDA1wuFyJR8Q2DjIwMub16zM3NMXr0aGhpaeH169eSOaD19PTg4+MDLy8v/PXXX0hOTq66A65E/ES9UPInddrIbnp49q4QOy7loEgkvU6DC4zrroeR3fRwL+y/5e/fv4eHhwdu374NkUiEFi1aID09HUJh8SWCrq4uBAKBzL769OmD169f48SJE5JEK8blcjFw4ED06dMHe/bsUfpxfqyi8RP1Qv38SZ3maKmJoFt5MokfKL4ZfDZKAEdL6XOge/fugcvlws/PD3369IGpqSkiIyMl63k8Hp48eSJTn62tLa5evSqT+IHim8HXrl2Dra1t5Q+qDBWNv2PHjjAyMqry+Mri4uIiMwUrUT468yd1Wm4+g6WRBt6lycn+ACyNuMjNl+71kp+fj8uXL0NfXx9cLhdZWVlSPWPevn0rt668vDyYmZmV2KxjamqKvLy8Ch6J4ioav4+PD3r27IlXr14hOjoajx49kvtDVtXc3d3h5uaGDx8+4NWrV4iPj1dJHHUdJX9Sp117lI/xPfRw5rYAD98UIjNXBAbASJeLpg200KcVHxfvyTaB8Pl82Nvbw9zcHDo6OlL95GNjY+V2k4yKisLAgQNx9epVvHz5UjLMg76+Pho2bIiuXbsiIiKiqg+5wvEDwKlTp+Dq6ioZh+jevXuIiopCUlJStcQtduvWLdSvXx/t2rWDUCjE69ev8fLlS8l9FFJ5lPxJnXY6Mg+FQgYfdz4+66gDiHMep7jHz7koAc7fEcDH/L9tTExM4OnpiZycHBQVFUFfXx9xcXHgcrlwd3eHo6Mjrl69KmlDF7ty5QqEQiE6duwIHx8fSYLlcDjIzs7Gv//+i+vXr1f5MVc0fgB49uwZ7t69C11dXXh4eMDDwwPt2rXDu3fvEBUVhfv371fL8wrv3r1DbGwseDweHBwc4OjoCGdnZ6SlpeHVq1eIi4uTGz9RHCV/UucFRwsQHC2AuQEXhrrFt7kyc0VIzpLflODh4YGnT5/i4cOHAAA7Ozs0atQIly5dgpaWFry8vNC8eXPcuXNHZtuwsDCEhYXB2NhYqqtnenp6lRybsuMXy83NxfXr13H9+nXY2dmhZcuW6NWrF3r16oWVK1dW05EUN2E9efIET548gbm5ORwdHeHu7g53d3ccP3682uKoi+iGL1EbyVkivHwvxMv3QkniN9HnYoy3nlQ5ExMTqTml4+LiYGxsDB6Ph8LCQty7d6/MG7fp6el4+/Yt3r59K0n8hoaG6N+/v3IPSo6Kxl9SU1BcXBxOnjyJn3/+GefPn6+yuMuKIzk5GZGRkTh9+jTu3r1b5XHUdZT8SZXjcDiwsbFB48aNYWdnBw0NDVWHJKHH46BTY22pZfn5+eDz+ZL3fD4fXC5X0syQlZUFbW3pbRSho6MDd3f3ygWsgIrGz+GUPPopUPz8QFRUlHKDlaOsOIRCIV6+fFnlcdR11OxDlK579+64du0aCgsLwePx4OnpCQMDA+Tm5kJHRwctWrTA5cuXq6Xni7tD6WP1mxvKnv/Ex8ejdevWuHfvHoqKitC0aVMkJSVJBmozMDCQG7uLi0up+zIxMSlH5BVX0fiXLFlSLfGV5e+//1Z1CGqBkj9ROjMzM3C5xUm1efPmYIzhzJkzEAgE0NbWRpcuXdCsWTPcuqWE6bPKMLW3fvFN3tJOJj9pZbh//z7atGmDLl26gMPhICUlBTdu3JAqExMTI1PN8OHDwRgr9cy1OgZTq2j8QHHPpDZt2sDOzk4yB3FaWhqePHmCO3fuVNtgcHw+H05OTuXurUQUR8mfVCkLCwvcvXtX8kRpQUEBYmJi0LZt22rZf0YOw/5rObjzSv6YOg3MNLBwqKHUMqFQiIiICHC5XKnmErH379/LrSsrKwtnz56V+wAVANSrVw+TJk2qwFGUT0Xjt7a2xpdffom0tDQIhUKYmZkhJiYGGhoa8PHxQcuWLbF3794q7+1Tmd5KRHGU/EmV0tbWRk5OjtSynJycahtb5nWSEHbmmiUmfwaUeFUgEonK9XDRu3fvYG1tXWLyB8puz1am8sbv5+eHiIgIXLlyBQDQokULtGvXDtu3bwefz8eXX36J7t27Izg4uKpCBqCc3kqkbHTDl1SJtm3bolOnTuBwODKP6vP5/Gob2/6fOwK8SCz5DPFDRhF+PpmllH1dv34db968KXF9amoqdu/erZR9VQVra2upXjQxMTGwtraGnp4eBAIBLl68iCZNmlR5HMrobUXKRmf+ROk+Hss+ISFBaoRJoHgMnOrq9/7sXelNAwXC4tE+7c1LLaaQuLi4UtcXFhZKJbWaJicnBwYGBpK/jXh4CPF0lCkpKdVyxSburSS+YlRWbysijZI/UbqPBxGT58GDB3TDrgZ6/Pgx+vbtiwsXLqCoqAjdunVDbGysJOmam5sjK0s5V0mlqWhvJVI+lPxJlaDeGrXP5cuX0b9/f4wYMQJcLhdv3ryReoqWMYZLly5VeRyV6a1EFEfJnygd9daonQoLC3H06FHJ5C+fzjpWXQ9WVbS3EikfSv5E6ai3Ru1WVFQkaWJRpfL2ViLlQ8m/hjh8+HCFths2bJiSI6k8ExMT3Lx5U/I+Li4Obdu2BY/HQ35+Pu7du4e2bdtS8idEhairJ1G6qhobhxCiPHTmT5SOemsQUvNR8idKR701Kmfi5tQKbeejhGcVaqPAwMBybxMQEFAFkdQulPyJ0lFvDUJqPkr+pMpQbw1Cai664UsIIWqIkj8hhKghSv6EEKKGKPkTQogaouRPCCFqiJI/IYSoIUr+NYyLi4vMzFeEEKJs1M+/hnF3d4ebmxs+fPiAV69eIT4+nvrKE0KUjpJ/DXTr1i3Ur18f7dq1g1AoxOvXr/Hy5UtkZmaqOjRCSB1Rq5J/dHQ0AgMDcfPmTaSnp8POzg4jR47EDz/8INVUEhUVhTlz5iAiIgKampro3r071q1bh4YNG6owesW9e/cOsbGx4PF4cHBwgKOjI5ydnZGWloZXr14hLi6OJkJRAyZ6HBQWAdmC4lnPGllrwrMZD6b6XKRkixASk4+X7+l7IGZgYAChUCgZNNDOzg6tW7eGkZERMjIyEBkZibdv36o4ypqj1rT5P3z4EJ06dUJsbCw2bNiAoKAgDB8+HEuWLMGIESMk5R4/fgwvLy8UFBTg8OHD2LFjB54+fYquXbsiKSlJhUdQfvn5+Xjy5AmCg4MRGhqKzMxMuLu7o1+/fqoOjVSDSb304WBZfH7m7qCFHwYYgKfFwfNEIbQ1OZg90ABu9loqjrLmGDp0KOrXrw8AaNy4McaMGQNtbW28efMGWlpaGDt2LBo1aqTiKGuOWnPmv3//fggEAhw9ehROTk4AgO7du+Pdu3fYunUr0tLSYGJigkWLFoHH4yEoKAiGhoYAgNatW6NRo0ZYt24dVq9ercrDKFNJc9smJycjOTkZ0dHRsLOzq+aoiCrUN9XEu7TiYbD7tNLB8Rt5CI4WSNZ7N+ehfzsd3HtdWFIVasXS0lJygtelSxdcvnwZYWFhkvVt27aFt7c3nj17pqoQa5Rac+avpVV8hmNkZCS13NjYGFwuF9ra2hAKhQgKCsJnn30mSfwAYG9vD29vb6nJqGsqDodT6nqhUFhtc6kS1WKMga9d/H0wN+QiJk46yd+PK4SVsYYqQquRGGPg8XgAivPCp0n++fPnMDMzU0VoNVKtSf5jxoyBsbExvv76a7x8+RJZWVkICgrCli1b8M0330BPTw8vXrxAXl4e3NzcZLZ3c3PD8+fPIRAI5NReLD8/H5mZmVKv6vb3338jPz+/2vdLap6nCUK0a1Q841lcshCNbaQv1BvX10J6DvUEE4uNjUWLFi0AAImJiXBwcJBa7+DggKysLBVEVjPVmmYfBwcHhIeHY9CgQZJmHwD4/vvvsWHDBgBASkoKAMDU1FRme1NTUzDGkJaWBmtra7n7WLlyZYUmhiAVRxNxlOxoRC7mDDSEsS4Xz98JMai9LhwsNZGYVoR6xhpo66yNvVdyVB1mjXHp0iWMGzcO+vr6iIuLQ/fu3WFjY4Pk5GSYmZmhefPmCAoKUnWYNUatSf6xsbHo168f6tWrhyNHjsDCwgI3btzAsmXLkJ2dje3bt0vKltZ0Utq6+fPnY+bMmZL3mZmZaNCggXIOoBycnZ1hamqKhIQEvH37Fvb29nB1dQWHw0F8fDzu379f4r0BUnckpomw8mgmBrbXQa+WOtDWAtq7aEMkAmI/CLH1QjbuvKL2frHk5GRs27YN3t7e6Ny5M7S1teHm5gaRSIT4+HgcOXIET548UXWYNUatSf7z5s1DZmYm7ty5Az09PQBAt27dYG5ujvHjx+PLL7+ElZUVgP+uAD6WmpoKDocDY2PjEvfB4/EkbYaq0rRpUzRu3BiJiYlo2bIl9PX10bhxYzx9+hSMMbi4uEAkEuHBgwcqjZNUj6RMEf68kAMgBwY6HHA5xV0/i6i1R660tDQcO3YMAKCnpwcOh4Pc3Fx6UFKOWpP879y5g6ZNm0oSv1jbtm0BFM8b27lzZ+jo6MidHzYmJgbOzs7g8/nVEm9FOTg44ObNm4iPj4eRkRF8fHxw8+ZNxMXFAQCysrLg5uZGyV8NZeXR1V555ORQk1hpak3yt7Gxwf3795GdnQ19fX3J8vDwcACAra0tNDU10a9fPxw7dgxr1qyBgYEBACAuLg4hISGYMWOGSmIvDz6fj7S0NABARkYGGGNIT0+XrE9LS4OOjo6KoiPVrXsLHuwtNBHzuhC3XhSgg4s2erfSAYcDRL8swMmbeRDRb4JEu3btYG1tjWfPnuHhw4dwc3NDly5dwOFw8OjRI4SEhFCT6f+rNcl/+vTpGDhwIHx8fDBjxgyYm5sjIiICK1euRNOmTdG7d28AxTcQ27ZtC39/f8ybNw8CgQCLFi2Cubk5Zs2apeKjKJtAIIChoSFyc3Ohr68PDocDQ0NDSc8jQ0PDUnsskbqjb2s+erXUwcM3hfi8iy7MDbnw9eDj4j0BGAN6uvFRJAJOReapOtQaoVu3bujUqRNevHgBPz8/mJiYoFOnToiIiABjDB06dIBIJEJoaKiqQ60Rak3y79+/Py5duoRVq1Zh2rRpyMjIQIMGDTB58mTMnz8f2trFXeJcXV0RGhqKuXPnYsiQIVLDO1hYWKj4KMoWFxeHdu3aISEhAZaWlnjy5Anc3d3B4/HAGEOTJk3oEXU10cmVh52XsxH9shC2ZhpYONQQOy/l4MazAgBAYloRPuuoS8n//7m7u+PEiRN4/Pgx6tWrh0mTJuHEiROSZuDk5GT07NmTkv//qzXJHwC8vb3h7e1dZrnWrVvj4sWL1RCR8j148ABFRUUwMzPDy5cv8fjxY6Snp8PNzQ2amppISEjA/fv3VR0mqQZGuly8/lD8hO/blCIwBrxJLpKsf51UBGO9WvOoTpUzMDBAQkICAOD9+/dgjCExMVGy/t27d5KmYFLLkr86YIzh0aNHUsvevHmDN2/eqCgioiqZuSJYm2ggNVsESyMuuBzA2pSLhP8f8sHGVANZedSLRSw7OxsWFhbIzMyEqakpOBwOLCwsJEM+WFhY0E3gj1DyJ6SGuvmsAON76OFObAGa1NdCcLQAQzvpQp9f3ObfpzUfUS+on79YTEwMBg0ahCdPnsDR0RFhYWHw8fGRdJDo2rUrHj58qOIoaw5K/oTUUCcj81BQxNCwniauPsxHcLQAb1OK8FlHHWhrcnAvthAnbuaqOswaIzQ0FEKhEPXr18ft27cRFhaG9+/fw8fHB1paWnjy5AlCQkJUHWaNQcmfkBqKMeDsbemeXZHPCxD5vEBFEdVsjDFcu3ZNatmDBw/omZgS0N0iQghRQ3TmT2oMLS0ttGjRAra2tpIH+bKzs/HmzRvcv38fhYXUvk2IslDyJzWCubk5Ro8eDS0tLbx+/VryUJuenh58fHzg5eWFv/76C8nJySqOlJC6gZI/qRH69OmD169f48SJEzKDcHG5XAwcOBB9+vTBnj17VBQhIXWLQsm/f//+Fap8w4YNtWbSdKJatra22Lp1q9zRF0UiEa5du4aJEyeqIDJC6iaFkn9QUBCsrKzKNdxxXFwcFi9eXNG4iJrJy8uDmZlZic06pqamyMujYQwIURaFm31OnDiBdu3aKVRWKBRKxtohRBFRUVEYOHAgrl69ipcvXyI7OxsAoK+vj4YNG6Jr166IiIhQcZSE1B0KJX93d3eZcfRLw+Vy4e7uDl1d3QoHRtTLlStXIBQK0bFjR/j4+EiG3eVwOMjOzsa///6L69evqzhKQuoOhZJ/dHR0uSrlcrnl3oaQsLAwhIWFwdjYWKqr58fzGRBClIN6+5AaJz09nRI+IVWs0sn/ypUrOHv2LBhj6N27t0JDLhMiD83CREj1qdTwDlu2bIG/vz+eP3+Ou3fvwtfXF7/99puyYiNqpFu3bujevTu0tbXh5+eHzp07o1evXoiJicHdu3fRqlUreHp6qjpMQuqMSp35r1u3DiEhIWjTpg0AYOPGjVi3bh2+/fZbpQRH1AfNwkRI9VLozN/b2xvPnj2TWZ6RkQFXV1fJexcXF8lj+YSUB83CREj1Uij5N23aFB4eHli6dKnU4Fo+Pj74/PPPcebMGRw+fBizZ8+Gj49PlQVL6i7xLEwApGZhEqNZmAhRLoWS/6ZNm3Dp0iUcOXIE7u7uCAsLAwD89ttvMDU1xdixYzF16lS4u7tj06ZNVRowqZvEszD169cPo0aNkszC1Lp1a7Ru3Rr+/v54/PixqsMkpM5QuM2/Q4cOuH37NtauXYtevXrhiy++wNq1a/HXX39VZXxETdAsTIRUr3Ld8NXU1MT8+fMxbNgwTJkyBY0bN8bGjRsxbNiwqoqPqAmahYmQ6qVwV0/GGJ4+fYp79+7B1tYWFy5cwJo1a/Ddd9+hb9++iIuLq8o4CSGEKJFCyf/Ro0do1qwZXF1d4eHhgQYNGuDMmTMYPXo0Hj58CAsLCzRr1gy//PKL3CF5CSGE1CwKJf8pU6bA2dkZ8fHxSE9Px/jx4zF69GgUFhbCzMwMu3btwqlTp7Blyxa0bdu2qmMmhBBSSQol/+joaEybNg3W1tYwNDTE/PnzkZ6ejlevXknKeHt74969e+jbt2+VBUsIIUQ5FEr+zs7OOHLkiKRJ58CBA9DW1kaDBg2kyvF4PCxZskT5URJCCFEqhXr7bNiwAYMHD8a+ffvA4/GQlZWFjRs3QkdHp6rjI4QQUgUUSv7dunXDixcvEB4eDoFAgDZt2sDW1raqYyMKCAwMLPc2AQEBVRAJIaQ2Ubifv5GREfz8/KoyFkIIIdVEoTb/1NTUcnfhrMg2hBBCqodCyd/CwgK3bt1SuNKioiJYWFjgzp07FY2LEEJIFVKo2Uc8vK6iT/EKhUKacYkQQmowhdv8Bw0aVK6KORxOuYMhhBBSPRRK/jt37qxQ5Y6OjhXajhBCSNVSKPmPGTOmquMghBBSjSo1gTshhJDaiZI/IYSoIUr+hBCihij5E0KIGirXNI6kZnNxcYGNjQ2eP3+Ot2/fwsHBAZ06dQKHw8GjR48QFRWl6hAJITWEUs78BQIBHj9+jKKiImVURyqgdevWGDZsGBo1aoQvvvgCLVq0wPDhw5GVlYX09HT4+fmhffv2qg6TEFJDlPvM/9dff0V6ejp++uknAMDt27fh5+eH1NRUODg4IDQ0VGacf1L12rdvj7NnzyIqKgoODg4YOXIk/vnnH8mwHG/fvkXnzp1x48YNFUdKCKkJyn3mv23bNhgbG0vez507F6ampli/fj0YY1i2bJky4yMKMjY2xvPnzwEAsbGx4HK5eP36tWR9bGwsjIyMVBUeIaSGKfeZf1xcHFxdXQEAWVlZuHr1Kg4ePIjBgwfDxMQEixYtUnqQpGy5ubkwNjZGZmYm9PX1weVyYWRkhKSkJADFPw55eXkqjpIQUlOUO/nn5+dDS0sLABAeHg6RSISePXsCABwcHJCYmKjcCIlCnjx5gv79++Pu3btwcXHB3bt34evrKxlgz8fHBy9fvlRxlISQmqLczT52dna4du0aAODkyZPw8PCAoaEhACApKUny76ry77//ok+fPjAxMYGOjg4aNWqEpUuXSpWJiopCz549oa+vD2NjYwwePLjOJ76LFy/i9evXaNasGRITE3H69GlER0dj+PDh+OKLL5Cbm4uLFy+qOkxCSA1R7jP/UaNGITAwECdOnMDdu3exbt06ybpbt27BxcVFqQF+bP/+/Rg9ejSGDRuGPXv2QF9fHy9evEBCQoKkzOPHj+Hl5QUPDw8cPnwYAoEAixYtQteuXXHnzh1YWFhUWXyqVFhYiNOnT0stCw8Px82bN6GhoYGCggIVRUYIqYnKnfwXLFgATU1NXL9+HYMGDcJ3330nWXf//n189tlnSg1QLD4+HpMmTcLkyZOxefNmyXJvb2+pcosWLQKPx0NQUJDkKqR169Zo1KgR1q1bh9WrV1dJfDVVUVERdcElhMgod/LncDiYN2+e3HWnTp2qdEAl2bZtG3JycjB37twSywiFQgQFBeHLL7+Uan6yt7eHt7c3jh8/XmeTv5WVFQQCAdLT0wEALVq0QJs2bWBkZISMjAzcvHkTDx48UG2QhJAao8IPeWVkZOD8+fPYt28f0tLSlBmTXFevXoWpqSkeP34MDw8PaGpqwtLSElOmTEFmZiYA4MWLF8jLy4Obm5vM9m5ubnj+/DkEAkGJ+8jPz0dmZqbUq7bo37+/pAtuy5Yt0a9fP7x79w7Xrl1DQkIC+vXrBw8PD5XGSAipOSqU/JcuXQobGxv07t0bX375JV69egUA6NGjB1atWqXUAMXi4+ORm5uLoUOH4vPPP8fFixcxe/Zs7NmzB3369AFjDCkpKQAAU1NTme1NTU3BGCv1h2rlypUwMjKSvGrTw2pmZmZITU0FALRt2xbBwcEIDg7G7du3cf78eQQFBaFjx44qjpIQUlOUO/lv3rwZgYGBmDBhAs6cOSM1V6+/vz/OnDmj1ADFRCIRBAIBfvzxR8yfPx9eXl6YPXs2Vq5cibCwMFy6dElStrQpJEtbN3/+fGRkZEheb968UeoxVCWhUAg9PT0AgIGBAeLj46XWx8fHw8TERBWhEUJqoHIn/99++w0zZ87E//73P/j6+kqta9SoEZ49e6a04D5mZmYGAOjVq5fU8t69ewMo7t4pLiO+AvhYamoqOByO1NPJn+LxeDA0NJR61RbPnj1DmzZtAACvX79G06ZNpdY3a9ZMcmVACCHlvuH78uVLmQQsZmBgILnhqGxubm6IiIiQWS6+8uByuXBycoKOjg5iYmJkysXExMDZ2Rl8Pr9K4lO1ixcvYvz48RgzZgzevXuHjh07wt7eHsnJyTAzM4OtrS0OHTqk6jAJITVEuc/8jYyM8P79e7nrYmNjYWlpWemg5BF3IT137pzU8rNnzwIAOnToAE1NTfTr1w/Hjh1DVlaWpExcXBxCQkIwePDgKomtJsjOzsaWLVvw9u1bODk5AQDq168PJycnZGZmYseOHZKxfwghpNxn/j169MCaNWswYMAAyVk0h8OBUCjE77//XuJVQWX5+vqiX79+WLJkCUQiETp06IBbt24hMDAQ/v7+6NKlCwAgMDAQbdu2hb+/P+bNmyd5yMvc3ByzZs2qkthqivz8fFy6dEnq/gchhMhT7jP/JUuWSNqUZ82aBQ6Hg99++w3t2rXD8+fPJUM9V4VDhw5h+vTp2Lp1K3r37o3ff/8dM2bMwJEjRyRlXF1dERoaCi0tLQwZMgRjx46Fs7Mzrl69Wmef7iWEkPIq95m/s7MzwsLCMHPmTGzevBmMMezZswfe3t7Yt28f7OzsqiJOAICOjg5WrVpVZnfS1q1b0zg2hBBSigpN49i0aVMEBwcjPz8fKSkpkkHWCCGE1A6VmsOXx+PBxsZGWbEQQgipJgol/z179pSr0i+//LJCwRBCCKkeCiX/sWPHKlwhh8Oh5E8IITWcQslfPHYPIYSQukGh5G9vb1/VcRBCCKlGFR7SmRBCSO1V7t4+3bt3L3U9h8OhJ0wJUWMTN1dsAEEfcyUHQkpV7uQvEolkhkVOTk7GkydPYGlpWaVz+BJCCFGOcif/0NBQucufPn2KAQMGICAgoLIxEUIIqWJKa/N3cXHB7NmzMWfOHGVVSQghpIoo9Yavg4MD7t+/r8wqCSGEVAGlJv+jR4/ScA+EEFILlLvNf/z48TLL8vPzce/ePTx8+BBr1qxRSmBENainBiHqodzJ//LlyzK9ffh8PhwcHDB//nyMHDlSacERQgipGuVO/rGxsVUQBiGEkOpET/gSQogaKnfy37lzJxYvXix33eLFi8s9/DMhhJDqV+7k/7///Q8mJiZy15mbm+N///tfpYMihBBStcqd/J8/f47mzZvLXde0aVM8e/as0kERQgipWhWaxjEjI6PE5UKhsFIBEULqLg0u0MJeC5ZGGsjIFSH6ZQEKKGWoRLnP/Fu0aIGDBw/KXXfgwAG0aNGi0kERQuqGuYMNoKNd3DVcn8/BwqGGmOSrj25NefjSSw9LRhjBWI9TRi2kKpQ7+X/77bc4cuQIxowZgxs3biA+Ph43btzA2LFjcfToUXz33XdVESchpBZqWE8TmhrF/x7UXgciETBvTzoW7s/AnN3pSMsWYUA7XdUGqabK3ewzcuRIPH78GCtXrsTevXsly7lcLhYuXIgvvvhCqQESQuoGFxstHL6ei8w8BgDIyWc4fiMP47rrqTgy9VShNv8lS5Zg/Pjx+Oeff5CcnAwLCwv4+vrSdI+EEBmsONdDl8dBcmaR1LrkTBGMdOlxI1WoUPIHikfwnDRpkjJjIYTUQeN66EFYVHyz18xAA+/SRJJ1xnoc5BYwFUanvir0k5ufn48tW7ZgxIgR8PX1lXTvPHnyJF6+fKnUAIlq6fE4aGyjCV3efzft/Fry4d+GDysTOmMjpQt/XICsXIa8fIY7rwrB05Je36qhNt4kU3cfVSj3mX9ycjK8vb3x4MEDWFlZ4f3798jKygIAnDhxAufPn8fmzZuVHiipfg6WGpjRzwB8bQ7y8hl+OZ2FKb76EP3/iZpfSx2sOZ6JuOSi0isiamtXSE6p609F5km+T6R6lTv5z5kzB+np6bh16xbc3Nygra0tWeft7Y3Vq1crNUCiOoPa6+LWiwIcDsuFZzM+vumtj/txhfgrNBcA8KWXLvzb6GBzcLaKIyW1hS6Pg46NtVHv//v5X39SgLRsUdkbEqUr93V7UFAQlixZglatWskM7Wxra4u3b98qLTiiWvYWGrhwV4D8QuDSPQGMdbm49jBfsj7kfj4cLCt824iogbVjjKH3/02G5gZcBA43gl9LHVgaa6BbMx4Wf24IK2NqPlSFcv/PzczMLLFXT2FhIT3hW4doaHBQ+P9/ziIRUCAEsgX/XaPnCBj0+PSADimZoS4H3P/P7YM66CAxvQi/nslCgRDQ5AJT/PQxoJ0utvxDV4/Vrdw/uY6OjggPD5e77ubNm2jcuHGlgyI1Q1q2CBaG/31Ftl7IRkbOf5foRrocZAvokp0oxtFSE2du5UmGcxCKgDO38tDQSkO1gampcif/L774AqtXr8bJkyfB/r8DL4fDQWRkJDZu3IjRo0crPUiiGpHP8mGg899XJOZ1IQo/urfr7qiNV+/pZi8pnbifv6YGB5m50nd3M/MYDPjU7KMK5W72mTt3LsLCwjBo0CDJ0M69evVCSkoK/Pz8MG3aNKUHSVTj9C1BqevP3s6DiE78SRlmDTBAkQjQ0eagnjEXCWn/nTCY6nOlmhJJ9Sl38tfS0sLZs2dx6NAhnDlzBu/fv4e5uTn8/f0xfPhwcLn0K15XUU8NUl5BkXlS7z8dwdPdQQvP3hVWY0RErEJdNTgcDoYPH47hw4crOx5Sg6wdY4zFBzOQk89gbsDF3MGGAID41CK4O2rB14OPlUczkZhOPwBEvrKuHo+E55W6nlQd6qdHSkQ9NQipuxRK/t27d1e4Qg6Hg0uXLlU4IFIzOVpqYk9ojkxPjSl++qoNjBBSIQolf5FIJPNAV0nEPYBI3UA9NQipmxRK/qGhoVUcBqmpqKcGIXUTtfmTElFPDULqrgol/8LCQuzZsweXLl1CSkoKzM3N0bNnT4waNQpaWlplV0BqBeqpQUjdVe7kn5GRgR49eiAqKgp6enqwsrLC9evXceDAAWzevBmXLl2CoaFhVcRKCCFEScp9t27BggV48uQJDh06hKysLDx79gxZWVk4fPgwnjx5ggULFlRFnIQQQpSo3Mn/xIkTWLJkCYYOHSq1fMiQIVi8eDGOHz+utOAIIYRUjXIn/6SkJLi5ucld5+7ujuTk5EoHRQghpGqVO/nXr18f//77r9x1YWFhsLGxqXRQitq2bRs4HA709WUfNIqKikLPnj2hr68PY2NjDB48mOYXJoSQ/1fu5P/5559jxYoV+OWXX5CSkgIASElJwcaNG7FixYpqG+8nPj4eP/zwg9wfm8ePH8PLywsFBQU4fPgwduzYgadPn6Jr165ISkqqlvgIIaQmK3dvn8WLFyM6Oho//PADZs+eDU1NTQiFQjDG0KtXLyxevLgKwpQ1ZcoUdOvWDaampjhy5IjUukWLFoHH4yEoKEjS86h169Zo1KgR1q1bR/MME0LUXrmTP4/HQ3BwMM6fP4+QkBCkpKTAzMwMPXr0gI+PT1XEKGPv3r24cuUKHj58iIULF0qtEwqFCAoKwpdffinV5dTe3h7e3t44fvw4JX9CiNqr8BO+vXr1Qq9evZQZi0I+fPiA6dOnY9WqVbC1tZVZ/+LFC+Tl5cm9Ke3m5oYLFy5AIBCAz+fLrM/Pz0d+/n8TlGdmZio3eEIIqSFq3fAOU6dORePGjfH111/LXS++D2FqaiqzztTUFIwxpKWlwdraWmb9ypUrERgYWKn4Jm5OrdB2PuaV2i0hhJSLQsm/YcOGClfI4XDw4sWLCgdUmqNHj+L06dOIjo4uc5TR0taXtG7+/PmYOXOm5H1mZiYaNGhQsWAJIaQGUyj5x8bGwsjICJ07d1Z4aGdly87OxjfffIPvvvsONjY2SE9PBwAUFBQAANLT06GlpQUzMzMA/10BfCw1NRUcDgfGxsZy98Hj8cDj8aokfkIIqUkUSv5eXl64cuUKYmJiMGbMGIwbNw6Ojo5VHZuU5ORkvH//Hj///DN+/vlnmfUmJiYYMGAAjhw5Ah0dHcTExMiUiYmJgbOzs9z2fkIIUScK9fO/fPkyXrx4gS+//BK7d+9Go0aN0KNHD+zfv1/qBmlVsrKyQkhIiMyrV69e4PP5CAkJwbJly6CpqYl+/frh2LFjyMrKkmwfFxeHkJAQDB48uFriJYSQmkzhh7wcHBywdOlSxMbGIigoCGZmZhg/fjysra3xzTffyD3TViY+nw8vLy+Zl5WVFTQ0NODl5YXmzZsDAAIDA5Gbmwt/f3+cO3cOx48fR9++fWFubo5Zs2ZVaZyEEFIblPsJXw6HAz8/Pxw+fBgJCQmYOnUqtm7dioCAgKqIr0JcXV0RGhoKLS0tDBkyBGPHjoWzszOuXr0KCwsLVYdHCCEqV6GunowxBAcHY8eOHTh16hT09fXRrVs3ZcemkF27dmHXrl0yy1u3bo2LFy9Wf0CEEFILlCv5v3jxAjt27MCePXuQkJAALy8v7Ny5E4MHD6abqIQQUosolPz37NmD7du3499//4WtrS3Gjx+PcePGwcHBoYrDI4QQUhUUSv5jx46FoaEhvvrqK/j4+IDL5SIqKgpRUVFyy1OPGkIIqdkUbvbJzMzEn3/+iW3btgEobveXh8PhoKioSDnREUIIqRIKJf+QkJCqjqNO0tYE2jfiwclKE4a6xU9GZ+YyPE8U4uazfBQIVRwgIURtKZT8PT09qzqOOsfahIsZ/QyhrQk8TRAiNVsEDgADHS6GdNRB/7Y6WH86E+/SRKoOlRCihmrdqJ61xchuenj2rhA7LuWg6JP8rsEFxnXXw8huevj5ZJb8CgghpAqV+yEvohhHS00E3cqTSfwAUCQCzkYJ4GhJv72EENWg5F9FcvMZLI00SlxvacRFbr78m+aEEFLV6NSzilx7lI/xPfRw5rYAD98UIjNXBAbASJeLpg200KcVHxfvCVQdJiFETVHyryKnI/NQKGTwcefjs446gPgkn1Pc4+dclADn71DyJ4SoBiX/KhQcLUBwtADmBlwY6ha3sGXmiZCcST18CCGqVaE2//Hjx+Pt27fKjqXOSs4S4eV7IV6+F2LpCCNYmdCtFkKIalXozH/37t2YPn06bG1tIRKJ0LNnT2zZsgWNGjVSdny11rBOunKXczlA75Y6yBEUtwMdvp5bnWERQggABZO/o6Mj2rdvj/bt26Nt27ZgjEnm8mWMITQ0VGrWLAL0cOfhbXIRcgs+6dHDAaxNNJAvZP/dByCEkGqmUPL//vvvcePGDWzcuBFxcXHgcDj45ptv4Ovri06dOgGAyiZ2r6lO3MhD1yY8/H09F4/j/xvH4ffJJth5OZue7CWEqJRCjc8zZszAwYMHERsbi4SEBDDGYG5ujoMHD8LHxwccDgczZ87EH3/8QfcC/t+5KAG2XsjGF930MKSTDjSomZ8QUoMolJKePXsm+beVlRUAYPHixbh//z7evXsHxhgMDQ2xYsUK2NvbV02ktVDshyIs+zsDBnwuFgwxRH3Tkh/6IoSQ6qRQs0/jxo1hYmKCdu3aoV27dlLDNpuZmQEAAgIC0KpVK9y5c6fKgq2N8oXAzss5aOusjRn9DcCl1jFCSA2gUPK/c+cOIiMjERkZiaCgIDDG0KlTJ7Rt2xZdunQBh8OBSFTchu3h4VGV8dZakc8L8PxdIewsNJGSRe39hBDVUij5u7m5wc3NDRMmTAAAcLlcLF26FAkJCTh//jwYY/Dy8kKPHj3Qv39/STkiLS2HIS2nUNVhEEJIxQd28/X1xS+//IIbN24AABYuXAgzMzMsWLBAacERQgipGhV6yMve3h7a2toA/uvi6evri3nz5pU4vSMhhJCao0LJ/9WrV5J/czgceHp6wsDAQPKeEEJIzVbpgd24XC7N8UsIIbUMPXpECCFqiJI/IYSoIUr+hBCihij5E0KIGqLkTwghaoiSPyGEqCFK/oQQooYo+RNCiBqi5E8IIWqIkj8hhKghSv6EEKKGKPkTQogaouRPCCFqiJI/IYSoIUr+hBCihij5E0KIGqLkTwghaoiSPyGEqCFK/oQQooYo+RNCiBqqNcn/8uXLGD9+PFxdXaGnp4f69etjwIABuH37tkzZqKgo9OzZE/r6+jA2NsbgwYPx8uVLFURNCCE1U61J/r///jtiY2Mxbdo0nD17Fhs3bsSHDx/QoUMHXL58WVLu8ePH8PLyQkFBAQ4fPowdO3bg6dOn6Nq1K5KSklR4BIQQUnNoqjoARW3atAmWlpZSy/z8/ODs7IwVK1age/fuAIBFixaBx+MhKCgIhoaGAIDWrVujUaNGWLduHVavXl3tsRNCSE1Ta878P038AKCvr4+mTZvizZs3AAChUIigoCB89tlnksQPAPb29vD29sbx48erLV5CCKnJak3ylycjIwNRUVFo1qwZAODFixfIy8uDm5ubTFk3Nzc8f/4cAoGgxPry8/ORmZkp9SKEkLqoVif/b775Bjk5OViwYAEAICUlBQBgamoqU9bU1BSMMaSlpZVY38qVK2FkZCR5NWjQoGoCJ4QQFau1yf+nn37Cvn37sH79erRu3VpqHYfDKXG70tbNnz8fGRkZkpe4OYkQQuqaWnPD92OBgYFYtmwZli9fjm+//Vay3MzMDMB/VwAfS01NBYfDgbGxcYn18ng88Hg8pcdLCCE1Ta078w8MDMTixYuxePFi/Pjjj1LrnJycoKOjg5iYGJntYmJi4OzsDD6fX12hEkJIjVWrkv/SpUuxePFiLFy4EAEBATLrNTU10a9fPxw7dgxZWVmS5XFxcQgJCcHgwYOrM1xCCKmxak2zz88//4xFixbBz88Pffv2RUREhNT6Dh06ACi+Mmjbti38/f0xb948CAQCLFq0CObm5pg1a5YqQieEkBqn1iT/06dPAwCCg4MRHBwss54xBgBwdXVFaGgo5s6diyFDhkBTUxPdu3fHunXrYGFhUa0xE0JITVVrkn9oaKjCZVu3bo2LFy9WXTCEEFLL1ao2f0IIIcpByZ8QQtQQJX9CCFFDlPwJIUQNUfInhBA1RMmfEELUECV/QghRQ5T8CSFEDVHyJ4QQNUTJnxBC1BAlf0IIUUOU/AkhRA1R8ieEEDVEyZ8QQtQQJX9CCFFDlPwJIUQNUfInhBA1RMmfEELUECV/QghRQ5T8CSFEDVHyJ4QQNUTJnxBC1BAlf0IIUUOU/AkhRA1R8ieEEDVEyZ8QQtQQJX9CCFFDlPwJIUQNUfInhBA1RMmfEELUECV/QghRQ5T8CSFEDVHyJ4QQNUTJnxBC1BAlf0IIUUOU/AkhRA1R8ieEEDVEyZ8QQtQQJX9CCFFDlPwJIUQNUfInhBA1RMmfEELUECV/QghRQ5T8CSFEDVHyJ4QQNUTJnxBC1FCdTf7Z2dmYPn06bGxswOfz4eHhgYMHD6o6LEIIqRE0VR1AVRk8eDAiIyOxatUquLi4YP/+/RgxYgREIhFGjhyp6vAIIUSl6mTyP3v2LC5cuCBJ+ADg7e2N169fY/bs2fj888+hoaGh4igJIUR16mSzz/Hjx6Gvr4+hQ4dKLR83bhwSEhJw48YNFUVGCCE1Q508879//z6aNGkCTU3pw3Nzc5Os79Spk8x2+fn5yM/Pl7zPyMgAAGRmZiq874I8xct+LDc3t0LbCQSCcm9T2vHU9viBih1DdcYP1Jy/QW2PH6ia75C8soyxcu+nRmN1UKNGjVivXr1klickJDAAbMWKFXK3CwgIYADoRS960Uvm9ebNm6pOXdWqTp75AwCHwyn3uvnz52PmzJmS9yKRCKmpqTAzMyu1vqqUmZmJBg0a4M2bNzA0NFRJDJVB8atWbY8fUP0xMMaQlZUFGxubat93VaqTyd/MzAwpKSkyy1NTUwEApqamcrfj8Xjg8XhSy4yNjZUeX0UYGhrW2v+8AMWvarU9fkC1x2BkZKSS/ValOnnDt0WLFnj06BGEQqHU8piYGABA8+bNVREWIYTUGHUy+Q8aNAjZ2dk4evSo1PLdu3fDxsYG7du3V1FkhBBSM9TJZp/evXvDx8cHX3/9NTIzM+Hs7IwDBw4gODgYe/furVV9/Hk8HgICAmSao2oLil+1anv8QN04hpqIw1hd679ULDs7GwsWLMDhw4eRmpoKV1dXzJ8/H8OHD1d1aIQQonJ1NvkTQggpWZ1s8yeEEFI6Sv6EEKKGKPkTQogaouRfRXbt2gUOhwMOh4PQ0FCZ9YwxODs7g8PhwMvLC0VFRTA2Nkbv3r1lyq5fvx4cDkcyQunHli5dCg6Hg3v37kn2V9YrNja2QsdS3u3K49MYjYyM4OXlhTNnzlSqXnHst27dkrve398fDg4OkvcODg5ScfD5fDg7O2PmzJlITk6W2nbx4sVSZXV1dWFra4tevXrh119/RVZWVqVir45j+NjMmTPB4XDg7++vlLg/jV/80tTUhLW1NYYPH45nz55VqE4Oh4PFixcrNU51Uye7etYkBgYG2L59O7y8vKSWX7lyBS9evICBgQEAQENDA127dkVoaCiEQqHUoHShoaHQ09NDSEiITP2hoaEwMzND48aNER4eLrVu6tSpyMjIwL59+6SWW1tbK+nolGvIkCGYNWsWRCIRXr58iWXLlqFfv344ffo0+vbtW21xdO7cGevWrQMA5OXl4datW1i8eDGuXr0qNwEHBwfDyMgIBQUFSEhIwKVLlzBnzhysXbsWp0+fhru7e7XFLlbeYygsLMTevXsBFB9PfHw86tevr9SYdu7cCVdXVwgEAoSFhWH58uUICQnB48ePYWJiotR9kbJR8q9in3/+Ofbt24dNmzZJPZq+fft2dOzYUWp0QW9vbwQFBeHWrVvo0KEDgOLxha5du4avv/4a69atw6NHj9CkSRMAQEFBAcLDw9GnTx/weDzJNmKGhoYoKCiQWV5T1atXTxJrp06d0LFjRzg7O2PDhg3VmvyNjY2lPjNvb29kZWVh6dKlePr0KVxcXKTKt27dGubm5pL3w4cPx7fffgtPT0/0798fT58+rfY+6uU9hpMnTyIpKQl9+/bFmTNnsHv3bvz4449Kjal58+Zo06YNAEiudgMCAnDixAmMGzdOqfsiZaNmnyombqo5cOCAZFlGRgaOHj2K8ePHS5X19vYGAKlmort37yItLQ2TJk2CtbW11Nn/jRs3kJeXJ9muOu3YsQPu7u7g8/kwNTXFoEGD8OjRI5lyf/75J1xcXMDj8dC0aVPs378fY8eOlWqmKImTkxMsLCzw+vXrKjiC8hGP7aKlpaVQeXd3dyxYsABxcXE4dOhQVYamsNKOYfv27dDW1sbOnTvRoEED7Ny5s8qHMBb/ELx//x5A8Q/Cp1fIABT+viQmJmLy5MmwtbWFtrY2HB0dERgYKDPMCylGyb+KGRoaYsiQIdixY4dk2YEDB8DlcvH5559LlXV3d4eJiYlUgg8JCYG1tTUaNWqEbt26Sf0wiMtVd/JfuXIlJkyYgGbNmuHYsWPYuHEj7t27h44dO0q14W7duhWTJk2Cm5sbjh07hoULFyIwMFDuPRB50tLSkJKSAgsLi0rHXFRUBKFQKPOSl+AYY5L12dnZCAkJwYYNG9C5c2c4OjoqvM/+/fsDAK5evVrp+KvyGN6+fYt//vkHAwYMgIWFBcaMGYPnz58rLe6SvHr1CgBkrkIqIjExEe3atcP58+exaNEinDt3DhMmTMDKlSsxceLEStdfJ6loKOk6b+fOnQwAi4yMZCEhIQwAu3//PmOMsbZt27KxY8cyxhhr1qwZ8/T0lGw3cOBApqenxwoLCxljjPXr148NHz6cMcbY5s2bmYWFBROJRIwxxry9vZmlpWWJMXh6erJmzZop7VhevXrF0tLSmI6ODuvTp49Umbi4OMbj8djIkSMZY4wVFRUxKysr1r59e6lyr1+/ZlpaWsze3l5qOQA2depUVlhYyAoKCtijR49Y7969GQC2adOmSsde2uvjWOzt7eWWadeuHXv37p1U3eL5H5KSkuTuOy8vjwFgvXv3rnD8VX0MjDG2ZMkSBoAFBwczxhh7+fIl43A4bPTo0ZWK+9P4IyIiWGFhIcvKymLBwcHMysqKdevWTfJd9/T0lPq/IDZmzBi535eAgADJ+8mTJzN9fX32+vVrqXLr1q1jANiDBw+Ucix1CZ35VwNPT084OTlhx44diImJQWRkpEyTj5i3tzdycnIQGRkpae8XXwp7enoiKSkJDx48QH5+PiIiIqr9rD88PBx5eXkYO3as1PIGDRqge/fuuHTpEgDgyZMnSExMxLBhw6TK2dnZoXPnznLr3rx5M7S0tKCtrY0mTZrg+vXrWLJkCaZOnVrpuPfs2YPIyEiZV5cuXWTKdunSRbI+LCwM27dvR1JSErp3715qb5lPMSU3m1TFMTDGJE09Pj4+AABHR0d4eXnh6NGj5ZrxqiwdOnSAlpYWDAwM4OfnBxMTE5w8eVJmxr2KCAoKgre3N2xsbKSuisS9565cuVLpfdQ1dMO3GnA4HIwbNw7/+9//IBAI4OLigq5du8otK07mISEh0NbWRnp6Ojw9PQEATZs2hYWFBUJDQ5GSkqKS9n7xPAnyegzZ2NjgwoULUuXq1asnU65evXqSS/6PDRs2DLNnzwaHw4GBgQGcnJyUNghfkyZNJG3MHzMyMsKbN29kln1ctlOnTmjatCk6duyIn3/+GStXrlRon+J7FcqaBKQqjuHy5ct49eoVZs6cKZXohw0bhpCQEBw4cACTJ09WSvx79uxBkyZNkJWVhUOHDmHLli0YMWIEzp07V+m6379/j9OnT5d4T6Y8P9rqgpJ/NRk7diwWLVqEP/74A8uXLy+xXPPmzSUJnsfjoV69enB1dZWs79atG0JCQiTJtbqTv5mZGQDg3bt3MusSEhIkvV7E5cQ38z6WmJgot24LCwu5ya0mEM//fPfuXYW3OXXqFADIvYmpCvKOYfv27QCAX375Bb/88ovMNtu3b1da8v/4x8vb2xtFRUXYtm0bjhw5giFDhoDP50vmzf6YIonb3Nwcbm5uJf7fqmuzcCkDNftUk/r162P27Nno168fxowZU2I5DocDT09PXL9+HRcuXJCc9Yt5enriypUrCAkJgY2NjVJulpVHx44doaOjI+kTLvb27VtcvnwZPXr0AAA0btwYVlZWOHz4sFS5uLg4XL9+vdriVZY7d+4AACwtLRUqf/fuXaxYsQIODg4yTV+q8ukxpKWl4fjx4+jcuTNCQkJkXl988QUiIyNx//79KolnzZo1MDExwaJFiyASieDg4ICnT58iPz9fUiYlJUWh74u/vz/u378PJycntGnTRuZFyV8WnflXo1WrVilUztvbG0eOHME///yD3377TWqdp6cnUlJScPXqVYwcObIqwiyVsbExfvrpJ/z444/48ssvMWLECKSkpCAwMBB8Ph8BAQEAAC6Xi8DAQEyePBlDhgzB+PHjkZ6ejsDAQFhbW4PLrbnnHenp6YiIiABQ/PDTo0ePsGLFCvB4PHzzzTcy5W/fvg0jIyMUFhZKHvL666+/YGlpidOnT0NbW7u6D0GhY9i3bx8EAgG+//57uVcnZmZm2LdvH7Zv347169crPUYTExPMnz8fc+bMwf79+zF69Ghs2bIFo0aNwsSJE5GSkoI1a9YoNHXjkiVLcOHCBXTq1Anff/89GjduDIFAgNjYWJw9exZ//PEHbG1tlX4MtZqq7zjXVR/39inNp719GGPs4cOHkh4a4h5CYiKRiJmamjIA7M8//yy17qro7SO2bds25ubmxrS1tZmRkREbMGCA3B4VW7duZc7OzkxbW5u5uLiwHTt2sAEDBrCWLVtKlQPAvvnmm0rHWlLsJf0d+vbtW2pPGQ0NDWZnZ8eGDBnCoqOjpbYV9/YRv3g8HrO2tma+vr5s48aNLDMzs0Yfg4eHB7O0tGT5+fkl7rtDhw7M3Ny81DKViT8vL4/Z2dmxRo0aMaFQyHbv3s2aNGnC+Hw+a9q0KTt06JBCvX0YYywpKYl9//33zNHRkWlpaTFTU1PWunVrtmDBApadnV3h+OsqGs+fVKv09HS4uLhg4MCB2Lp1q6rDIURtUbMPqTKJiYlYvnw5vL29YWZmhtevX2P9+vXIysrCtGnTVB0eIWqNkj+pMjweD7GxsZg6dSpSU1Ohq6uLDh064I8//kCzZs1UHR4hao2afQghRA3V3C4XhBBCqgwlf0JIjXPp0iW0adMGenp64HA4OHHiRIllS5q0SNGu1eqKkn8NExoaWuKXWdxv+2PZ2dmYPn06bGxswOfz4eHhgYMHD1a4XHUq77HWNLUp/qysLMyZMwe+vr6wsLAocyYsVX5fGGMYNmwYtLS0cOrUKYSHh8s87PipIUOGIDw8XOr15ZdfVku8tRXd8K2hVqxYITN0Q/PmzWXKDR48GJGRkVi1ahVcXFywf/9+jBgxAiKRSOohMEXLqYKix1pT1Yb4U1JSsHXrVri7u2PgwIHYtm1bqeVV+X1JSEhAamoqBg0aJHlivCwfTwREFKTSpwzUTFFREQsPD2eLFi2SemDqY+Lhn//+++8y6ztz5gwDwPbv3y+13MfHh9nY2DChUFiucsqk7GOtbrUpfkViFYlEkqHAk5KS5D4kJVaV35dr166x7t27M319faajo8M6duzIgoKCJOs/fXAOnwxXLQ+q6AHBuo6afapYUlIS9u7diy+++AKWlpbo2LEjNm3apJTZhY4fPw59fX0MHTpUavm4ceOQkJCAGzdulKtcZVXlsVaH2hR/eWMVN0cpoqq+L1euXEH37t2RkZGB7du348CBAzAwMEC/fv0ks5199dVXOHbsGADgu+++Q3h4OI4fP15m3fv374eOjg54PB5at26NnTt3VihGtaLqX5+6pqioiEVERLCAgADWtm1bxuFwGIfDYa1bt2YLFy5k169fZ0VFRSVuLz6btLS0ZBoaGszAwID5+vqya9euyZTt0KEDa9u2rczy+/fvMwBsy5Yt5SpXk4+1KtSm+Csb68fKOvOvqu9Lhw4dmKWlJcvKypIsEwqFrHnz5szW1lZyZfLq1SsGgK1du1ahekeOHMn27dvHrl69yo4cOSKZBGjhwoUVilNdUPJXoujoaGZmZsYAMGNjYzZs2DC2c+dOlpiYqHAdUVFRbNq0aez48ePs6tWrbMeOHaxJkyZMQ0NDMtOSWKNGjVivXr1k6khISGAA2IoVK8pVrjyq+1iVrTbFr4xYP1ZW8q+K70t2djbjcDhs6tSpMutWr17NALBHjx4xxsqf/OXx9/dnmpqa7MOHDxWuo66jG75KpKGhAV1dXaSkpEAoFEIgEEheimrZsiVatmwped+1a1cMGjQILVq0wJw5c9CrVy+p8qVdyn+8TtFyilLFsSpTbYpfGbGWl7K/L2lpaWCMlTgJEPDfBEDKMGrUKAQFBeHWrVuS2byINGrzV6IWLVogLi4OMTExWLRoETIzM/H999/DwcEBzZo1ww8//IBLly6hoKCgXPUaGxvD398f9+7dQ15enmS5mZmZ3P8wqampAABTU9NylSuP6j5WZatN8VdVrCWpiu+LiYkJuFxuiZMAAZBMBKQM7P8HLqjJQ4ernKovPeq6zMxMduzYMTZx4kRma2vLADB9fX325MmTctUzefJkBoDl5eVJlk2cOJHp6+tLJsAWO3DgAAPAwsLCylWusqryWKtDbYq/MrGW1exTVd+Xjh07MisrK5abmytZVlRUxFq0aFGpNn95+vTpw7S0tFhSUlKF66jrKPlXs3v37rHVq1ez169fK7xNamoqq1+/PvPw8JBafvbsWQaAHTx4UGq5n5+fVJc8RcspmzKPVRVqU/zlibWs5F9V35fQ0FCmpaXF2rdvz/7++2928uRJ1qtXL8bhcKT2VZ7kv2bNGjZ27Fj2119/sZCQEHbo0CHm6+vLALDFixdXKE51QW3+SvTu3TucOXOmzHKmpqbQ19eXu27kyJGws7NDmzZtYG5ujmfPnuHnn3/G+/fvsWvXLqmyvXv3ho+PD77++mtkZmbC2dkZBw4cQHBwMPbu3SuZ/FzRcjX5WJWtNsWvjFgB4Ny5c8jJyUFWVhYA4OHDhzhy5AgAoE+fPtDV1QVQNd8XoHgWusuXLyMgIABjx46FSCSCu7s7Tp06BX9//wrV6erqilOnTuHMmTNIS0uDjo4OPDw8cODAAQwfPrxCdaoNVf/61CXirn+KvD6dFUps5cqVzMPDgxkZGTENDQ1mYWHBBg0axG7evCm3fFZWFvv++++ZlZUV09bWZm5ubuzAgQMVLleTj1WZalP8yoiVMdkZvj5+ffpwmLK/L6TmoSGdCSFEDdGtcEIIUUOU/AkhRA1R8ieEEDVEyZ8QQtQQJX9CCFFDlPwJIUQNUfInhBA1RMmfEELUECV/QghRQ5T8CSFEDVHyJ4QQNUTJnxBC1BAlf0IIUUOU/AkhRA1R8ieEEDVEyZ8QQtQQJX9CCFFDlPwJIUQNUfInhBA1RMmfEELUECV/QghRQ5T8CSFEDVHyJ4QQNUTJnxBC1BAlf0IIUUOU/AkhRA1R8ieEEDWkqaodM8ZQVFQEoVCoqhAIIaRO0dLSgoaGhkJlqz35M8aQnp6OpKQkFBUVVffuCSGkTjM2NoaVlRU4HE6p5ao9+ScmJiI9PR2GhoYwNDSEpqZmmUESQggpHWMMubm5+PDhAwDA2tq61PLVmvyLioqQkZEBCwsLmJubV+euCSGkztPR0QEAfPjwAZaWlqU2AVXrDd/CwkIwxqCnp1eduyWEELWhq6sLoDjflkYlvX2omYcQQqqGovmVunoSQogaouRPCCFqSGX9/OWZuDlV1SHgz6mmqg6BEEKqHJ35K9GuXbvA4XAkL01NTVhbW2P48OF49uyZqsNTCgcHB/j7+5dZLjY2FhwOB7t27ar6oOTw8vKCl5dXmeUcHBwwduxYyXtVx62o0NBQcDgchIaGKq3OHj16YMqUKSWuT09PB5fLxfnz5wEAx48fB4/HQ35+vlS5rKwszJkzB76+vrCwsACHw8HixYvl1vnvv//iq6++QuvWrcHj8cDhcBAbGytTLicnB8OHD0fjxo1hYGAAPT09NGvWDMuWLUNOTo5UWS8vL6n/h5++EhMTJWUXLFiAli1bwtTUFHw+Hw0bNsSkSZPw+vVrmRieP3+O0aNHw87ODjo6OnBycsLMmTORkpJS4mcGAKNGjQKHwynx/01ycjKmTZsGBwcH8Hg81KtXD71790Zq6n8nw9u3b0f9+vVljrUyatSZf12xc+dOuLq6QiAQICwsDMuXL0dISAgeP34MExMTVYdXLaytrREeHg4nJydVh1IutTXuyjp58iTCwsKwZ8+eEsvcunULjDG0bdsWABAREQF3d3fweDypcikpKdi6dSvc3d0xcOBAbNu2rcQ6L126hIsXL6Jly5YwNDQs8cdM3FNw5syZcHR0BJfLxdWrV7FkyRKEhobi4sWLkrKbN29GZmam1Pa5ubnw8/ND69atYWVlJVmenp6OESNGoEmTJjAwMMDDhw+xbNkynDp1Cg8ePICZmRkAICkpCR06dIChoSGWLl0KOzs7REdHIyAgACEhIbh9+za4XNlz6TNnzuDEiRMwNDSUe1wJCQno2rUrNDU18dNPP6FRo0ZITk5GSEgICgoKJOXGjBmD1atXY82aNQgMDCzx8ywPSv5VoHnz5mjTpg2A4rOQoqIiBAQE4MSJExg3bpyKo6sePB4PHTp0UHUY5VZb466sFStWYNCgQahfv36JZSIjI+Hi4gJT0+Km0YiICLRr106mnL29PdLS0sDhcJCcnFxq8v/pp58QEBAAAFi3bl2Jyd/Y2BiHDh2SWtazZ0/k5+djzZo1ePnyJRo2bAgAaNq0qcz2u3fvRmFhIb766iup5Zs2bZJ67+XlBUdHR/Tp0wcnT57E+PHjART/OKakpODQoUPo0aMHAMDb2xv5+fn48ccfcffuXbRs2VKqroyMDEyePBlLly7Fxo0b5R7X1KlTkZ+fj1u3bkmdGA4ePFiqnKampqSuuXPnSrpzVgY1+1QD8Q/B+/fvpZbfunUL/fv3l1xytmzZEocPH5bZPj4+HpMmTUKDBg2gra0NGxsbDBkyRKq+uLg4jBo1CpaWluDxeGjSpAl+/vlniEQiSRlxk8batWuxevVqODg4QEdHB15eXnj69CkKCwsxb9482NjYwMjICIMGDZI8Lfip48ePw83NTXKp/L///U9qvbzmk8WLF4PD4eDBgwcYMWIEjIyMUK9ePYwfPx4ZGRlS2zPGsHnzZnh4eEBHRwcmJiYYMmQIXr58KVNuzZo1sLe3B5/PR6tWrXDu3LlS/hqlK6nZ5+TJk3BzcwOPx0PDhg2xceNGyfF8bNOmTejWrRssLS2hp6eHFi1aYM2aNTJ9rr28vNC8eXNERkaia9eu0NXVRcOGDbFq1SqpvxkAPH78GH5+ftDV1YW5uTmmTJmCrKwsmdijo6Ph7+8v+Q7Y2Nigb9++ePv2banHHB0djZs3b2L06NGllouMjJQk+6KiIty+fVtu8hc3ryhC3tlyeVhYWAAoTo6l2b59O/T19fH5559XqE4tLS0AgJGRkVRZY2NjAACfz5epZ9asWbC2tsb3338vdz+xsbE4deoUJk6cqFCLwBdffIHMzEwcPHiwzLKKoORfDV69egUAcHFxkSwLCQlB586dkZ6ejj/++AMnT56Eh4cHPv/8c6nEEx8fj7Zt2+L48eOYOXMmzp07hw0bNsDIyAhpaWkAii9JO3XqhH/++QdLly7FqVOn0LNnT/zwww/49ttvZeLZtGkTwsLCsGnTJmzbtg2PHz9Gv379MGHCBCQlJWHHjh1Ys2YNLl68KHOmBAB37tzB9OnTMWPGDBw/fhydOnXCtGnTsG7dOoU+j88++wwuLi44evQo5s2bh/3792PGjBlSZSZPnozp06ejZ8+eOHHiBDZv3owHDx6gU6dOUj96gYGBmDt3Lnx8fHDixAl8/fXXmDhxIp48eaJQLIoIDg7G4MGDYWZmhkOHDmHNmjU4cOAAdu/eLVP2xYsXGDlyJP766y8EBQVhwoQJWLt2LSZPnixTNjExEV988QVGjRqFU6dOoXfv3pg/fz727t0rKfP+/Xt4enri/v372Lx5M/766y9kZ2fL/F1zcnLg4+OD9+/fY9OmTbhw4QI2bNgAOzs7uT8UHwsKCoKGhga6desms+7j9vPjx49j7969kvtZOTk5GDNmDDgcjkL3V5SBMQahUIjMzEwEBwfj559/xogRI2BnZ1fiNs+ePcO1a9cwfPhw6Ovryy0jFAqRl5eH6OhoTJ8+HS4uLlJn3wMHDoSdnR1mzZqFBw8eIDs7G1evXsWqVavQr18/NGnSRKq+ixcvYs+ePdi2bVuJT9leu3YNjDHY2NhgxIgR0NfXB5/Ph5eXF8LDw2XKW1lZwdXVFWfOnFHkoyobq0Z5eXns4cOHLC8vT+76rzalqPxVGTt37mQAWEREBCssLGRZWVksODiYWVlZsW7durHCwkJJWVdXV9ayZUupZYwx5u/vz6ytrVlRURFjjLHx48czLS0t9vDhwxL3O2/ePAaA3bhxQ2r5119/zTgcDnvy5AljjLFXr14xAMzd3V1SP2OMbdiwgQFg/fv3l9p++vTpDADLyMiQLLO3t2ccDofduXNHqqyPjw8zNDRkOTk5UvvauXOnpExAQAADwNasWSO17dSpUxmfz2cikYgxxlh4eDgDwH7++Wepcm/evGE6Ojpszpw5jDHG0tLSGJ/PZ4MGDZIqFxYWxgAwT0/PEj+zj49nzJgxkvfy4m7bti1r0KABy8/PlyzLyspiZmZmrLT/QkVFRaywsJDt2bOHaWhosNTUVMk6T09PuX+zpk2bsl69eknez507t8TPGwALCQlhjDF269YtBoCdOHGizGP+VO/evZmrq6vcdc+ePWPR0dFs7969DAA7d+4ci46OZlOnTmWOjo4sOjqaRUdHs2fPnsndPikpiQFgAQEBZcaxdu1aBoC9evWqxDIHDhxgACSvcePGyfwf+tTcuXMZABYeHi53/bt376TqbN++PYuPj5cpl5CQwDp27ChVdujQoUwgEEiVy8rKYg4ODmz+/PmSZfb29qxv375S5VauXMkAMENDQzZgwAAWHBzMjh49ytzc3Bifz2d3796VieGLL75g9erVK/V4y8qzYnTmXwU6dOgALS0tGBgYwM/PDyYmJjh58qTkMvL58+d4/PgxvvjiCwDFZx3iV58+ffDu3TvJmeu5c+fg7e0tc2bxscuXL6Np06Yyl+Bjx44FYwyXL1+WWt6nTx+py21x3X379pUqJ14eFxcntbxZs2Zwd3eXWjZy5EhkZmYiKiqq9A8HQP/+/aXeu7m5QSAQSJqYgoKCwOFwMGrUKKnPxsrKCu7u7pJ24fDwcAgEAsnnKNapUyfY29uXGYcicnJycOvWLQwcOBDa2tqS5fr6+ujXr59M+ejoaPTv3x9mZmbQ0NCAlpYWvvzySxQVFeHp06dSZa2srGT+Zm5ublI9TUJCQkr8vD/m7OwMExMTzJ07F3/88QcePnyo8DEmJCTA0tJS7jpnZ2d4eHggOTkZ9evXh5+fHzw8PBAbGwtPT094eHjAw8MDzs7OCu+vMnr16oXIyEhcvnwZy5cvx9GjR/HZZ5/JNJWJCYVC7N69G82aNSvxXo65uTkiIyPx77//4s8//0Rqaiq8vb3x7t07SZm0tDQMGDAAmZmZ2LdvH65evYrNmzfj33//Rf/+/aWGpp83bx60tLSwaNGiUo9FHLOtrS2OHj2KXr16YfDgwQgODgaXy8WaNWtktrG0tMSHDx+UMhQ+3fCtAnv27EGTJk2QlZWFQ4cOYcuWLRgxYoSkLVrcbPHDDz/ghx9+kFtHcnIygOImHVtb21L3l5KSAgcHB5nlNjY2kvUfE9+wExMntZKWCwQCqeUf95b4dFlZ3d4ASHpQiIl7i+Tl5QEo/nwYY6hXr57c7cU39sT7Ki2eykpLSysxlk+XxcXFoWvXrmjcuDE2btwIBwcH8Pl83Lx5E998843k+MQ+/RyA4s/i43IpKSlwdHSUKffp8RkZGeHKlStYvnw5fvzxR6SlpcHa2hoTJ07EwoULJW3W8uTl5ck9PpFIJElQV65cQdeuXSEUCiESiRAWFoZ169ZBKBSCw+EoPIZ8ZZmYmEjuoXl7e8PJyQnDhw/HyZMnMWjQIJnyZ8+eRWJiIubOnVtinZqampI6O3fuDD8/Pzg6OmLVqlWSG7WrV6/GnTt38Pr1a8lomV27doWrqyu6d++Offv2YcyYMbh58yY2b96MY8eOQSAQSP7viEQiCIVCpKenQ0dHBzweT/L379mzp9TnZ21tDXd3d7knUnw+H4wxCASCEpuwFEXJvwo0adJE6gtaVFSEbdu24ciRIxgyZIhkRNP58+fL3NUXa9y4MYDim09l3bAzMzOTOksRS0hIAAClj6D6cT/pT5fJS2jlZW5uDg6Hg2vXrsl0IwT++7EQ76ukeOT9IJaXiYkJOByOzM16efs9ceIEcnJycOzYMakrjzt37lR4/2ZmZqV+3h9r0aIFDh48CMYY7t27h127dmHJkiXQ0dHBvHnzStyHubm5VJ9ysfHjx8vc1/j4ZuPEiRMxceJE2Nvby+2bXx3EV06fXlWJbd++Hdra2mXezP6Yra0tbGxspOq8c+cO6tevLzNMsrjb6/379wEADx8+BGNM7g/RmzdvYGJigvXr12P69Olwc3MrMQbGmNyb4ampqeDxeJVO/ADd8K0Wa9asgYmJCRYtWgSRSITGjRujUaNGuHv3Ltq0aSP3ZWBgAADo3bs3QkJCSr2B2aNHDzx8+FDmTGHPnj3gcDjw9vZW6vE8ePAAd+/elVq2f/9+GBgYoFWrVpWu39/fH4wxxMfHy/1sWrRoAaC4eY3P52Pfvn1S21+/fl3uQzoVoaenhzZt2uDEiRNS/a6zs7MRFBQkVVbcw+XjHyzGGP78888K79/b27vEz7skHA4H7u7uWL9+PYyNjctsinN1dZXpRQUU986KjIzEzp07ARQ3QUZGRmLSpElo1KgRIiMjERkZidOnT1fgyJQjJCQEAOQ2OyUmJuLs2bMYOHBguU5Knj9/jrdv30rVaWNjg7dv3yI+Pl6qrPjGrPjq3M/PDyEhITKvevXqoUOHDggJCcGQIUMAAO3bt4etrS3++ecfqYmtEhIScPfuXbnNVC9fvpTblbUi6My/GpiYmGD+/PmYM2cO9u/fj1GjRmHLli3o3bs3evXqhbFjx6J+/fpITU3Fo0ePEBUVhb///hsAsGTJEpw7dw7dunXDjz/+iBYtWiA9PR3BwcGYOXMmXF1dMWPGDOzZswd9+/bFkiVLYG9vjzNnzmDz5s34+uuvpXoZKYONjQ369++PxYsXw9raGnv37sWFCxewevVqpfQ/7ty5MyZNmoRx48bh1q1b6NatG/T09PDu3Tv8+++/aNGiBb7++muYmJjghx9+wLJly/DVV19h6NChePPmDRYvXqy0Zh+g+G/Qt29f9OrVC9OmTUNRURHWrl0LfX19qTNmHx8faGtrY8SIEZgzZw4EAgF+//13Sa+sipg+fTp27NiBvn37YtmyZahXrx727duHx48fS5ULCgrC5s2bMXDgQDRs2BCMMRw7dgzp6enw8fEpdR9eXl7YsWMHnj59KvVdcXBwgIODA86ePYvmzZvDz89PEtOAAQMkV7fynDt3Djk5OZKeRg8fPsSRI0cAFN9zEn9PkpKScOXKFQBATEyMZFsLCwtYWFjA09MTALBlyxZcu3YNvr6+aNCgAXJycnDt2jX8+uuv6NSpEwYMGCATw+7duyEUCuX2WAOAe/fuYcaMGRgyZAgaNmwILpeLmJgYrF+/HmZmZlJNst988w327dsHHx8fzJs3Dw0aNMD9+/clfxPxfScrKyu53z0+nw8zMzOpXlFcLhfr16/HsGHDMGDAAHz99dfIycnB0qVLoa2tjfnz50vVIRKJcPPmTUyYMKHEz71cSr0drGSK3oWurcS9fSIjI2XW5eXlMTs7O9aoUSMmFAoZY4zdvXuXDRs2jFlaWjItLS1mZWXFunfvzv744w+pbd+8ecPGjx/PrKysmJaWFrOxsWHDhg1j79+/l5R5/fo1GzlyJDMzM2NaWlqscePGbO3atVK9esQ9WdauXStVf0hICAPA/v777zKPR9xr4ciRI6xZs2ZMW1ubOTg4sF9++UVq29J6+yQlJcndz6e9PHbs2MHat2/P9PT0mI6ODnNycmJffvklu3XrlqSMSCRiK1euZA0aNGDa2trMzc2NnT59mnl6eiqttw9jjB0/fpy1aNGCaWtrMzs7O7Zq1Sr2/fffMxMTE6lyp0+fZu7u7ozP57P69euz2bNns3Pnzkn1zGGsuLdPs2bNZOIZM2YMs7e3l1r28OFD5uPjw/h8PjM1NWUTJkxgJ0+elKrz8ePHbMSIEczJyYnp6OgwIyMj1q5dO7Zr164yP4OMjAymr68v0wtLrFWrVpKeK0lJSYzL5bIrV66UWqe9vb1Ur5iPXx//ncXfPXmvj/9+YWFhzN/fn9nY2DBtbW2mq6vL3N3d2dKlSyU9zD7l4uLCHBwcJL3IPpWYmMhGjRrFnJycmK6uLtPW1mYNGzZkU6ZMYXFxcTLlo6Ki2KBBg5itrS3j8XisYcOG7KuvvpJbVt7n8WlvH7ETJ06wtm3bMj6fz4yMjFj//v3ZgwcPZMpdunSJAWC3b98udV+K5lkOY4wp52ekbAKBAK9evYKjo6PchyIIqS0KCwvh4eGB+vXr459//lF1OJX23Xff4dKlS3jw4AHNt1FDjR49Gi9fvkRYWFip5RTNs9TmT4gCJkyYgIMHD+LKlSs4dOgQfH198ejRI8yZM0fVoSnFwoULER8fj6NHj6o6FCLHixcvcOjQIaxevVppdVKbPyEKyMrKwg8//ICkpCRoaWmhVatWOHv2LHr27Knq0JRCfC+hMvcnSNWJi4vDb7/9hi5duiitTmr2IYSQOoSafQghhJSIkj8hhKghSv6EEKKGKPkTQogaouRPCCFqiJI/IYSooRrVz1/eFIbVbdiwYaoOgRBCqhyd+VeBiIgIDB06FNbW1tDW1oaVlRWGDBkid2q20sibI1ZRoaGh4HA4JU6IrSxeXl4KTeEnnrP2U2fPnoWuri46duwoecDIwcEB/v7+pdY3duxYmWFtP55y8NOXeMhdADh//jx8fX1hY2MjmevWy8sLq1atKvM4xo4dKzNUtIODA8aOHVvmtqrG4XCwePFipdW3ZMkSNG3atMSJVACgZcuWkgHK0tLSwOVyZb6TOTk5GD58OBo3bgwDAwPo6emhWbNmWLZsGXJycqTKHjt2DCNGjICzszN0dHTg4OCAL774As+ePZPZ94IFC9CyZUvJHNkNGzbEpEmT5I74unDhQvj7+6N+/frgcDgl/j1Hjx6NgQMHlv7B1BKU/JXs119/RefOnfH27VvJPLjr1q1DfHw8unTpgt9++03hur766qty/2CItWrVCuHh4UoZYrmqHDhwAAMHDkTnzp1x8eJFhSaxLkvDhg0RHh4u83JycgIA/PHHH/Dz84OhoSF+++03nD9/HqtXr0aTJk0ko06W1/Hjx/HTTz9VOvbaJCEhAWvWrMGSJUtKnIRdIBDg/v37aN++PYDikyIOh4PWrVtLlSssLARjDDNnzsTRo0dx8uRJfPbZZ1iyZInMaJ2rV69Gbm4uFixYgODgYCxbtgzR0dFo1aoVHjx4IFU2PT0dI0aMwO7duxEcHIwffvgBQUFBaN++vcykQ+vXr0dKSgr69+8vNWPbpxYvXowzZ87IzI5XG9WoZp/aLiwsDNOnT0efPn1w/PhxybSNADB8+HAMGjQI06ZNQ8uWLdG5c+cS68nNzYWuri5sbW3LnMWrJIaGhiVOW1cT/P777/j2228xcOBAHDhwoNT/cOWho6NT6nGvXLkS3bp1k0n0o0ePLvUMtjQtW7as0Ha12caNG2FsbFziZERA8ZSWQqFQMuFKREQEmjRpIpmrQszY2BiHDh2SWtazZ0/k5+djzZo1ePnypWT2ttOnT8tMOdm9e3c4ODhg/fr12LZtm2T5pk2bpMp5eXnB0dERffr0wcmTJzF+/HjJuqysLMmP2F9//VXiMTk5OcHPzw+rVq1C9+7dSyxXG9CZvxKtXLkSHA4Hv//+u1TiB4qnitu8eTM4HI5U84K4aScqKgpDhgyBiYmJ5CxVXrNPfn4+Zs2aBSsrK+jq6qJbt264ffu2TNODvGYfcVPJ8+fP0adPH+jr66NBgwaYNWsW8vPzpfYTGBiI9u3bw9TUFIaGhmjVqhW2b98OZYwGsmLFCkydOhVjx47F4cOHlZb4FZGSkiIzG5NYSWewZZHX7PPgwQP4+vpCV1cXFhYW+Oabb3DmzBmZv8mFCxcwYMAA2Nrags/nw9nZGZMnT5ZM4ykm/i48ePAAI0aMgJGREerVq4fx48cjIyNDqmxmZiYmTpwIMzMz6Ovrw8/PT+5MV0lJSZg0aRIaNGgAHo8HCwsLyVVYaQoKCrB9+3aMHDmy1M8sMjJSMisWANy4cUNmzuLSWFhYAIDU/yV5cw3b2NjA1tYWb968qVCdQPn+9qNHj8bFixfx4sULhbepiejMX0mKiooQEhKCNm3alHi23qBBA7Ru3RqXL19GUVGR1LydgwcPxvDhwzFlyhSZds6PjRs3DocOHcKcOXPQvXt3PHz4EIMGDUJmZqZCcRYWFqJ///6YMGECZs2ahatXr2Lp0qUwMjKSmnA6NjYWkydPhp2dHYDis7bvvvsO8fHxZU5MXZrZs2dj3bp1mDVrFtatW1fhekrz6eTWXC5X8p+7Y8eOOHr0KBYvXoxBgwahefPmSp9/9t27d/D09ISenh5+//13WFpa4sCBA/j2229lyr548QIdO3bEV199BSMjI8TGxuKXX35Bly5dEBMTIzP37meffYbPP/8cEyZMQExMjKQ9fceOHQCKZw4bOHAgrl+/jkWLFqFt27YICwtD7969ZfY9evRoREVFYfny5XBxcUF6ejqioqLKnIf5xo0bSElJkTtD3OLFixEYGCi17NMTGPHMYJ+eSDDGUFRUhNzcXFy/fh0///wzRowYIfkOluTly5d4/fp1iW3xQqEQhYWFePz4MaZPnw4XF5dSr1jK4uXlBcYYzp49i++++67C9agaJX8lSU5ORm5urtzJtj/m6OiImzdvIiUlReosZsyYMTL/aT718OFDHDhwAHPnzsXKlSsBFM8eVa9ePYwYMUKhOAsKChAYGIihQ4cCKJ4C8tatW9i/f79UUhf/BwWKZxASf+E3btyIn376qUI3oh88eIAHDx5g5MiRVZb4Hzx4IJMwv/jiC+zduxdAcZv/wIEDERgYiMDAQOjo6KBTp04YNGgQJk2aVOpE54pav349UlNTcfXqVcmUe71794afn5/MXLdTpkyR/Jsxhk6dOsHLywv29vY4d+4c+vfvL1V+woQJmD17NoDippHnz59jx44d2L59OzgcDs6fP4+QkBBs3LgR33//PYD/ZhhbsGCBVF1hYWH46quvMHHiRMkyeTNifUp8H0re/aQpU6Zg4MCBYIyhS5cumD9/Pvz9/REdHY3x48fj0qVLMDU1lVvvoUOHpL7H48aNw9atW0uNRSgUYsKECdDX18eMGTNk1icmJkpd6bVv3x4hISGVmgPX0tIS9evXR1hYWK1O/tTsU83EZzufJs/PPvuszG3F09192h11yJAhMpexJeFwOOjXr5/UMjc3N5keEJcvX0bPnj1hZGQEDQ0NaGlpYdGiRUhJScGHDx8U2ten7Ozs4O7ujiNHjuDkyZMVqqMsTk5Okrllxa+lS5dKrb979y6uXLmCwMBA9OzZE5GRkfj222/RsWNHCASCSsdw5coVNG/eXGauVXk/0B8+fMCUKVPQoEEDaGpqQktLSzL5+6NHj2TKf/pj4ObmBoFAIPmbiOe0FU8rKDZy5EiZutq1a4ddu3Zh2bJliIiIQGFhoULHl5CQAA6HA3Nzc5l1VlZW8PDwAJfLRW5uLoYPHw4PDw8kJyfDwcEB3bt3h4eHBzw8PGS27dWrFyIjI3H58mUsX74cR48exWeffVbivRjGGCZMmIBr165hz549aNCggUwZc3NzREZG4t9//8Wff/6J1NRUeHt74927dwoda0ksLS1l5vOtbejMX0nMzc2hq6uLV69elVouNjYWurq6Mmc/JbVDf0x8OV6vXj2p5ZqamgpPUK2rqyszzCuPx5NKejdv3oSvry+8vLzw559/wtbWFtra2jhx4gSWL1+OvLw8hfb1KQMDA8mPytChQ3H48GGld5vj8/mlzi0LFDcDdevWDd26dQNQ3NVwwoQJOHToEHbs2IGpU6dWKoaUlBS5V4Cf/t1EIhF8fX2RkJCAn376CS1atICenh5EIhE6dOgg93P+9O8snixeXDYlJUXu90HevLKHDh3CsmXLsG3bNvz000/Q19fHoEGDsGbNmlLnQM7Ly4OWlpZMc5m42QYovudkZWUFBwcHCIVCXL16FV26dJE0yck7WTExMZH87by9veHk5IThw4fj5MmTGDRokMy+vvrqK+zduxe7d+8u8YpFU1NTUmfnzp3h5+cHR0dHrFq1Chs3bizxGMvC5/Mr/P+gpqAzfyXR0NCAt7c3bt26hbdv38ot8/btW9y+fRvdu3eX+Y+jSDOK+D/0+/fvpZYLhcIy22nL4+DBg9DS0kJQUBCGDRuGTp06lZlQFWVqaoqLFy+iRYsWGDZsGI4dO6aUeitDT09P0nb+8fMAFWVmZibzNwKKmyA+dv/+fdy9exdr167Fd999By8vL7Rt21bhH/KS9i3v+/DpvoHiE5YNGzYgNjYWr1+/xsqVK3Hs2LEyn1kwNzdHQUGBzL2p3bt3Q0tLC1paWpg+fToSExMl74OCgrB3717J+0+bv+QR3xz+9Ga1OPHv3LkT27Ztw6hRo8qsS0x8A1reDfDySE1NlXvlU5tQ8lei+fPngzGGqVOnSs6AxIqKivD111+DMSZJNOUlPlP9tFvckSNHZG5yVgaHw4GmpqbUD1ReXl6pXeDKQ/wD4Obmhs8//7xapw4s6XJf3MQi7plSGZ6enrh//z4ePnwotfzgwYNS78U/+OKzd7EtW7ZUeN/im7D79u2TWr5///5St7Ozs8O3334LHx8fREVFlVrW1dUVAGR6u/Tr1w+RkZGIiIiArq4uli9fjsjISGzZsgUcDgcXL16UNMUp8jmLm7CcnZ0lyxhjmDhxInbu3IktW7Zg3LhxZdbzsefPn+Pt27dSdZaXUCjEmzdvZJr1ahtq9lGizp07Y8OGDZg+fTq6dOmCb7/9FnZ2doiLi8OmTZtw48YNbNiwAZ06dapQ/c2aNcOIESPw888/Q0NDA927d8eDBw/w888/w8jIqMJdFT/Vt29f/PLLLxg5ciQmTZqElJQUrFu3TiZJVYaJiQkuXrwIHx8fDB8+HPv375fchAaKz1TlPXTl4OBQqauQZs2aoUePHujduzecnJwgEAhw48YN/Pzzz6hXrx4mTJhQ4brFpk+fjh07dqB3795YsmQJ6tWrh/379+Px48cA/utW6OrqCicnJ8ybNw+MMZiamuL06dO4cOFChfft6+uLbt26Yc6cOcjJyUGbNm0QFhYm88OdkZEBb29vjBw5Eq6urjAwMEBkZCSCg4PL7AkjfqI7IiICbm5ukuVmZmYwMzPD1atXIRAIMHHiRFhYWODEiRNo3bo1evToIbe+LVu24Nq1a/D19UWDBg2Qk5ODa9eu4ddff0WnTp2kmnS+//57bN++HePHj0eLFi0QEREhWcfj8STPXNy7dw8zZszAkCFD0LBhQ3C5XMTExGD9+vUwMzPDDz/8IBXDlStXkJSUBKD4RO3169eS75+np6eki6i47tzcXLm9nWoVVo3y8vLYw4cPWV5eXnXuttqFh4ezIUOGsHr16jFNTU1maWnJBg8ezK5fvy5TNiAggAFgSUlJJa77mEAgYDNnzmSWlpaMz+ezDh06sPDwcGZkZMRmzJghKRcSEsIAsJCQEMmyMWPGMD09PYX2s2PHDta4cWPG4/FYw4YN2cqVK9n27dsZAPbq1StJOU9PT+bp6VnmZ+Lp6cmaNWsmszw9PZ21a9eOaWpqskOHDjHGGLO3t2cA5L7GjBlT4rGUtI+PbdmyhQ0ePJg1bNiQ6erqMm1tbebk5MSmTJnC3rx5U+ZxjBkzhtnb20sts7e3l8Qldv/+fdazZ0/G5/OZqakpmzBhAtu9ezcDwO7evSsp9/DhQ+bj48MMDAyYiYkJGzp0KIuLi2MAWEBAgKRcSd+TnTt3yvxN0tPT2fjx45mxsTHT1dVlPj4+7PHjx1J1CgQCNmXKFObm5sYMDQ2Zjo4Oa9y4MQsICGA5OTllfg5du3Zlffr0kbtu5syZrGPHjpL3bm5uLDAwsMS6wsLCmL+/P7OxsWHa2tpMV1eXubu7s6VLl8rEUtp34+O/S2JiIhs1ahRzcnKS/J0bNmzIpkyZwuLi4mRi8PT0LLHej/8PMcbYTz/9xMzNzZlAICjzc1IFRfMsJf86ICwsjAFg+/btU3UopBQTJ05k+vr6LD8/X9WhVNqRI0eYhoYGe/v2rapDqVZCoZA5ODiwH3/8UdWhlEjRPEvNPrXMhQsXEB4ejtatW0NHRwd3797FqlWr0KhRo0o9uEKUa8mSJbCxsUHDhg2RnZ2NoKAgbNu2DQsXLqzWJ5qryuDBg9G2bVusXLmyXONV1XZ79+5Fdna25FmL2oySfy1jaGiIf/75Bxs2bEBWVhbMzc3Ru3dvrFy5UqYLJ1EdLS0trF27Fm/fvoVQKESjRo3wyy+/YNq0aaoOTSk4HA7+/PNPnDp1CiKRSGn3m2o6kUiEffv2wdjYWNWhVBqHMSUM1qIggUCAV69ewdHRkRIVIYRUAUXzrHr8XBNCCJFCyZ8QQtQQJX9CCFFDlPwJIUQNUfInhBA1RMmfEELUECV/QghRQzXqIa+yZrKqDgEBARXedteuXVKjDGpoaMDKygo+Pj5YtmwZ6tevD6B4rHNvb2/8/fffGDJkiKR8bm4uPvvsM1y8eBHbt2/Hl19+KakzMjJSMqDZp1Pl6ejowNTUFM2aNYO/vz/Gjh0rM0n22LFjsXv3bsl7LpcLa2trdOrUCYsWLULz5s3LPD4Oh4OAgAAsXrxY6jhCQkIkg33VROLP8NWrV3BwcKh0fYWFhWjRogXGjh2LefPmyS1z9+5deHh44PHjx2jcuDHWr1+PjRs3ljmU8cKFC7F8+XI0a9ZMZnjpBQsW4OzZs3j9+jVyc3NhY2ODnj17YsGCBZIJYIDiOSNKmlHuwIEDGD58uOT96NGjkZWVhRMnTih28KTOqFHJv67YuXMnXF1dkZeXh6tXr2LlypW4cuUKYmJioKenJ3ebjIwM9O3bF7du3cKRI0cUmk4vODgYRkZGKCgoQEJCAi5duoQ5c+Zg7dq1OH36NNzd3aXK6+jo4PLlywCKh6V9/vw5li1bhk6dOuHRo0eSHydFtWrVCuHh4bV+aNvy2rx5M9LS0kqdwi8yMhLGxsZwcXEBUDwCZlmTl9+5cwfr1q2TmfRFLD09HSNGjECTJk1gYGCAhw8fYtmyZTh16hQePHggMw/Ad999JzODV6NGjaTeL168GK6urrh8+TK6d+9eanykbqHkXwWaN28uNSNRUVERli5dihMnTshMrwcUT+XXq1cvvHjxAufOnVN4qNjWrVtLTSgxfPhwfPvtt/D09ET//v3x9OlTqWGYuVwuOnToIHnfpUsX2NnZoUePHjhz5gwmTZpUruM0NDSUqk8dCIVCrF27FuPHjy/xhxwoTv7t2rWTjNkfERFR6o+FUCjEuHHjMHnyZNy9exfJyckyZTZt2iT13svLC46OjujTpw9OnjyJ8ePHS623s7Mr8+/j5OQEPz8/rFq1ipK/mqE2/2og/g/46Ty54mVdunTB27dvcfny5UqPEe7u7o4FCxYgLi5OZtIXeYyMjACgQhOXh4aGgsPhIDQ0VGr5n3/+CRcXF/B4PDRt2hT79+/H2LFjZZpcAgMD0b59e5iamsLQ0BCtWrXC9u3b8emIIw4ODvD390dwcDBatWoFHR0duLq6YseOHTIxRUREoHPnzuDz+bCxscH8+fPlzk17+fJleHl5wczMDDo6OrCzs8Nnn32G3NzcUo/51KlTiI+Px+jRo0stJ07+QPHcBHFxcaWe+a9atQqpqalYvnx5qfV+SjzOvKJzOMszevRoXLx4UWZyFlK3UfKvBs+fPwcAqQkhgOLZo7p06SJpHlLWVIniSb6vXr0qs04oFEIoFEIgEOD+/fuYPXs2TExM0LdvX6Xse+vWrZg0aRLc3Nxw7NgxLFy4EIGBgTI/EEBx2/TkyZNx+PBhHDt2DIMHD8Z3330nNeG62N27dzFr1izMmDEDJ0+ehJubGyZMmCB1jA8fPkSPHj2Qnp6OXbt24Y8//kB0dDSWLVsms9++fftCW1sbO3bsQHBwMFatWgU9PT0UFBSUenxnzpyBpaWl3KYuBwcHcDgccDgcyX45HI5kfmZPT09wOByZaRLFzTe///479PX1S90/UPw3zMvLQ3R0NKZPnw4XFxe5I7quWrUK2tra0NXVRZcuXXDq1Cm59Xl5eYExhrNnz5a5b1J3ULNPFSgqKpIk2CtXrmDZsmUwMDCQJGWxRYsWQUNDAzExMWjSpInS9i+++ZeQkCC1PCcnR+YM39raGqdPn4alpWWl9ysSiRAQEID27dtLzcLVpUsXODs7y0zdt3PnTqltxUlo48aN+Omnn6TmNU5OTkZYWBjs7OwAFE9peenSJezfv18yveWSJUvAGMPly5cl7eZ9+/aVuZl9+/ZtCAQCrF27Vuq+yKft4/KEh4ejVatWctedPXsWBQUFuHDhAhYuXIiwsDBoamoiMDAQSUlJkqGPTU1NpY57/PjxGDx4MPr06VPm/hMTEyU/JgDQvn17hISESP1o8Hg8TJw4ET4+PrC2tkZcXBx+/fVXDBgwAH/++Se++uorqTotLS1Rv359hIWFldo0ReoWOvOvAh06dICWlhYMDAzg7+8PKysrnDt3TuZGnr+/P0QiEb755psymxvKo6SBWnV0dCRzqN64cQPHjh2Di4sL+vTpg/Dw8Erv98mTJ0hMTMSwYcOkltvZ2aFz584y5S9fvoyePXvCyMgIGhoa0NLSwqJFi5CSkoIPHz5IlfXw8JAkfgDg8/lwcXGRakoLCQlBjx49pD5nDQ0NfP755zJ1aWtrY9KkSdi9ezdevnyp8DEmJCSU+EPZtGlTeHh4ICEhAW3btkWbNm3g4eGBp0+fwsfHBx4eHjLH8csvv+DZs2fYsGGDQvs3NzdHZGQk/v33X/z5559ITU2Ft7e31NzE1tbW2Lp1K4YOHYouXbpg5MiRuHr1Klq2bIl58+bJne/Z0tIS8fHxCn8OpPaj5F8F9uzZg8jISERHRyMhIQH37t2Tm/zGjBmDP//8E6Ghoejbty9ycnKUsn9xQvz0TJvL5aJNmzZo06YN2rVrh0GDBuHs2bPQ1NTEzJkzK73flJQUAJDbW+XTZTdv3oSvry+A4nsEYWFhiIyMxIIFCwAUTxj/sU97sgDFZ7gfl0tJSYGVlZVMuU+XOTk54eLFi7C0tMQ333wDJycnODk5YePGjWUeY15entxhcsVXe0KhEFeuXEGXLl0gFArx4cMHPHr0CJ07d4ZQKERRUZFkm7i4OCxatAgBAQHQ1tZGeno60tPTIRQKIRKJkJ6eLvM5aGpqok2bNujcuTO++uorXL58GS9fvsSqVatKjVtLSwuff/45UlJS8OzZM5n1fD5fZl+kbqPkXwWaNGkiOev7+BJdngkTJmD79u24evUq+vTpo5QfAHHbriJ973V1deHk5IS7d+9Wer/iBP3+/XuZdYmJiVLvDx48CC0tLQQFBWHYsGHo1KlTpe95mJmZyexH3r4BoGvXrjh9+jQyMjIQERGBjh07Yvr06Th48GCp+zA3N0dqaqrM8h49ekBLSwtaWlqIjo7G6tWroaWlhXr16oExBh8fH2hpaUlNYv7y5Uvk5eVh2rRpMDExkbzCwsLw6NEjmJiYYP78+aXGY2trCxsbGzx9+rTUcsB/V4TyJl5JTU2V6jlG6j5K/jXAuHHjsH37dvz777/o3bs3srOzK1zX3bt3sWLFCjg4OMg0v8iTnZ2N58+fK6XNv3HjxrCyssLhw4ellsfFxeH69etSyzgcDjQ1NaGhoSFZlpeXh7/++qvC+/f29salS5ekfnyKiopK7fWkoaGB9u3bS7pRRkVFlboPV1dXub1itmzZgsjISKxYsQI6OjqIiIhAZGQk+vXrh27dukma27Zs2SLZxsPDAyEhITIvd3d3ODg4ICQkBN9++22p8Tx//hxv376Fs7NzqeUKCwtx6NAhmJuby5QVCoV48+aN2j2voe7ohm8NMXbsWHC5XIwbNw69e/fGuXPnyuz5cfv2bRgZGaGwsFDykNdff/0FS0tLnD59WmauWJFIhIiICMm/4+Pj8b///Q9paWmSp3Yrg8vlIjAwEJMnT8aQIUMwfvx4pKenIzAwENbW1lJnnH379sUvv/yCkSNHYtKkSUhJScG6deuknksor4ULF+LUqVPo3r07Fi1aBF1dXWzatEnmauqPP/7A5cuX0bdvX9jZ2UEgEEi6jfbs2bPUfXh5eWHJkiXIzc2Frq6uZHnjxo0BFD8A1qNHD7Rv3x4AEB0djXnz5sm9qjE2NpZ7dWZsbAyhUCi17t69e5gxYwaGDBmChg0bgsvlIiYmBuvXr4eZmRl++OEHSdmZM2eisLAQnTt3hpWVFd68eYNff/0Vd+7cwc6dO6V+cMV15+bmVrqbMallqnYeeWmKzipfW+3cuZMBYJGRkaWWCwkJYQDY33//LbPur7/+YhoaGqxTp04sMzNTbp0BAQEMgOTF4/GYtbU18/X1ZRs3bmSZmZky9Y4ZM0ZqGwDM0tKSeXp6suPHjyt0fABYQECAzHGEhIRIldu6dStzdnZm2trazMXFhe3YsYMNGDCAtWzZUqrcjh07WOPGjRmPx2MNGzZkK1euZNu3b2cA2KtXryTl7O3tWd++fWXi8fT0ZJ6enlLLwsLCWIcOHRiPx2NWVlZs9uzZbOvWrVJ1hoeHs0GDBjF7e3vG4/GYmZkZ8/T0ZKdOnSrzM3j+/DnjcDjs8OHDMuuKioqYhYUF27JlC2OMsaioKAaAvX79usx6Pz2uZs2aSS1LTExko0aNYk5OTkxXV5dpa2uzhg0bsilTprC4uDipstu3b2ft2rVjpqamTFNTk5mYmLBevXqx8+fPy93fTz/9xMzNzZlAIChXnKRmUjTP0hy+pMqlp6fDxcUFAwcOxNatW1UdTqX169cPQqEQ586dU3UolVZUVARnZ2eMHDmy3A+YkZpJ0TxLzT5EqRITE7F8+XJ4e3vDzMwMr1+/xvr165GVlYVp06apOjylWLlyJVq2bInIyEi0bdtW1eFUyt69e5GdnY3Zs2erOhRSzSj5E6Xi8XiIjY3F1KlTkZqaCl1dXXTo0AF//PEHmjVrpurwlKJ58+bYuXOn3F5EtY1IJMK+fftgbGys6lBINaNmH0IIqUMUzbPU1ZMQQtQQJX9CCFFDKkn+1djSRAghakXR/FqtyV9LSwscDkdpY9gQQgiRJh4ksqw5Oqq1t4+GhgaMjIyQlJSE/Px8GBoaQlNTU2roXkIIIeXHGENubi4+fPgAY2NjmSe5P1WtvX2A4gAzMjLw4cMHqREOCSGEVJ6xsTGsrKzKPKmu9uQvxhiTDINLCCGk8rS0tMo84xdTWfInhBCiOtTVkxBC1BAlf0IIUUOU/AkhRA1R8ieEEDVEyZ8QQtQQJX9CCFFDlPwJIUQN/R+1S3A1UQiHUQAAAABJRU5ErkJggg==",
-=======
-      "image/png": "iVBORw0KGgoAAAANSUhEUgAAAX8AAAHYCAYAAAClXegxAAAAOXRFWHRTb2Z0d2FyZQBNYXRwbG90bGliIHZlcnNpb24zLjguMywgaHR0cHM6Ly9tYXRwbG90bGliLm9yZy/H5lhTAAAACXBIWXMAAA9hAAAPYQGoP6dpAACA1ElEQVR4nO3dd1hT1/8H8HdYYW8QUIYscTAU92IouGetq27rqG2tu7UOwL1HW20d4Ki7blGxKqAWQXHjnoiCKLJXgJDz+4Nf8jUmYIBAgHxez5PngXvPPfdzQ/jk3nPPPYfDGGMghBCiVFQUHQAhhJDqR8mfEEKUECV/QghRQpT8CSFECVHyJ4QQJUTJnxBClBAlf0IIUUJqig6gJhMIBEhKSoKenh44HI6iwyGEKABjDNnZ2bCysoKKSt05X6bkX4akpCRYW1srOgxCSA3w5s0bNGjQQNFhyA0l/zLo6ekBKPmj6+vrKzgaQogiZGVlwdraWpQP6gpK/mUQNvXo6+tT8idEydW1pt+604BFCCFEZpT8CSFECVHyJ4QQJUTJnxBClBAlf0IIUUKU/AkhRAlR8ieEECWk8OSfnZ2NOXPmwN/fH2ZmZuBwOAgMDJRa9tatW+jatSt0dXVhaGiIgQMH4uXLl1LL/v7773BxcQGXy0XDhg0RFBSEoqKiKjwSQgipPRSe/FNTU7F161YUFBSgf//+pZZ7/PgxvL29UVhYiEOHDiEkJARPnz5Fp06dkJKSIlZ26dKl+OmnnzBw4ECcO3cOU6ZMwbJly/D9999X8dEQQkgtwRRMIBAwgUDAGGMsJSWFAWABAQES5b7++mtmamrKMjMzRcvi4+OZuro6mzNnjmjZx48fmaamJps4caLY9kuXLmUcDoc9ePBA5tgyMzMZALF9EkKUS13NAwo/8+dwOF98bJrP5yM0NBRfffWV2DALtra28PHxwbFjx0TLwsLCwOPxMHbsWLE6xo4dC8YYjh8/Ltf4CSGkNlJ48pfFixcvkJ+fDzc3N4l1bm5ueP78OXg8HgDg/v37AABXV1excpaWljA1NRWtl6agoABZWVliL0IIqYtqxcBuqampAABjY2OJdcbGxmCMIT09HZaWlkhNTQWXy4WOjo7UssK6pFm+fDmCgoLkFzhRiAmb08q9zbYpkp8tWVT08xIQEFCh7QiRl1px5i9UVvPQp+tkLfe5uXPnIjMzU/R68+ZNxQIlhJAarlac+ZuYmACA1LP2tLQ0cDgcGBoaisryeDzk5eVBW1tboqynp2ep++FyueByufILnBBCaqhakfwdHBygpaWFuLg4iXVxcXFwdHSEpqYmgP+19cfFxaFNmzaicsnJyfj48SOaNWtWPUGTWuXQoUOKDqHSKnIMgwcProJISG1QK5p91NTU0KdPHxw9ehTZ2dmi5QkJCYiIiMDAgQNFy7p37w5NTU3s3LlTrI6dO3eCw+GU+SwBIYQoixpx5n/27Fnk5uaKEvvDhw9x+PBhAEDPnj2hra2NoKAgtGrVCr1798Yvv/wCHo+HhQsXwtTUFDNnzhTVZWxsjPnz52PBggUwNjaGv78/YmNjERgYiG+//RZNmjRRyDESQkhNwmGMMUUHYWdnh9evX0td9+rVK9jZ2QEAbt68iZ9//hnR0dFQU1ODr68v1qxZAwcHB4ntfvvtN2zatAnx8fGwsLDA2LFjMW/ePKirq8scV1ZWFgwMDJCZmUnTONYiFent42d6oUL7evToUYW2q4rePhVp9qlJ8ddUdTUP1Igz//j4eJnKeXp64sIF2f5Jp06diqlTp1YiKkIIqbtqRZs/IYQQ+aoRZ/6EVLXGDdTgaKEGfW0VMADZeQI8T+bj0Vu+3Pdlb28Pa2tr6OrqgjGG3NxcJCQk4NWrV3LfV11S0R5X1GOpYij5kzrNUIeDH3vqob6JKpLSipGVxwAO4Gihhl4ttfD2YzH+OJv95YpkoKenh2HDhqFevXr48OEDcnJywOFwYG1tjc6dOyM5ORkHDhwQ67FGiKJQ8id12jeddZBbwPDz7gxk5on3bTDQ5mB8V10M76SDZzcqv6+ePXsiPz8f69evR05Ojtg6XV1dDBgwAD179sTBgwcrvzNCKona/Emd5tJAHYei8iQSPwBk5jH8czUPja1l7wFWFnt7e/z7778SiR8AcnJycP78edjb28tlX4RUFiV/UqcV8Rl0uKWP56TD5aCIL5/ezkVFRdDS0ip1vaamJs0mR2oMavYhclFTb9bFPivE2C46OBSVh0dv+cgvLEn0WhocNG6ghsEdtHHtWaFc9vXgwQP0798f586dw8uXL1FQUACgZMwoe3t7+Pv7lzmkOCHViZI/qdMOXc2Dioo2vvXThSoH4AtKlqupAMUM+O9RAQ5fzYPvZyM6q6qqwsbGBqamptDU1BT12klMTMSHDx+k7uvcuXNQUVHBwIEDoaKiguLiYlFdAoEAt2/fxr///luVh1up+IlyoeRP6rRiAbD3ch6OROfBzlwN+lolLZ2ZeQK8TuGDJ6UVRldXF15eXlBTU4NAIICmpibevXsHY2NjODg4IDExETExMfj84XiBQIDTp0/j/PnzsLKygq6uLoCS9v6kpCQUFsrnCuNLKho/US6U/IlS4BUBjxNl69PfvHlzJCcn4+bNmwAAFxcXmJmZ4eLFi9DV1UXnzp3RpEkTPHjwQOr2hYWFMj+1XhUqGz9RDpT8SZ2noQa0ceLCwUIN+tolN3+z8hieJ/Nx/VkBCj/7TjAzMxNrnnn69CmaNm0KDQ0N5OTk4M6dO/Dw8JCaPNXV1eHq6ooGDRqInfm/efMG9+/fr5YbvpWJ39nZGVZWVnj+/Dnevn0LOzs7tG/fHhwOB48ePcKtW7eqPH5SPSj5kzrN0kgF0/voQ0MNeJrER1qOABwAeloqGNROC31baWH9KfG5mgsLC6Gm9r9/DVVVVaioqEAgKLlhkJmZKbVXj6mpKUaOHAl1dXW8fv1aNAe0jo4O/Pz84O3tjb///hsfP36sugOuRPyenp7o0aMH3r9/jzZt2uDMmTPo1asXHjx4AIFAgO7du0NdXR3Xrl2r0vhJ9aDkT+q04Z118OxdEUIu5qJYIL5OVQUY66uD4Z11cC/qf8vfv38PDw8P3Lx5EwKBAK6ursjIyACfX3KJoK2tDR6PJ7Gvnj174vXr1zh+/Lgo0QqpqKigf//+6NmzJ3bv3i334/xUReMXJvxbt27Bzs4Ow4cPx7///osbN0qegHv79i06dOhAyb+OoH7+pE5raK6G0Bv5EokfKLkZfOYWDw3Nxc+B7t27BxUVFXTv3h09e/aEsbExYmNjReu5XC6ePHkiUV+DBg1w+fJlicQPlNwMvnLlCho0aFD5g/qCisZvaGiI58+fAygZaVdFRUVsqPX4+HgYGBhUefzOzs4SU7AS+aMzf1Kn5RUwmBuo4l26lOwPwNxABXkF4r1eCgoKEB4eDl1dXaioqCA7O1usZ8zbt2+l1pWfnw8TE5NSm3WMjY2Rn59fwSORXUXjz8vLg6GhIbKyskTbGhgYICUlBUDJl0N1xO/u7g43Nzd8+PABr169QmJiotQvVFI5lPxJnXblUQHGddHB6Zs8PHxThKw8ARgAA20VNLFWR88WmrhwT7IJRFNTE7a2tjA1NYWWlpZYP/n4+Hip3SRv3bqF/v374/Lly3j58qVomAddXV3Y29ujU6dOiImJqepDrnD8T548Qd++fXH37l04Ozvj7t278Pf3F5X18/PDy5cvqyX+GzduoH79+mjdujX4fD5ev36Nly9fiu6jkMqj5E/qtFOx+SjiM/i5a+KrdlqAMOdxSnr8nL3Fw7k7PPiZ/m8bIyMjeHl5ITc3F8XFxdDV1UVCQgJUVFTg7u6Ohg0b4vLly6I2dKFLly6Bz+ejXbt28PPzEyVNDoeDnJwc/Pfff7h69WqVH3NF479w4QLU1NTQtGlTvHnzBmfPnkWbNm0wdOhQqKqqIj4+XubJlCrr3bt3iI+PB5fLhZ2dHRo2bAhHR0ekp6fj1atXSEhIkIiflA8lf1Lnhd3mIew2D6Z6KtDXLrnNlZUnwMds6U0JHh4eePr0KR4+fAgAsLGxgZOTEy5evAh1dXV4e3ujWbNmuHPnjsS2UVFRiIqKgqGhoVhXz4yMjCo5NnnGX1RUhFOnTokti46OxvXr16GqqlptD6l9qqCgAE+ePMGTJ09gamqKhg0bwt3dHe7u7jh27Fi1x1OXUPInSuNjtmTCN9JVQd9WWkiK+2SZkRGuX78u+j0hIQGtWrUCl8tFQUEB7t27h1atWklN/kIZGRkSCV9fXx/e3t44efKkPA6nVJWJX1dXFy1btoSNjY1oMpr09HQ8efIEd+7cqZangkvbx8ePH/Hx40fcvn0bNjY2VR5HXUe9fUiV43A4sLKyQqNGjWBjYwNVVVVFhySiw+WgfSMNsWUFBQXQ1NQU/a6pqQkVFRVRM0N2djY0NMS3kYWWlhbc3d0rF7AMKhq/paUlvv/+ezg7O0NNTQ0mJiZ49+4dioqK4Ofnh7Fjx1bouMuLwyl9FFYA4PP51XbvoS6jM38id76+vrhy5QqKiorA5XLh5eUFPT095OXlQUtLC66urggPD6+eniN2ZY/Vb6ovef6TmJgIT09P3Lt3D8XFxWjSpAlSUlJEA7Xp6elJjd3Z2bnMfRkZGZUj8oqraPzdu3dHTEwMLl26BABwdXVF69atERwcDE1NTYwaNQq+vr4ICwur0vj/+eefKq2flKDkT+TOxMQEKiolSbVZs2ZgjOH06dPg8XjQ0NBAx44d0bRpU9HDQ1VpSg/dkpu8ZZ1MftbKcP/+fbRs2RIdO3YEh8NBamqqxINNcXFx+NzQoUPBGCvzzLU6mk0qGr+lpaVYO3pcXBz69esHHR0d5Obm4sKFC+jXr1+VJ3+g5GrFwcGhXL2VSPlQ8idVyszMDHfv3hU9UVpYWIi4uDi0atWqWvafmcuw70ou7rySPqaOtYkq5n+tL7aMz+cjJiYGKioqYs0lQu/fv5daV3Z2Ns6cOSP1ASoAqFevHiZOnFiBoyifisafm5sLPT090b0KYV9/4bwEqampZU5WIy8V7a1Eyofa/EmV0tDQQG5urtiy3NzcakkiAPA6hQ8b09LPcRhQ6lWBQCAoV4J59+4dLC0tyyzzpfZseSpv/I8fP0avXr3g4OAAOzs7DBw4EPHx8aI6TE1Nq2XyeWFvpfPnzyM8PBzXr1+Hnp4eYmJicPr0aaiqqqJZs2ZVHkddR8mfVIlWrVqJRoP8/FF9TU3Naus2+O8dHl4kl54AP2QWY+0J+SS0q1ev4s2bN6WuT0tLw65du+Syr6oQHh6OlJQUDBs2DKNGjYKqqqpYzyTGGC5evFjlcRgZGYkNK5GQkABDQ0NwuVwUFRXh3r171TJMRl1HzT5E7j4dyz4pKUlshEmgZAyc6ur3/uxd2We+hfyS0T5tTcssJpOEhIQy1xcVFYkltZqmqKgIR44cEY0C+vnw09XVw0bYW0l4xSiv3lZEHCV/InefDiImzYMHD+iGXQ1WXFws6hmkCBXtrUTKh5I/qRLUW4NUVEV7K5HyoeRP5I56a5DKqGhvJVI+lPyJ3FVmbBxChAQCAQ3lXIUo+dcQhw4dqtB2gwcPlnMklSePsXEIIVWLunoSuauqsXEIIfJDZ/5E7qi3BiE1HyV/InfUW6NyJmxOq9B2fnJ4VqE2CgoKKvc2AQEBVRBJ7ULJn8gd9dYgpOaj5E+qDPXWIKTmohu+hBCihCj5E0KIEqLkTwghSoiSPyGEKCFK/oQQooQo+RNCiBKi5F/DODs7S8x8RQgh8kb9/GsYd3d3uLm54cOHD3j16hUSExOprzwhRO4o+ddAN27cQP369dG6dWvw+Xy8fv0aL1++RFZWlqJDI4TUEbUq+d++fRtBQUG4fv06MjIyYGNjg+HDh2PWrFliTSW3bt3CnDlzEBMTAzU1Nfj6+mLNmjWwt7dXYPSye/fuHeLj48HlcmFnZ4eGDRvC0dER6enpePXqFRISEmgiFCVgpMNBUTGQwyuZ9czJUg1eTbkw1lVBao4AEXEFePmePgdCenp64PP5okEDbWxs4OnpCQMDA2RmZiI2NhZv375VcJQ1R61p83/48CHat2+P+Ph4bNiwAaGhoRg6dCgWLVqEYcOGico9fvwY3t7eKCwsxKFDhxASEoKnT5+iU6dOSElJUeARlF9BQQGePHmCsLAwREZGIisrC+7u7ujTp4+iQyPVYGI3XdiZl5yfudupY1Y/PXDVOXiezIeGGgez++vBzVZdwVHWHF9//TXq168PAGjUqBFGjx4NDQ0NvHnzBurq6hgzZgycnJwUHGXNUWvO/Pft2wcej4cjR47AwcEBAODr64t3795h69atSE9Ph5GRERYuXAgul4vQ0FDo6+sDADw9PeHk5IQ1a9Zg5cqVijyMLyptbtuPHz/i48ePuH37NmxsbKo5KqII9Y3V8C69ZBjsni20cOxaPsJu80TrfZpx0be1Fu69LlJUiDWKubm56ASvY8eOCA8PR1RUlGh9q1at4OPjg2fPnikqxBql1pz5q6uXnOEYGBiILTc0NISKigo0NDTA5/MRGhqKr776SpT4AcDW1hY+Pj44duxYtcZcERwOp8z1fD4fL1++rKZoiCIxxqCpUfJ5MNVXQVyCeJK/n1AEC0NVRYRWIzHGwOVyAZTkhc+T/PPnz2FiYqKI0GqkWpP8R48eDUNDQ3z33Xd4+fIlsrOzERoaii1btuD777+Hjo4OXrx4gfz8fLi5uUls7+bmhufPn4PH40mpvURBQQGysrLEXtXtn3/+QUFBQbXvl9Q8T5P4aO1UMuNZwkc+GlmJX6g3qq+OjFzqCSYUHx8PV1dXAEBycjLs7OzE1tvZ2SE7O1sBkdVMtabZx87ODtHR0RgwYICo2QcApk6dig0bNgAAUlNTAQDGxsYS2xsbG4MxhvT0dFhaWkrdx/Llyys0MQQhVeFITB7m9NeHobYKnr/jY0AbbdiZqyE5vRj1DFXRylEDey7lKjrMGuPixYsYO3YsdHV1kZCQAF9fX1hZWeHjx48wMTFBs2bNEBoaqugwa4xak/zj4+PRp08f1KtXD4cPH4aZmRmuXbuGJUuWICcnB8HBwaKyZTWdlLVu7ty5mDFjhuj3rKwsWFtby+cAysHR0RHGxsZISkrC27dvYWtrCxcXF3A4HCQmJuL+/ful3hsgdUdyugDLj2ShfxstdGuuBQ11oI2zBgQCIP4DH1vP5+DOK2rvF/r48SO2b98OHx8fdOjQARoaGnBzc4NAIEBiYiIOHz6MJ0+eKDrMGqPWJP9ffvkFWVlZuHPnDnR0dAAAnTt3hqmpKcaNG4dRo0bBwsICwP+uAD6VlpYGDocDQ0PDUvfB5XJFbYaK0qRJEzRq1AjJyclo3rw5dHV10ahRIzx9+hSMMTg7O0MgEODBgwcKjZNUj5QsAbadzwWQCz0tDlQ4JV0/i6m1R6r09HQcPXoUAKCjowMOh4O8vDx6UFKKWpP879y5gyZNmogSv1CrVq0AlMwb26FDB2hpaUmdHzYuLg6Ojo7Q1NSslngrys7ODtevX0diYiIMDAzg5+eH69evIyEhAQCQnZ0NNzc3Sv5KKDufrvbKIzeXmsTKUmuSv5WVFe7fv4+cnBzo6uqKlkdHRwMAGjRoADU1NfTp0wdHjx7FqlWroKenBwBISEhAREQEpk+frpDYy0NTUxPp6ekAgMzMTDDGkJGRIVqfnp4OLS0tBUVHqpuvKxe2ZmqIe12EGy8K0dZZAz1aaIHDAW6/LMSJ6/kQ0HeCSOvWrWFpaYlnz57h4cOHcHNzQ8eOHcHhcPDo0SNERERQk+n/qzXJf9q0aejfvz/8/Pwwffp0mJqaIiYmBsuXL0eTJk3Qo0cPAEBQUBBatWqF3r1745dffgGPx8PChQthamqKmTNnKvgovozH40FfXx95eXnQ1dUFh8OBvr6+qOeRvr5+mT2WSN3Ry1MT3Zpr4eGbIgzpqA1TfRX4e2jiwj0eGAO6ummiWACcjM1XdKg1QufOndG+fXu8ePEC3bt3h5GREdq3b4+YmBgwxtC2bVsIBAJERkYqOtQaodYk/759++LixYtYsWIFfvrpJ2RmZsLa2hqTJk3C3LlzoaFR0iXOxcUFkZGR+PnnnzFo0CCx4R3MzMwUfBRflpCQgNatWyMpKQnm5uZ48uQJ3N3dweVywRhD48aN6RF1JdHehYsd4Tm4/bIIDUxUMf9rfey4mItrzwoBAMnpxfiqnTYl///n7u6O48eP4/Hjx6hXrx4mTpyI48ePi5qBP378iK5du1Ly/3+1JvkDgI+PD3x8fL5YztPTExcuXKiGiOTvwYMHKC4uhomJCV6+fInHjx8jIyMDbm5uUFNTQ1JSEu7fv6/oMEk1MNBWwesPJU/4vk0tBmPAm4/FovWvU4phqFNrHtWpcnp6ekhKSgIAvH//HowxJCcni9a/e/dO1BRMalnyVwaMMTx69Ehs2Zs3b/DmzRsFRUQUJStPAEsjVaTlCGBuoAIVDmBprIKk/x/ywcpYFdn51ItFKCcnB2ZmZsjKyoKxsTE4HA7MzMxEQz6YmZnRTeBPUPInpIa6/qwQ47ro4E58IRrXV0fYbR6+bq8NXc2SNv+enpq49YL6+QvFxcVhwIABePLkCRo2bIioqCj4+fmJOkh06tQJDx8+VHCUNQclf0JqqBOx+SgsZrCvp4bLDwsQdpuHt6nF+KqdFjTUOLgXX4Tj1/MUHWaNERkZCT6fj/r16+PmzZuIiorC+/fv4efnB3V1dTx58gQRERGKDrPGoORPSA3FGHDmpnjPrtjnhYh9XqigiGo2xhiuXLkituzBgwf0TEwp6G4RIYQoIUr+hBCihCj5E0KIEqI2f6JQFRlCOyAgoAoiIUS5yJT8+/btW6HKN2zYUGsmTSeEEGUiU/IPDQ2FhYVFuYY7TkhIQGBgYEXjIoQQUoVkbvY5fvw4WrduLVNZPp8vGmuHEEJIzSPTDV93d3eJcfTLrFRFBe7u7tDW1q5wYIQQQqqOTGf+t2/fLlelKioq5d6GEEJI9aGunoQQooQq3dXz0qVLOHPmDBhj6NGjh0xDLhNCCFGsSp35b9myBb1798bz589x9+5d+Pv7448//pBXbIQQQqpIpZL/mjVrEBERgSNHjuDcuXNYs2YN1qxZI6/YCCGEVBGZkr+Pjw+ePXsmsTwzMxMuLi6i352dnUVzzRJCCKm5ZEr+TZo0gYeHBxYvXoyiov9NHuHn54chQ4bg9OnTOHToEGbPng0/P78qC5YQQoh8yHTDd9OmTRg5ciQmTZqE/fv3Y9u2bejQoQP++OMPTJ06FWPGjAFjDN26dcPGjRurOmbyCRobhxBSETL39mnbti1u3ryJ1atXo1u3bvjmm2+wevVq/P3331UZH1FSKioqcHJygomJCbKzs/H48WOxq05CSOWU64avmpoa5s6di7t37+Lly5do1KgRDh06VFWxESUybtw40dhR2tramDhxIgYNGoQWLVqgT58+mDJlCvT09BQcJSF1h8zJnzGGp0+f4t69e2jQoAHOnz+PVatW4ccff0SvXr2QkJBQlXGSOq5BgwZQVVUFAPj6+kIgEGDDhg34448/sH79emRlZdEzJITIkUzJ/9GjR2jatClcXFzg4eEBa2trnD59GiNHjsTDhw9hZmaGpk2bYt26dRAIBFUdM6njbG1tERERgdzcXABAfn4+wsPDYWdnp9jACKlDZEr+kydPhqOjIxITE5GRkYFx48Zh5MiRKCoqgomJCXbu3ImTJ09iy5YtaNWqVVXHTOo4TU1NpKeniy3LyMigZh9C5Eim5H/79m389NNPsLS0hL6+PubOnYuMjAy8evVKVMbHxwf37t1Dr169qixYUrf169cPgwcPhqqqKgwNDcXW6erqgsfjKSYwQuogmZK/o6MjDh8+LGrS2b9/PzQ0NGBtbS1WjsvlYtGiRfKPktR5d+/eRW5uLng8Hh4/fiwxH0STJk2QnJysoOgIqXtk6uq5YcMGDBw4EHv37gWXy0V2djY2btwILS2tqo6PKIkTJ06UuT4yMpLuJxEiRzIl/86dO+PFixeIjo4Gj8dDy5Yt0aBBg6qOjSiRHj164MGDB6X2GqM+/oTIl8wPeRkYGKB79+5VGQtRYq1atULLli2Rnp6O27dv486dO6LePoQQ+ZMp+aelpcHQ0BAqKrI/E1aRbYhy27NnD5ydndGuXTvRYIK3bt2SOqggIaRyZEr+ZmZmiI6OlnkC9+LiYpiZmSE2NhYtWrSoVIBEebx//x6vXr3C+fPn4eLigubNm2Po0KHIycnB3bt3cfv2bYkuoISQipEp+TPGkJycLPNTvHw+H4yxSgVG5EtHRweenp64fPmyokP5IoFAgIcPH+Lhw4fQ19dH8+bN4eHhgQ4dOmDx4sWKDo+QOkHmNv8BAwaUq2IOh1PuYEjV0dXVhZeXV61I/p/KysrCpUuXcOnSJdjb2ys6HELqDJmS/44dOypUecOGDSu0HSk/c3PzMtebmJhUUyQVk5GR8cWrxZcvX1ZTNITUfTIl/9GjR1d1HKSSJk+eDMaY1Csu4fKa3BT322+/KToEQpSKzM0+pGbLy8vDhQsXxIbc+JSZmRmGDRtWzVERQmoqSv51xLt376Cnp4fMzEyp6zU1Nek+DCFEhJJ/HXHz5k2oq6uXuj4zM/OLQygQQpQHJf864vHjx2Wu5/F4uHv3bjVFQwip6ejx2zqiR48esLGxUXQYhJBaQi5n/jweD/Hx8XBychJNxUeqF42NQwgpj3Kf+f/+++9iT1nevHkT1tbWaNq0KZydnfHmzRu5Bkhkt2fPHjx79gzt2rXD9OnTMWTIEDg5OSk6LEJIDVTu5L99+3axWZZ+/vlnGBsbY/369WCMYcmSJfKMj5TD+/fvce7cOaxbtw5Hjx6Fmpoahg4diunTp8PX1xdGRkaKDpEQUkOUu9knISEBLi4uAIDs7GxcvnwZBw4cwMCBA2FkZISFCxfKPUhSPjQ2DiHkS8qd/AsKCkRdCqOjoyEQCNC1a1cAgJ2dHU21V8PQ2DiEEGnK3exjY2ODK1euACiZes/DwwP6+voAgJSUFNHPVeW///5Dz549YWRkBC0tLTg5OUmczd66dQtdu3aFrq4uDA0NMXDgwDo/LgyNjUMIKY9yJ/8RI0Zg0aJF8PT0xJYtWzBixAjRuhs3bsDZ2VmuAX5q37598PLygoGBAXbv3o0zZ87g559/Fkt6jx8/hre3NwoLC3Ho0CGEhITg6dOn6NSpE1JSUqosNkX77bffkJ+fr+gwCCG1RLmbfebNmwc1NTVcvXoVAwYMwI8//ihad//+fXz11VdyDVAoMTEREydOxKRJk7B582bRch8fH7FyCxcuBJfLRWhoqOgqxNPTE05OTlizZg1WrlxZJfERQkhtUu7kz+Fw8Msvv0hdd/LkyUoHVJrt27cjNzcXP//8c6ll+Hw+QkNDMWrUKLHmJ1tbW/j4+ODYsWOU/AkhBJV4wjczMxPnzp3D3r17q2VqvcuXL8PY2BiPHz+Gh4cH1NTUYG5ujsmTJyMrKwsA8OLFC+Tn58PNzU1iezc3Nzx//hw8Hq/UfRQUFCArK0vsRQghdVGFkv/ixYthZWWFHj16YNSoUaJhhLt06YIVK1bINUChxMRE5OXl4euvv8aQIUNw4cIFzJ49G7t370bPnj3BGENqaioAwNjYWGJ7Y2NjMMbK/KJavnw5DAwMRC9ra+sqORZCCFG0cif/zZs3IygoCOPHj8fp06fFbrb27t0bp0+flmuAQgKBADweD7/++ivmzp0Lb29vzJ49G8uXL0dUVBQuXrwoKlvW0MVlrZs7dy4yMzNFL3pamRBSV5U7+f/xxx+YMWMGfvvtN/j7+4utc3JywrNnz+QW3KeE0xB269ZNbHmPHj0AlHTvFJYRXgF8Ki0tDRwOR+zp5M9xuVzo6+uLvQghpC4qd/J/+fKlRAIW0tPTQ0ZGRmVjkkpaOz4A0ZWHiooKHBwcoKWlhbi4OIlycXFxcHR0hKamZpXERwghtUm5k7+BgQHev38vdV18fPwXJxKvKGEX0rNnz4otP3PmDACgbdu2UFNTQ58+fXD06FFkZ2eLyiQkJCAiIgIDBw6sktgIIaS2KXdXzy5dumDVqlXo16+f6Cyaw+GAz+fjzz//LPWqoLL8/f3Rp08fLFq0CAKBAG3btsWNGzcQFBSE3r17o2PHjgCAoKAgtGrVCr1798Yvv/wCHo+HhQsXwtTUFDNnzqyS2AghpLYp95n/okWL8Pr1azRp0gQzZ84Eh8PBH3/8gdatW+P58+dYsGBBVcQJADh48CCmTZuGrVu3okePHvjzzz8xffp0HD58WFTGxcUFkZGRUFdXx6BBgzBmzBg4Ojri8uXLMDMzq7LYCCGkNin3mb+joyOioqIwY8YMbN68GYwx7N69Gz4+Pti7d2+VzialpaWFFStWfLE7qaenJy5cuFBlcRBCSG1XoZm8mjRpgrCwMBQUFCA1NVU0yBohhJDaoVLTOHK5XFhZWckrFkIIIdVEpuS/e/fuclU6atSoCgVDCCGkesiU/MeMGSNzhRwOh5I/IYTUcDIlf+HYPYQQ8iUTNqdVaDs/UzkHQsokU/K3tbWt6jgIIYRUowoP6UwIIaT2KndvH19f3zLXczgcsRE2CSGE1DzlTv4CgUBiWOSPHz/iyZMnMDc3r9I5fAkhhMhHuZN/ZGSk1OVPnz5Fv379EBAQUNmYCCGEVLFKPeT1KWdnZ8yePRtz5szBtWvX5FUtqWbUU4MQ5SDXG752dna4f/++PKskhBBSBeSa/I8cOULDPRBCSC1Q7mafcePGSSwrKCjAvXv38PDhQ6xatUougRFCCKk65U7+4eHhEr19NDU1YWdnh7lz52L48OFyC44QQkjVKHfyj4+Pr4IwCCGEVCd6wpcQQpRQuc/8d+zYgdevXyMwMFBiXWBgIOzt7WlUT0IIAMBIh4OiYiCHxwAATpZq8GrKhbGuClJzBIiIK8DL93wFR6mcyn3m/9tvv8HIyEjqOlNTU/z222+VDooQUjdM7KYLO/OSc0x3O3XM6qcHrjoHz5P50FDjYHZ/PbjZqis4SuVU7jP/58+fo1mzZlLXNWnSBM+ePat0UISQuqG+sRrepRcDAHq20MKxa/kIu80TrfdpxkXf1lq497pIUSEqrQq1+WdmZpa6nM+nSzhCSAnGGDQ1SnoHmuqrIC5BPMnfTyiChaGqIkJTeuVO/q6urjhw4IDUdfv374erq2ulgyKE1A1Pk/ho7aQBAEj4yEcjK/HGhkb11ZGRK1BEaEqv3M0+P/zwA0aMGIHRo0djypQpaNCgAd6+fYs///wTR44cKfd8v4SQuutITB7m9NeHobYKnr/jY0AbbdiZqyE5vRj1DFXRylEDey7lKjpMpVTu5D98+HA8fvwYy5cvx549e0TLVVRUMH/+fHzzzTdyDZDUPMu+McCG0Gx8yKQzNlK25HQBlh/JQv82WujWXAsa6kAbZw0IBED8Bz62ns/BnVfU3q8IFRrVc9GiRRg3bhz+/fdffPz4EWZmZvD396fpHusYX1eu1OXGeiro4MJFZl5J8g+PK6jOsEgtk5IlwLbzuQByoafFgQqnpOtnMZ07KFSFh3S2s7PDxIkT5RkLqWGGdNRGRq4Ags/+STkcoF0jLooFDIxR8ieyKxYArRtpoJ6BKjLyBIh+Uoj0HPoWUIQKJf+CggLs3LkTkZGRSE1NxaZNm+Dk5IQTJ07A1dUV9vb28o6TKMCVhwVoaK6GbRdykJz+v3/QPycZYf2pLLxLp39aUrbVow0ReCATuQUMpnoq+HmgPgAgMa0Y7g3V0c1DE8uPZCE5gz5L1a3cyf/jx4/w8fHBgwcPYGFhgffv3yM7OxsAcPz4cZw7dw6bN2+We6Ck+u25lAePhuqY1lsP527zEHGfzvBJ+ehrc6Dy/30KB7TVQnJGMX4/nY1CPqCmAkzurot+rbWx5d8cxQaqhMrd1XPOnDnIyMjAjRs3kJCQAMaYaJ2Pjw8uXbok1wCJYt15VYQVR7PQ3F4DU3vpQl+L8+WNCJGiobkaTt/IR+H/PwrEFwCnb+TD3oL6+StCuZN/aGgoFi1ahBYtWkgM7Szs9knqloxchnUns/HsHR8LBhuAQ/mflIPw/FBNlYOsPCa2LiufQU+TxpdUhHI3+2RlZZXaq6eoqIie8K3Dzt7i4UFCEZys1JD52T8xIaWZ2U8PxQJAS4ODeoYqSPr/4R4AwFhXRTToG6le5U7+DRs2RHR0NHx9fSXWXb9+HY0aNZJLYKTm0eZy4GSlhnoGqvBpxsVV6qlBviA0Nl/s98LPzg3d7dTx7B3181eEcif/b775BitXrkSzZs3Qq1cvAACHw0FsbCw2btyIefPmyT1Iohhf6qnhTz01yBecusErc/3h6Pwy15OqU+7k//PPPyMqKgoDBgwQDe3crVs3pKamonv37vjpp5/kHiRRDOqpQUjdVe7kr66ujjNnzuDgwYM4ffo03r9/D1NTU/Tu3RtDhw6FigrdvKmLGpqrYXdkrkRPjcnddRUbGCGkQir0kBeHw8HQoUMxdOhQecdDahjqqUFI3VTh4R2IcqCeGoTUTTIlf2k9e0rD4XBw8eLFCgdEag7qqUFI3SVT8hcIBBIPdJXm0yd+Se1GPTUIqbtkSv6RkZFVHAYhhJDqRHfrCCFECVXohm9RURF2796NixcvIjU1FaampujatStGjBgBdXV1ecdICCFEzsqd/DMzM9GlSxfcunULOjo6sLCwwNWrV7F//35s3rwZFy9ehL6+flXESgghRE7K3ewzb948PHnyBAcPHkR2djaePXuG7OxsHDp0CE+ePKHhHQghpBYod/I/fvw4Fi1ahK+//lps+aBBgxAYGIhjx47JLThCCCFVo9zJPyUlBW5ublLXubu74+PHj5UOihBCSNUqd/KvX78+/vvvP6nroqKiYGVlVemgZLV9+3ZwOBzo6kqOL3Pr1i107doVurq6MDQ0xMCBA/Hy5ctqi40QQmqycif/IUOGYNmyZVi3bh1SU1MBAKmpqdi4cSOWLVtWbeP9JCYmYtasWVK/bB4/fgxvb28UFhbi0KFDCAkJwdOnT9GpUyekpKRUS3yEEFKTlbu3T2BgIG7fvo1Zs2Zh9uzZUFNTA5/PB2MM3bp1Q2BgYBWEKWny5Mno3LkzjI2NcfjwYbF1CxcuBJfLRWhoqKjnkaenJ5ycnLBmzRqsXLmyWmIkhJCaqtzJn8vlIiwsDOfOnUNERARSU1NhYmKCLl26wM/PrypilLBnzx5cunQJDx8+xPz588XW8fl8hIaGYtSoUWJdTm1tbeHj44Njx45R8ieEKL0Kj+rZrVs3dOvWTZ6xyOTDhw+YNm0aVqxYgQYNGkisf/HiBfLz86XelHZzc8P58+fB4/Ggqakpsb6goAAFBQWi37OysuQbPCGE1BC1bkjnKVOmoFGjRvjuu++krhfehzA2NpZYZ2xsDMYY0tPTYWlpKbF++fLlCAoKqlR8EzanVWg7P9NK7ZYQQspFpuRvb28vc4UcDgcvXryocEBlOXLkCE6dOoXbt29/cZTRstaXtm7u3LmYMWOG6PesrCxYW1tXLFhCCKnBZEr+8fHxMDAwQIcOHWQe2lnecnJy8P333+PHH3+ElZUVMjIyAACFhYUAgIyMDKirq8PExATA/64APpWWlgYOhwNDQ0Op++ByueByuVUSPyGE1CQyJX9vb29cunQJcXFxGD16NMaOHYuGDRtWdWxiPn78iPfv32Pt2rVYu3atxHojIyP069cPhw8fhpaWFuLi4iTKxMXFwdHRUWp7PyGEKBOZ+vmHh4fjxYsXGDVqFHbt2gUnJyd06dIF+/btE7tBWpUsLCwQEREh8erWrRs0NTURERGBJUuWQE1NDX369MHRo0eRnZ0t2j4hIQEREREYOHBgtcRLCCE1mcwPednZ2WHx4sWIj49HaGgoTExMMG7cOFhaWuL777+XeqYtT5qamvD29pZ4WVhYQFVVFd7e3mjWrBkAICgoCHl5eejduzfOnj2LY8eOoVevXjA1NcXMmTOrNE5CCKkNyv2EL4fDQffu3XHo0CEkJSVhypQp2Lp1KwICAqoivgpxcXFBZGQk1NXVMWjQIIwZMwaOjo64fPkyzMzMFB0eIYQoXIW6ejLGEBYWhpCQEJw8eRK6urro3LmzvGOTyc6dO7Fz506J5Z6enrhw4UL1B0QIIbVAuZL/ixcvEBISgt27dyMpKQne3t7YsWMHBg4cSDdRCSGkFpEp+e/evRvBwcH477//0KBBA4wbNw5jx46FnZ1dFYdHCCGkKsiU/MeMGQN9fX18++238PPzg4qKCm7duoVbt25JLU89agghpGaTudknKysL27Ztw/bt2wGUtPtLw+FwUFxcLJ/oCCGEVAmZkn9ERERVx1EnaagBbZy4cLBQg752yZPRWXkMz5P5uP6sAIV8BQdICFFaMiV/Ly+vqo6jzrE0UsH0PvrQUAOeJvGRliMAB4CelgoGtdNC31ZaWH8qC+/SBYoOlRCihGrdqJ61xfDOOnj2rgghF3NR/Fl+V1UBxvrqYHhnHaw9kS29AkIIqULlfsiLyKahuRpCb+RLJH4AKBYAZ27x0NCcvnsJIYpByb+K5BUwmBuolrre3EAFeQXSb5oTQkhVo1PPKnLlUQHGddHB6Zs8PHxThKw8ARgAA20VNLFWR88Wmrhwj6foMAkhSoqSfxU5FZuPIj6Dn7smvmqnBQhP8jklPX7O3uLh3B1K/oQQxaDkX4XCbvMQdpsHUz0V6GuXtLBl5QvwMYt6+BBCFKtCbf7jxo3D27dv5R1LnfUxW4CX7/l4+Z6PxcMMYGFEt1oIIYpVoTP/Xbt2Ydq0aWjQoAEEAgG6du2KLVu2wMnJSd7x1VqD22tLXa7CAXo010Iur6Qd6NDVvOoMixBCAMiY/Bs2bIg2bdqgTZs2aNWqFRhjorl8GWOIjIwUmzWLAF3cuXj7sRh5hZ/16OEAlkaqKOCz/90HIISQaiZT8p86dSquXbuGjRs3IiEhARwOB99//z38/f3Rvn17AFDYxO411fFr+ejUmIt/rubhceL/xnH4c5IRdoTn0JO9hBCFkqnxefr06Thw4ADi4+ORlJQExhhMTU1x4MAB+Pn5gcPhYMaMGfjrr7/oXsD/O3uLh63nc/BNZx0Maq8FVWrmJ4TUIDKlpGfPnol+trCwAAAEBgbi/v37ePfuHRhj0NfXx7Jly2Bra1s1kdZC8R+KseSfTOhpqmDeIH3UNy79oS9CCKlOMjX7NGrUCEZGRmjdujVat24tNmyziYkJACAgIAAtWrTAnTt3qizY2qiAD+wIz0UrRw1M76sHFWodI4TUADIl/zt37iA2NhaxsbEIDQ0FYwzt27dHq1at0LFjR3A4HAgEJW3YHh4eVRlvrRX7vBDP3xXBxkwNqdnU3k8IUSyZkr+bmxvc3Nwwfvx4AICKigoWL16MpKQknDt3DowxeHt7o0uXLujbt6+oHBGXnsuQnluk6DAIIaTiA7v5+/tj3bp1uHbtGgBg/vz5MDExwbx58+QWHCGEkKpRoYe8bG1toaGhAeB/XTz9/f3xyy+/lDq9IyGEkJqjQsn/1atXop85HA68vLygp6cn+p0QQkjNVumB3VRUVGiOX0IIqWXo0SNCCFFClPwJIUQJUfInhBAlRMmfEEKUECV/QghRQpT8CSFECVHyJ4QQJUTJnxBClBAlf0IIUUKU/AkhRAlR8ieEECVEyZ8QQpQQJX9CCFFClPwJIUQJUfInhBAlRMmfEEKUECV/QghRQpT8CSFECVHyJ4QQJUTJnxBClFCtSf7h4eEYN24cXFxcoKOjg/r166Nfv364efOmRNlbt26ha9eu0NXVhaGhIQYOHIiXL18qIGpCCKmZak3y//PPPxEfH4+ffvoJZ86cwcaNG/Hhwwe0bdsW4eHhonKPHz+Gt7c3CgsLcejQIYSEhODp06fo1KkTUlJSFHgEhBBSc6gpOgBZbdq0Cebm5mLLunfvDkdHRyxbtgy+vr4AgIULF4LL5SI0NBT6+voAAE9PTzg5OWHNmjVYuXJltcdOCCE1Ta058/888QOArq4umjRpgjdv3gAA+Hw+QkND8dVXX4kSPwDY2trCx8cHx44dq7Z4CSGkJqs1yV+azMxM3Lp1C02bNgUAvHjxAvn5+XBzc5Mo6+bmhufPn4PH45VaX0FBAbKyssRehBBSF9Xq5P/9998jNzcX8+bNAwCkpqYCAIyNjSXKGhsbgzGG9PT0Uutbvnw5DAwMRC9ra+uqCZwQQhSs1ib/BQsWYO/evVi/fj08PT3F1nE4nFK3K2vd3LlzkZmZKXoJm5MIIaSuqTU3fD8VFBSEJUuWYOnSpfjhhx9Ey01MTAD87wrgU2lpaeBwODA0NCy1Xi6XCy6XK/d4CSGkpql1Z/5BQUEIDAxEYGAgfv31V7F1Dg4O0NLSQlxcnMR2cXFxcHR0hKamZnWFSgghNVatSv6LFy9GYGAg5s+fj4CAAIn1ampq6NOnD44ePYrs7GzR8oSEBERERGDgwIHVGS4hhNRYtabZZ+3atVi4cCG6d++OXr16ISYmRmx927ZtAZRcGbRq1Qq9e/fGL7/8Ah6Ph4ULF8LU1BQzZ85UROiEEFLj1Jrkf+rUKQBAWFgYwsLCJNYzxgAALi4uiIyMxM8//4xBgwZBTU0Nvr6+WLNmDczMzKo1ZkIIqalqTfKPjIyUuaynpycuXLhQdcEQQkgtV6va/AkhhMgHJX9CCFFClPwJIUQJUfInhBAlRMmfEEKUECV/QghRQpT8CSFECVHyJ4QQJUTJnxBClBAlf0IIUUKU/AkhRAlR8ieEECVEyZ8QQpQQJX9CCFFClPwJIUQJUfInhBAlRMmfEEKUECV/QghRQpT8CSFECVHyJ4QQJUTJnxBClBAlf0IIUUKU/AkhRAlR8ieEECVEyZ8QQpQQJX9CCFFClPwJIUQJUfInhBAlRMmfEEKUECV/QghRQpT8CSFECVHyJ4QQJUTJnxBClBAlf0IIUUKU/AkhRAlR8ieEECVEyZ8QQpQQJX9CCFFClPwJIUQJUfInhBAlRMmfEEKUECV/QghRQpT8CSFECVHyJ4QQJUTJnxBClBAlf0IIUUJ1Nvnn5ORg2rRpsLKygqamJjw8PHDgwAFFh0UIITWCmqIDqCoDBw5EbGwsVqxYAWdnZ+zbtw/Dhg2DQCDA8OHDFR0eIYQoVJ1M/mfOnMH58+dFCR8AfHx88Pr1a8yePRtDhgyBqqqqgqMkhBDFqZPNPseOHYOuri6+/vprseVjx45FUlISrl27pqDICCGkZqiTZ/73799H48aNoaYmfnhubm6i9e3bt5fYrqCgAAUFBaLfMzMzAQBZWVky77swX/ayn8rLy6vQdjwer9zblHU8tT1+oGLHUJ3xAzXnb1Db4weq5jMkrSxjrNz7qdFYHeTk5MS6desmsTwpKYkBYMuWLZO6XUBAAANAL3rRi14Srzdv3lR16qpWdfLMHwA4HE65182dOxczZswQ/S4QCJCWlgYTE5My66tKWVlZsLa2xps3b6Cvr6+QGCqD4les2h4/oPhjYIwhOzsbVlZW1b7vqlQnk7+JiQlSU1MllqelpQEAjI2NpW7H5XLB5XLFlhkaGso9vorQ19evtf+8AMWvaLU9fkCxx2BgYKCQ/ValOnnD19XVFY8ePQKfzxdbHhcXBwBo1qyZIsIihJAao04m/wEDBiAnJwdHjhwRW75r1y5YWVmhTZs2CoqMEEJqhjrZ7NOjRw/4+fnhu+++Q1ZWFhwdHbF//36EhYVhz549taqPP5fLRUBAgERzVG1B8StWbY8fqBvHUBNxGKtr/ZdK5OTkYN68eTh06BDS0tLg4uKCuXPnYujQoYoOjRBCFK7OJn9CCCGlq5Nt/oQQQspGyZ8QQpQQJX9CCFFClPyryM6dO8HhcMDhcBAZGSmxnjEGR0dHcDgceHt7o7i4GIaGhujRo4dE2fXr14PD4YhGKP3U4sWLweFwcO/ePdH+vvSKj4+v0LGUd7vy+DxGAwMDeHt74/Tp05WqVxj7jRs3pK7v3bs37OzsRL/b2dmJxaGpqQlHR0fMmDEDHz9+FNs2MDBQrKy2tjYaNGiAbt264ffff0d2dnalYq+OY/jUjBkzwOFw0Lt3b7nE/Xn8wpeamhosLS0xdOhQPHv2rEJ1cjgcBAYGyjVOZVMnu3rWJHp6eggODoa3t7fY8kuXLuHFixfQ09MDAKiqqqJTp06IjIwEn88XG5QuMjISOjo6iIiIkKg/MjISJiYmaNSoEaKjo8XWTZkyBZmZmdi7d6/YcktLSzkdnXwNGjQIM2fOhEAgwMuXL7FkyRL06dMHp06dQq9evaotjg4dOmDNmjUAgPz8fNy4cQOBgYG4fPmy1AQcFhYGAwMDFBYWIikpCRcvXsScOXOwevVqnDp1Cu7u7tUWu1B5j6GoqAh79uwBUHI8iYmJqF+/vlxj2rFjB1xcXMDj8RAVFYWlS5ciIiICjx8/hpGRkVz3Rb6Mkn8VGzJkCPbu3YtNmzaJPZoeHByMdu3aiY0u6OPjg9DQUNy4cQNt27YFUDK+0JUrV/Ddd99hzZo1ePToERo3bgwAKCwsRHR0NHr27AkulyvaRkhfXx+FhYUSy2uqevXqiWJt37492rVrB0dHR2zYsKFak7+hoaHYe+bj44Ps7GwsXrwYT58+hbOzs1h5T09PmJqain4fOnQofvjhB3h5eaFv3754+vRptfdRL+8xnDhxAikpKejVqxdOnz6NXbt24ddff5VrTM2aNUPLli0BQHS1GxAQgOPHj2Ps2LFy3Rf5Mmr2qWLCppr9+/eLlmVmZuLIkSMYN26cWFkfHx8AEGsmunv3LtLT0zFx4kRYWlqKnf1fu3YN+fn5ou2qU0hICNzd3aGpqQljY2MMGDAAjx49kii3bds2ODs7g8vlokmTJti3bx/GjBkj1kxRGgcHB5iZmeH169dVcATlIxzbRV1dXaby7u7umDdvHhISEnDw4MGqDE1mZR1DcHAwNDQ0sGPHDlhbW2PHjh1VPoSx8Ivg/fv3AEq+ED6/QgYg8+clOTkZkyZNQoMGDaChoYGGDRsiKChIYpgXUoKSfxXT19fHoEGDEBISIlq2f/9+qKioYMiQIWJl3d3dYWRkJJbgIyIiYGlpCScnJ3Tu3Fnsi0FYrrqT//LlyzF+/Hg0bdoUR48excaNG3Hv3j20a9dOrA1369atmDhxItzc3HD06FHMnz8fQUFBUu+BSJOeno7U1FSYmZlVOubi4mLw+XyJl7QExxgTrc/JyUFERAQ2bNiADh06oGHDhjLvs2/fvgCAy5cvVzr+qjyGt2/f4t9//0W/fv1gZmaG0aNH4/nz53KLuzSvXr0CAImrkIpITk5G69atce7cOSxcuBBnz57F+PHjsXz5ckyYMKHS9ddJChpKus7bsWMHA8BiY2NZREQEA8Du37/PGGOsVatWbMyYMYwxxpo2bcq8vLxE2/Xv35/p6OiwoqIixhhjffr0YUOHDmWMMbZ582ZmZmbGBAIBY4wxHx8fZm5uXmoMXl5erGnTpnI7llevXrH09HSmpaXFevbsKVYmISGBcblcNnz4cMYYY8XFxczCwoK1adNGrNzr16+Zuro6s7W1FVsOgE2ZMoUVFRWxwsJC9ujRI9ajRw8GgG3atKnSsZf1+jQWW1tbqWVat27N3r17J1a3cP6HlJQUqfvOz89nAFiPHj0qHH9VHwNjjC1atIgBYGFhYYwxxl6+fMk4HA4bOXJkpeL+PP6YmBhWVFTEsrOzWVhYGLOwsGCdO3cWfda9vLzE/heERo8eLfXzEhAQIPp90qRJTFdXl71+/Vqs3Jo1axgA9uDBA7kcS11CZ/7VwMvLCw4ODggJCUFcXBxiY2MlmnyEfHx8kJubi9jYWFF7v/BS2MvLCykpKXjw4AEKCgoQExNT7Wf90dHRyM/Px5gxY8SWW1tbw9fXFxcvXgQAPHnyBMnJyRg8eLBYORsbG3To0EFq3Zs3b4a6ujo0NDTQuHFjXL16FYsWLcKUKVMqHffu3bsRGxsr8erYsaNE2Y4dO4rWR0VFITg4GCkpKfD19S2zt8znmJybTariGBhjoqYePz8/AEDDhg3h7e2NI0eOlGvGqy9p27Yt1NXVoaenh+7du8PIyAgnTpyQmHGvIkJDQ+Hj4wMrKyuxqyJh77lLly5Veh91Dd3wrQYcDgdjx47Fb7/9Bh6PB2dnZ3Tq1ElqWWEyj4iIgIaGBjIyMuDl5QUAaNKkCczMzBAZGYnU1FSFtPcL50mQ1mPIysoK58+fFytXr149iXL16tUTXfJ/avDgwZg9ezY4HA709PTg4OAgt0H4GjduLGpj/pSBgQHevHkjsezTsu3bt0eTJk3Qrl07rF27FsuXL5dpn8J7FfKaBKQqjiE8PByvXr3CjBkzxBL94MGDERERgf3792PSpElyiX/37t1o3LgxsrOzcfDgQWzZsgXDhg3D2bNnK133+/fvcerUqVLvyZTnS1tZUPKvJmPGjMHChQvx119/YenSpaWWa9asmSjBc7lc1KtXDy4uLqL1nTt3RkREhCi5VnfyNzExAQC8e/dOYl1SUpKo14uwnPBm3qeSk5Ol1m1mZiY1udUEwvmf7969K/M2J0+eBACpNzEVQdoxBAcHAwDWrVuHdevWSWwTHBwst+T/6ZeXj48PiouLsX37dhw+fBiDBg2CpqamaN7sT8mSuE1NTeHm5lbq/1Zdm4VLHqjZp5rUr18fs2fPRp8+fTB69OhSy3E4HHh5eeHq1as4f/686KxfyMvLC5cuXUJERASsrKzkcrOsPNq1awctLS1Rn3Cht2/fIjw8HF26dAEANGrUCBYWFjh06JBYuYSEBFy9erXa4pWXO3fuAADMzc1lKn/37l0sW7YMdnZ2Ek1fivL5MaSnp+PYsWPo0KEDIiIiJF7ffPMNYmNjcf/+/SqJZ9WqVTAyMsLChQshEAhgZ2eHp0+foqCgQFQmNTVVps9L7969cf/+fTg4OKBly5YSL0r+kujMvxqtWLFCpnI+Pj44fPgw/v33X/zxxx9i67y8vJCamorLly9j+PDhVRFmmQwNDbFgwQL8+uuvGDVqFIYNG4bU1FQEBQVBU1MTAQEBAAAVFRUEBQVh0qRJGDRoEMaNG4eMjAwEBQXB0tISKio197wjIyMDMTExAEoefnr06BGWLVsGLpeL77//XqL8zZs3YWBggKKiItFDXn///TfMzc1x6tQpaGhoVPchyHQMe/fuBY/Hw9SpU6VenZiYmGDv3r0IDg7G+vXr5R6jkZER5s6dizlz5mDfvn0YOXIktmzZghEjRmDChAlITU3FqlWrZJq6cdGiRTh//jzat2+PqVOnolGjRuDxeIiPj8eZM2fw119/oUGDBnI/hlpN0Xec66pPe/uU5fPePowx9vDhQ1EPDWEPISGBQMCMjY0ZALZt27Yy666K3j5C27dvZ25ubkxDQ4MZGBiwfv36Se1RsXXrVubo6Mg0NDSYs7MzCwkJYf369WPNmzcXKweAff/995WOtbTYS/s79OrVq8yeMqqqqszGxoYNGjSI3b59W2xbYW8f4YvL5TJLS0vm7+/PNm7cyLKysmr0MXh4eDBzc3NWUFBQ6r7btm3LTE1NyyxTmfjz8/OZjY0Nc3JyYnw+n+3atYs1btyYaWpqsiZNmrCDBw/K1NuHMcZSUlLY1KlTWcOGDZm6ujozNjZmnp6ebN68eSwnJ6fC8ddVNJ4/qVYZGRlwdnZG//79sXXrVkWHQ4jSomYfUmWSk5OxdOlS+Pj4wMTEBK9fv8b69euRnZ2Nn376SdHhEaLUKPmTKsPlchEfH48pU6YgLS0N2traaNu2Lf766y80bdpU0eERotSo2YcQQpRQze1yQQghpMpQ8ieE1DgXL15Ey5YtoaOjAw6Hg+PHj5datrRJi2TtWq2sKPnXMJGRkaV+mIX9tj+Vk5ODadOmwcrKCpqamvDw8MCBAwcqXK46lfdYa5raFH92djbmzJkDf39/mJmZfXEmLEV+XhhjGDx4MNTV1XHy5ElER0dLPOz4uUGDBiE6OlrsNWrUqGqJt7aiG7411LJlyySGbmjWrJlEuYEDByI2NhYrVqyAs7Mz9u3bh2HDhkEgEIg9BCZrOUWQ9VhrqtoQf2pqKrZu3Qp3d3f0798f27dvL7O8Ij8vSUlJSEtLw4ABA0RPjH/JpxMBERkp9CkDJVNcXMyio6PZwoULxR6Y+pRw+Od//vnni/WdPn2aAWD79u0TW+7n58esrKwYn88vVzl5kvexVrfaFL8ssQoEAtFQ4CkpKVIfkhKqys/LlStXmK+vL9PV1WVaWlqsXbt2LDQ0VLT+8wfn8Nlw1dKgih4QrOuo2aeKpaSkYM+ePfjmm29gbm6Odu3aYdOmTXKZXejYsWPQ1dXF119/LbZ87NixSEpKwrVr18pVrrKq8lirQ22Kv7yxCpujZFFVn5dLly7B19cXmZmZCA4Oxv79+6Gnp4c+ffqIZjv79ttvcfToUQDAjz/+iOjoaBw7duyLde/btw9aWlrgcrnw9PTEjh07KhSjUlH0t09dU1xczGJiYlhAQABr1aoV43A4jMPhME9PTzZ//nx29epVVlxcXOr2wrNJc3NzpqqqyvT09Ji/vz+7cuWKRNm2bduyVq1aSSy/f/8+A8C2bNlSrnI1+VirQm2Kv7KxfupLZ/5V9Xlp27YtMzc3Z9nZ2aJlfD6fNWvWjDVo0EB0ZfLq1SsGgK1evVqmeocPH8727t3LLl++zA4fPiyaBGj+/PkVilNZUPKXo9u3bzMTExMGgBkaGrLBgwezHTt2sOTkZJnruHXrFvvpp5/YsWPH2OXLl1lISAhr3LgxU1VVFc20JOTk5MS6desmUUdSUhIDwJYtW1aucuVR3ccqb7UpfnnE+qkvJf+q+Lzk5OQwDofDpkyZIrFu5cqVDAB79OgRY6z8yV+a3r17MzU1Nfbhw4cK11HX0Q1fOVJVVYW2tjZSU1PB5/PB4/FEL1k1b94czZs3F/3eqVMnDBgwAK6urpgzZw66desmVr6sS/lP18laTlaKOFZ5qk3xyyPW8pL35yU9PR2MsVInAQL+NwGQPIwYMQKhoaG4ceOGaDYvIo7a/OXI1dUVCQkJiIuLw8KFC5GVlYWpU6fCzs4OTZs2xaxZs3Dx4kUUFhaWq15DQ0P07t0b9+7dQ35+vmi5iYmJ1H+YtLQ0AICxsXG5ypVHdR+rvNWm+Ksq1tJUxefFyMgIKioqpU4CBEA0EZA8sP8fuKAmDx2ucIq+9KjrsrKy2NGjR9mECRNYgwYNGACmq6vLnjx5Uq56Jk2axACw/Px80bIJEyYwXV1d0QTYQvv372cAWFRUVLnKVVZVHmt1qE3xVybWLzX7VNXnpV27dszCwoLl5eWJlhUXFzNXV9dKtflL07NnT6aurs5SUlIqXEddR8m/mt27d4+tXLmSvX79WuZt0tLSWP369ZmHh4fY8jNnzjAA7MCBA2LLu3fvLtYlT9Zy8ibPY1WE2hR/eWL9UvKvqs9LZGQkU1dXZ23atGH//PMPO3HiBOvWrRvjcDhi+ypP8l+1ahUbM2YM+/vvv1lERAQ7ePAg8/f3ZwBYYGBgheJUFtTmL0fv3r3D6dOnv1jO2NgYurq6UtcNHz4cNjY2aNmyJUxNTfHs2TOsXbsW79+/x86dO8XK9ujRA35+fvjuu++QlZUFR0dH7N+/H2FhYdizZ49o8nNZy9XkY5W32hS/PGIFgLNnzyI3NxfZ2dkAgIcPH+Lw4cMAgJ49e0JbWxtA1XxegJJZ6MLDwxEQEIAxY8ZAIBDA3d0dJ0+eRO/evStUp4uLC06ePInTp08jPT0dWlpa8PDwwP79+zF06NAK1ak0FP3tU5cIu/7J8vp8Viih5cuXMw8PD2ZgYMBUVVWZmZkZGzBgALt+/brU8tnZ2Wzq1KnMwsKCaWhoMDc3N7Z///4Kl6vJxypPtSl+ecTKmOQMX5++Pn84TN6fF1Lz0JDOhBCihOhWOCGEKCFK/oQQooQo+RNCiBKi5E8IIUqIkj8hhCghSv6EEKKEKPkTQogSouRPCCFKiJI/IYQoIUr+hBCihCj5E0KIEqLkTwghSoiSPyGEKCFK/oQQooQo+RNCiBKi5E8IIUqIkj8hhCghSv6EEKKEKPkTQogSouRPCCFKiJI/IYQoIUr+hBCihCj5E0KIEqLkTwghSoiSPyGEKCFK/oQQooQo+RNCiBJSU9SOGWMoLi4Gn89XVAiEEFKnqKurQ1VVVaay1Z78GWPIyMhASkoKiouLq3v3hBBSpxkaGsLCwgIcDqfMctWe/JOTk5GRkQF9fX3o6+tDTU3ti0ESQggpG2MMeXl5+PDhAwDA0tKyzPLVmvyLi4uRmZkJMzMzmJqaVueuCSGkztPS0gIAfPjwAebm5mU2AVXrDd+ioiIwxqCjo1OduyWEEKWhra0NoCTflkUhvX2omYcQQqqGrPmVunoSQogSouRPCCFKSGH9/KWZsDlN0SFg2xRjRYdACCFVjs785Wjnzp3gcDiil5qaGiwtLTF06FA8e/ZM0eHJhZ2dHXr37v3FcvHx8eBwONi5c2fVByWFt7c3vL29v1jOzs4OY8aMEf2u6LhlFRkZCQ6Hg8jISLnV2aVLF0yePLnU9RkZGVBRUcG5c+cAAMeOHQOXy0VBQYFYuezsbMyZMwf+/v4wMzMDh8NBYGCg1Dr/++8/fPvtt/D09ASXywWHw0F8fLxEudzcXAwdOhSNGjWCnp4edHR00LRpUyxZsgS5ubliZY8ePYphw4bB0dERWlpasLOzwzfffCPxPyj8W5f26t69e6nvxYULF0TlPn78KLbOzs6u1Do1NTXFyu7evVt0XCoqKrCzs5O6v+DgYNSvX1/iWCujRp351xU7duyAi4sLeDweoqKisHTpUkRERODx48cwMjJSdHjVwtLSEtHR0XBwcFB0KOVSW+OurBMnTiAqKgq7d+8utcyNGzfAGEOrVq0AADExMXB3dweXyxUrl5qaiq1bt8Ld3R39+/fH9u3bS63z4sWLuHDhApo3bw59ff1Sv8yEPQVnzJiBhg0bQkVFBZcvX8aiRYsQGRmJCxcuiMquXLkSFhYWmDdvHuzt7fHmzRssW7YMLVq0QExMDJo2bQrgf3/rzx0/fhwrV67EgAEDpMaSk5ODCRMmwMrKCklJSRLrjx07JvGFmJCQgCFDhkjU+ffffyM5ORmtW7eGQCAotYfO6NGjsXLlSqxatQpBQUFSy5QXJf8q0KxZM7Rs2RJAyRlocXExAgICcPz4cYwdO1bB0VUPLpeLtm3bKjqMcqutcVfWsmXLMGDAANSvX7/UMrGxsXB2doaxcUnTaExMDFq3bi1RztbWFunp6aKz4rKS/4IFCxAQEAAAWLNmTanJ39DQEAcPHhRb1rVrVxQUFGDVqlV4+fIl7O3tAQCnTp2Cubm5WFlfX1/Y2dlh/fr1onhK+1vPnTsX2traGDZsmNRYfvnlFxgZGaFXr15YsmSJxPrmzZtLLBNeLX377bcSy1VUShpgevfujfv370vdp5qaGiZNmoTFixfj559/FnXnrAxq9qkGwi+C9+/fiy2/ceMG+vbtC2NjY2hqaqJ58+Y4dOiQxPaJiYmYOHEirK2toaGhASsrKwwaNEisvoSEBIwYMQLm5ubgcrlo3Lgx1q5dC4FAICojvMxdvXo1Vq5cCTs7O2hpacHb2xtPnz5FUVERfvnlF1hZWcHAwAADBgwQPS34uWPHjsHNzQ2ampqwt7fHb7/9JrZeWvNJYGAgOBwOHjx4gGHDhsHAwAD16tXDuHHjkJmZKbY9YwybN2+Gh4cHtLS0YGRkhEGDBuHly5cS5VatWgVbW1toamqiRYsWOHv2bBl/jbKV1uxz4sQJuLm5gcvlwt7eHhs3bhQdz6c2bdqEzp07w9zcHDo6OnB1dcWqVaskzui8vb3RrFkzxMbGolOnTtDW1oa9vT1WrFgh9jcDgMePH6N79+7Q1taGqakpJk+ejOzsbInYb9++jd69e4s+A1ZWVujVqxfevn1b5jHfvn0b169fx8iRI8ssFxsbK0r2xcXFuHnzptTkL2zikIUw8VWUmZkZgJLkKPR54gcAKysrNGjQAG/evCmzvhcvXuDSpUsYPHgw9PX1JdZfuXIFW7duxfbt22UeQ4cxhh07dsDe3h6+vr5i68pz/N988w2ysrJw4MABmbcpC535V4NXr14BAJydnUXLIiIi0L17d7Rp0wZ//fUXDAwMcODAAQwZMgR5eXmidujExES0atUKRUVF+PXXX+Hm5obU1FScO3cO6enpqFevHlJSUtC+fXsUFhZi8eLFsLOzQ2hoKGbNmoUXL15g8+bNYvFs2rQJbm5u2LRpEzIyMjBz5kz06dMHbdq0gbq6OkJCQvD69WvMmjUL3377LU6ePCm2/Z07dzBt2jQEBgbCwsICe/fuxU8//YTCwkLMmjXri+/HV199hSFDhmD8+PGIi4vD3LlzAQAhISGiMpMmTcLOnTsxdepUrFy5EmlpaVi0aBHat2+Pu3fvol69egCAoKAgBAUFYfz48Rg0aBDevHmDCRMmoLi4GI0aNSr/H0uKsLAwDBw4EJ07d8bBgwfB5/OxZs0aiS9zoCR5DB8+HA0bNoSGhgbu3r2LpUuX4vHjx2LHB5QMdfLNN99g5syZCAgIwLFjxzB37lxYWVlh1KhRAEpOGLy8vKCuro7NmzejXr162Lt3L3744QexunJzc+Hn54eGDRti06ZNqFevHpKTkxERESH1i+JToaGhUFVVRefOnSXWeXt749KlS2LL9uzZI/p59OjRGD16NLy8vOR6/6E0wgEh8/LycPXqVaxduxbDhg2DjY1Nmdu9fPkSr1+/Rv/+/cssFxISAsaYxBk6AOTn52P8+PGYNm0aWrRoIfF/UZoLFy7g9evXWLJkSaWecbKwsICLiwtOnz6NcePGVbgeIUr+VUA4WqmwzX/JkiXo3Lkz+vbtKyozZcoUNG3aFOHh4aKzlm7duuHjx4/49ddfMWrUKKioqGDhwoX4+PEj7t69i8aNG4u2Hzx4sOjndevWITExEdeuXROdiXXr1g3FxcX466+/MG3aNLEvHkNDQxw/flx01vHx40dMmzYNLi4uOHHihKjc48ePsWHDBmRlZYmdBSUlJeH27dtwd3cHAPTo0QMfPnzA4sWLMWXKlC9eko4fPx6zZ88GUHLp/vz5c4SEhCA4OBgcDgcxMTHYtm0b1q5dixkzZoi269SpE5ydnbFu3TqsXLkSGRkZorbZT5sWmjZtig4dOsgt+S9cuBD169fHuXPnoKGhAQDo3r271Jtz69atE/0sEAjQqVMnmJiYYOzYsVi7dq3YPZ/U1FScOXNG9Dfr2rUrIiMjsW/fPlHyX79+PVJSUiTeb39/fyQkJIjqevz4MVJTUxEcHIx+/fqJln/6OSlNdHQ0nJycoKurK7Fu+/btyMnJwYMHDzBixAicPXsWFhYW2LZtG86ePYujR48CgNRtq8LBgwfFmmPGjh2LrVu3lrkNn8/H+PHjoauri+nTp5darri4GLt27YKLiws6dOggsX7BggUoLi4ud5t7cHAwVFVVxToWVFSLFi3E7m9UBjX7VIG2bdtCXV0denp66N69O4yMjHDixAlRkn/+/DkeP36Mb775BkDJh1P46tmzJ969e4cnT54AAM6ePQsfHx+xxP+58PBwNGnSROISfMyYMWCMITw8XGx5z549xS43hXX36tVLrJxw+adJBihJrsJEJDR8+HBkZWXh1q1bZb85gNiXIAC4ubmBx+OJmphCQ0PB4XAwYsQIsffGwsIC7u7uojPM6Oho8Hg80fso1L59e9ja2n4xDlnk5ubixo0b6N+/vyjxAyXJrk+fPhLlb9++jb59+8LExASqqqpQV1fHqFGjUFxcjKdPn4qVtbCwkPibubm54fXr16LfIyIiSn2/P+Xo6AgjIyP8/PPP+Ouvv/Dw4UOZjzEpKUlqU4mwXg8PD3z8+BH169dH9+7d4eHhgfj4eHh5ecHDwwMeHh5wdHSUeX+V0a1bN8TGxiI8PBxLly7FkSNH8NVXX0k0lQkxxjB+/HhcuXIFu3fvhrW1dal1h4WFITExEePHj5dYd/36dWzYsAFbtmwRjZ8ji7S0NBw/fhzdu3cv836KrMzNzfHhwwe5DIVPyb8K7N69W/QBnTRpEh49eiR2tiJsLpg1axbU1dXFXlOmTAEAUfexlJQUNGjQoMz9paamSh3Bz8rKSrT+U8IbdkLCpFbach6PJ7bcwsJCYl/CZZ/vSxoTExOx34W9RfLz8wGUvD+MMdSrV0/i/YmJiRG9N8J9lRVPZaWnp4ti+dznyxISEtCpUyckJiZi48aNuHLlCmJjY7Fp0yax4xP6/H0ASt6LT8ulpqbKdHwGBga4dOkSPDw88Ouvv6Jp06awsrJCQEDAF8d4yc/Pl+iCCJRcuQi/eC9duoROnTqBz+ejsLAQUVFR6NChA/h8frUOzW5kZISWLVvCx8cHv/76K7Zu3YqTJ0+KXbEKCZtv9uzZg507d4pdEUkTHBws+rL+3Lhx4zBw4EC0bNkSGRkZyMjIEP1fZGVlldq0tmfPHhQUFEhtRqoITU1NMMYk/icrgpp9qkDjxo1FN3l9fHxQXFyM7du34/Dhwxg0aJBoRNO5c+di4MCBUusQNlmYmZl98YadiYkJ3r17J7Fc2A1N3iOoJicnl7pMWkIrL1NTU3A4HFy5ckWiGyHwvy8L4b5Ki6e0PtPlYWRkBA6HI7V9//P9Hj9+HLm5uTh69KjYlcedO3cqvH8TE5My3+9Pubq64sCBA2CM4d69e9i5cycWLVoELS0t/PLLL6Xuw9TUFGlpkg9Yjhs3Drt27RJb9unNxgkTJmDChAmwtbWV2je/OgivnD6/qhIm/h07diA4OBgjRowos54PHz4gNDQUffv2lXoV9ODBAzx48AD//POPxDoHBwe4u7tL/TsHBwejXr16Mj0bI4u0tDRwuVy5NLPRmX81WLVqFYyMjLBw4UIIBAI0atQITk5OuHv3Llq2bCn1paenB6CkfTciIkLUDCRNly5d8PDhQ4kml927d4PD4cDHx0eux/PgwQPcvXtXbNm+ffugp6eHFi1aVLr+3r17gzGGxMREqe+Nq6srgJLmNU1NTezdu1ds+6tXr4o1nVSGjo4OWrZsiePHj6OwsFC0PCcnB6GhoWJlhTfzPv3CYoxh27ZtFd6/j49Pqe93aTgcDtzd3bF+/XoYGhp+sSnOxcVFohcVUNI7KzY2Fjt27ABQ0gQZGxuLiRMnwsnJCbGxsYiNjcWpU6cqcGTyERERAQBizU6MMUyYMAE7duzAli1bZOpevXv3bhQVFUlt8hHu5/PX6NGjAZR86Uvrznrjxg3cu3cPo0ePFuuNVBkvX75EkyZN5FIXnflXAyMjI8ydOxdz5szBvn37MGLECGzZsgU9evRAt27dMGbMGNSvXx9paWl49OgRbt26JTrDWLRoEc6ePYvOnTvj119/haurKzIyMhAWFoYZM2bAxcUF06dPx+7du9GrVy8sWrQItra2OH36NDZv3ozvvvtO7GavPFhZWaFv374IDAyEpaUl9uzZg/Pnz2PlypVy6X/coUMHTJw4EWPHjsWNGzfQuXNn6Ojo4N27d/jvv//g6uqK7777DkZGRpg1axaWLFmCb7/9Fl9//TXevHkj6oUkL4sWLUKvXr3QrVs3/PTTTyguLsbq1auhq6srdsbs5+cHDQ0NDBs2DHPmzAGPx8Off/6J9PT0Cu972rRpCAkJEfUpF/b2efz4sVi50NBQbN68Gf3794e9vT0YYzh69CgyMjLg5+dX5j68vb0REhKCp0+fin1W7OzsYGdnhzNnzqBZs2aiJ16nTZuGfv36ia5upTl79ixyc3NFzSEPHz7E4cOHAZTccxJ+TlJSUkS9ieLi4kTbmpmZwczMDF5eXgCALVu24MqVK/D394e1tTVyc3Nx5coV/P7772jfvr1Yk87UqVMRHByMcePGwdXVFTExMaJ1XC5Xaj/84OBgWFtbo1u3bqW+R58T3nvq0KGD1Kvr4OBgACj1C0X4vgjvzyQnJyMvL0/0PjVp0kQs0QsEAly/fr3M+sqFVaP8/Hz28OFDlp+fX527rTY7duxgAFhsbKzEuvz8fGZjY8OcnJwYn89njDF29+5dNnjwYGZubs7U1dWZhYUF8/X1ZX/99ZfYtm/evGHjxo1jFhYWTF1dnVlZWbHBgwez9+/fi8q8fv2aDR8+nJmYmDB1dXXWqFEjtnr1alZcXCwq8+rVKwaArV69Wqz+iIgIBoD9888/XzweW1tb1qtXL3b48GHWtGlTpqGhwezs7Ni6devEthXua8eOHaJlAQEBDABLSUmRup9Xr16JLQ8JCWFt2rRhOjo6TEtLizk4OLBRo0axGzduiMoIBAK2fPlyZm1tzTQ0NJibmxs7deoU8/LyYl5eXhJ/h8/Z2tqy0aNHlxk3Y4wdO3aMubq6Mg0NDWZjY8NWrFjBpk6dyoyMjMTKnTp1irm7uzNNTU1Wv359Nnv2bHb27FkGgEVERIjKeXl5saZNm0rEM3r0aGZrayu27OHDh8zPz49pamoyY2NjNn78eHbixAmxOh8/fsyGDRvGHBwcmJaWFjMwMGCtW7dmO3fu/OJ7kJmZyXR1ddmqVaukrm/RogWbO3cuY4yxlJQUpqKiwi5dulRmnba2tgyA1Nenf2fhZ0/a69O/X1RUFOvduzezsrJiGhoaTFtbm7m7u7PFixez3Nxcmff9+XsrrBsAW7hw4Rffq0+V9nlmjLG8vDxmYGDAOnfuLFMd0l4BAQFiZS9evMgAsJs3b5ZZp6x5lsMYY/L5GvkyHo+HV69eoWHDhlJvMBFSWxQVFcHDwwP169fHv//+q+hwKu3HH3/ExYsX8eDBA5pvo4YaOXIkXr58iaioqDLLyZpnqc2fEBmMHz8eBw4cwKVLl3Dw4EH4+/vj0aNHmDNnjqJDk4v58+cjMTERR44cUXQoRIoXL17g4MGDWLlypdzqpDZ/QmSQnZ2NWbNmISUlBerq6mjRogXOnDmDrl27Kjo0uRDeS6jM/QlSdRISEvDHH3+gY8eOcquTmn0IIaQOoWYfQgghpaLkTwghSoiSPyGEKCFK/oQQooQo+RNCiBKi5E8IIUqoRvXzlzaFYXWTZfILQgip7ejMvwrExMTg66+/hqWlJTQ0NGBhYYFBgwYhOjq6XPVImyNWVpGRkeBwOFU+tZ63t7fUQa+klWvWrJnE8jNnzkBbWxvt2rUTPWBkZ2f3xSFwx4wZIzGsrbe3t2j+2M9fn06Mfe7cOfj7+8PKyko01623tzdWrFjxxeMYM2aMxFDRdnZ2cpmlqapxOBwEBgbKrb5FixahSZMmpU6kApRMZi6cpjM9PR0qKioSn8nc3FwMHToUjRo1gp6eHnR0dNC0aVMsWbIEubm5YmWPHj2KYcOGwdHREVpaWrCzs8M333yDZ8+eSex73rx5aN68uWiObHt7e0ycOFHqiK/z589H7969Ub9+fXA4nFL/niNHjvziVJC1BSV/Ofv999/RoUMHvH37FqtWrcKFCxewZs0aJCYmomPHjvjjjz9kruvbb78t9xeGUIsWLRAdHS2XIZaryv79+9G/f3906NABFy5cEJvisKLs7e0RHR0t8XJwcAAA/PXXX+jevTv09fXxxx9/4Ny5c1i5ciUaN24sGk2xvI4dO4YFCxZUOvbaJCkpCatWrcKiRYtKnYScx+Ph/v37aNOmDYCSkyIOhwNPT0+xckVFRWCMYcaMGThy5AhOnDiBr776CosWLZKYgGXlypXIy8vDvHnzEBYWhiVLluD27dto0aIFHjx4IFY2IyMDw4YNw65duxAWFoZZs2YhNDQUbdq0kZh0aP369UhNTUXfvn3FZmz7XGBgIE6fPi0xO15tVKOafWq7qKgoTJs2DT179sSxY8fExvAeOnQoBgwYgJ9++gnNmzeXOkeoUF5eHrS1tdGgQYMvzuJVGn19fbRt27ZC21aHP//8Ez/88AP69++P/fv3l/kPVx5aWlplHvfy5cvRuXNniUQ/cuTIMs9gyyJtiOC6buPGjTA0NCx1MiKgZEpLPp8vmnAlJiYGjRs3Fs1VIWRoaIiDBw+KLevatSsKCgqwatUqvHz5Evb29gCAU6dOSUy24uvrCzs7O6xfv15sXH3hDGpC3t7eaNiwIXr27IkTJ06ITYKenZ0t+hL7+++/Sz0mBwcHdO/eHStWrICvr2+p5WoDOvOXo+XLl4PD4eDPP/+UmLxBTU0NmzdvBofDEWteEDbt3Lp1C4MGDYKRkZHoLFVas09BQQFmzpwJCwsLaGtro3Pnzrh586ZE04O0Zh9hU8nz58/Rs2dP6OrqwtraGjNnzkRBQYHYfoKCgtCmTRsYGxtDX18fLVq0QHBwMOQxGsiyZcswZcoUjBkzBocOHZJb4pdFaVNeAij1DPZLpDX7PHjwAP7+/tDW1oaZmRm+//57nD59WuJvcv78efTr1w8NGjSApqYmHB0dMWnSJNFUlULCz8KDBw8wbNgwGBgYoF69ehg3bhwyMzPFymZlZWHChAkwMTGBrq4uunfvLjHTFVAylv7EiRNhbW0NLpcLMzMz0VVYWQoLCxEcHIzhw4eX+Z7FxsaiQYMGoulEr127JjFncVnMzMwAQOx/SdosW1ZWVmjQoAHevHlToTqB8v3tR44ciQsXLuDFixcyb1MT0Zm/nBQXFyMiIgItW7Ys9Wzd2toanp6eCA8PR3FxMVRVVUXrBg4ciKFDh2Ly5MkS7ZyfGjt2LA4ePIg5c+bA19cXDx8+xIABA5CVlSVTnEVFRejbty/Gjx+PmTNn4vLly1i8eDEMDAywcOFCUbn4+HhMmjQJNjY2AErO2n788UckJiaKlSuv2bNnY82aNZg5cybWrFlT4XrK8vnk1ioqKqJ/7nbt2uHIkSMIDAzEgAED0KxZM7G/gzy8e/cOXl5e0NHRwZ9//glzc3Ps378fP/zwg0TZFy9eoF27dvj2229hYGCA+Ph4rFu3Dh07dkRcXBzU1dXFyn/11VcYMmQIxo8fj7i4OFF7ekhICICSWaz69++Pq1evYuHChWjVqhWioqLQo0cPiX2PHDkSt27dwtKlS+Hs7IyMjAzcunXri/MwX7t2DampqVJniAsMDERQUJDYss9PYIQzg31+IsEYQ3FxMfLy8nD16lWsXbsWw4YNE30GS/Py5Uu8fv261LZ4Pp+PoqIiPH78GNOmTYOzs3OZVyxf4u3tDcYYzpw5gx9//LHC9SgaJX85+fjxI/Ly8tCwYcMyyzVs2BDXr19Hamqq2FnM6NGjJf5pPvfw4UPs378fP//8M5YvXw6gZPaoevXqiU0QX5bCwkIEBQXh66+/BlAyBeSNGzewb98+saQu/AcFSmYQEn7gN27ciAULFlToRrRwHtThw4dXWeJ/8OCBRML85ptvsGfPHgAlbf79+/dHUFAQgoKCoKWlhfbt22PAgAGYOHGixLYVsX79eqSlpeHy5cuimZh69OiB7t27S8x1O3nyZNHPjDG0b98e3t7esLW1xdmzZ9G3b1+x8uPHj8fs2bMBlDSNPH/+HCEhIQgODgaHw8G5c+cQERGBjRs3YurUqQD+N8PYvHnzxOqKiorCt99+iwkTJoiWfWmScwCi+1DS7idNnjwZ/fv3B2MMHTt2xNy5c9G7d2/cvn0b48aNw8WLF2FsbCy13oMHD4p9jseOHYutW7eWGQufz8f48eOhq6uL6dOnS6xPTk4Wu9Jr06YNIiIiKjUHrrm5OerXr4+oqKhanfyp2aeaCc92Pk+eX3311Re3FU5393l31EGDBsk8RyiHw0GfPn3Elrm5uUn0gAgPD0fXrl1hYGAAVVVVqKurY+HChUhNTcWHDx9k2tfnbGxs4O7ujsOHD+PEiRMVquNLHBwcRHPLCl+LFy8WW3/37l1cunQJQUFB6Nq1K2JjY/HDDz+gXbt24PF4lY7h0qVLaNasmcRcq9K+oD98+IDJkyfD2toaampqUFdXF03+/ujRI4nyn38ZuLm5gcfjif4mwjltv/nmG7Fyw4cPl6irdevW2LlzJ5YsWYKYmBgUFRXJdHxJSUngcDhSpy60sLCAh4cHVFRUkJeXh6FDh8LDwwMfP36EnZ0dfH194eHhAQ8PD4ltu3XrhtjYWISHh2Pp0qU4cuQIvvrqq1LvxTDGMH78eFy5cgW7d++GtbW1RBlTU1PExsbiv//+w7Zt25CWlgYfHx+8e/dOpmMtjbm5ORITEytVh6LRmb+cmJqaQltbG69evSqzXHx8PLS1tSXOfkprh/6U8HK8Xr16YsvV1NRgYmIiU5za2toSw7xyuVyxpHf9+nX4+/vD29sb27ZtQ4MGDaChoYHjx49j6dKlyM/Pl2lfn9PT0xN9qXz99dc4dOiQ3LvNaWpqljm3LFDSDNS5c2d07twZQElXw/Hjx+PgwYMICQnBlClTKhVDamqq1CvAz/9uAoEA/v7+SEpKwoIFC+Dq6godHR0IBAK0bdtW6vv8+d9ZOFm8sGxqaqrUz4O0OY0PHjyIJUuWYPv27ViwYAF0dXUxYMAArFq1qsw5kPPz86Guri7RXCZstgFK7jlZWFjAzs4OfD4fly9fRseOHUVNctJOVoyMjER/Ox8fHzg4OGDo0KE4ceIEBgwYILGvb7/9Fnv27MGuXbtKvWJRU1MT1dmhQwd0794dDRs2xIoVK7Bx48ZSj/FLNDU1K/x/UFPQmb+cqKqqwsfHBzdu3MDbt2+llnn79i1u3rwJX19fiX8cWZpRhP/Q79+/F1vO5/O/2E5bHgcOHIC6ujpCQ0MxePBgtG/f/osJVVbGxsa4cOECXF1dMXjwYBw9elQu9VaGjo6OqO380+cBKsrExETibwSUNEF86v79+7h79y5Wr16NH3/8Ed7e3mjVqpXMX+Sl7Vva5+HzfQMlJywbNmxAfHw8Xr9+jeXLl+Po0aNffGbB1NQUhYWFEvemdu3aBXV1dairq2PatGlITk4W/R4aGoo9e/aIfv+8+Usa4c3hz29WCxP/jh07sH37dowYMeKLdQkJb0BLuwFeHmlpaVKvfGoTSv5yNHfuXDDGMGXKFNEZkFBxcTG+++47MMZEiaa8hGeqn3eLO3z4sMRNzsrgcDhQU1MT+4LKz88vswtceQi/ANzc3DBkyJBqnTqwtMt9YROLsGdKZXh5eeH+/ft4+PCh2PIDBw6I/S78wheevQtt2bKlwvsW3oTdu3ev2PJ9+/aVuZ2NjQ1++OEH+Pn54datW2WWdXFxAQCJ3i59+vRBbGwsYmJioK2tjaVLlyI2NhZbtmwBh8PBhQsXRE1xsrzPwiYsR0dH0TLGGCZMmIAdO3Zgy5YtGDt27Bfr+dTz58/x9u1bsTrLi8/n482bNxLNerUNNfvIUYcOHbBhwwZMmzYNHTt2xA8//AAbGxskJCRg06ZNuHbtGjZs2ID27dtXqP6mTZti2LBhWLt2LVRVVeHr64sHDx5g7dq1MDAwqHBXxc/16tUL69atw/DhwzFx4kSkpqZizZo1EkmqMoyMjHDhwgX4+flh6NCh2Ldvn+gmNFBypirtoSs7O7tKXYU0bdoUXbp0QY8ePeDg4AAej4dr165h7dq1qFevHsaPH1/huoWmTZuGkJAQ9OjRA4sWLUK9evWwb98+PH78GMD/uhW6uLjAwcEBv/zyCxhjMDY2xqlTp3D+/PkK79vf3x+dO3fGnDlzkJubi5YtWyIqKkriizszMxM+Pj4YPnw4XFxcoKenh9jYWISFhX2xJ4zwie6YmBi4ubmJlpuYmMDExASXL18Gj8fDhAkTYGZmhuPHj8PT0xNdunSRWt+WLVtw5coV+Pv7w9raGrm5ubhy5Qp+//13tG/fXqxJZ+rUqQgODsa4cePg6uqKmJgY0Toulyt65uLevXuYPn06Bg0aBHt7e6ioqCAuLg7r16+HiYkJZs2aJRbDpUuXkJKSAqDkRO3169eiz5+Xl5eoi6iw7ry8PKm9nWoVVo3y8/PZw4cPWX5+fnXuttpFR0ezQYMGsXr16jE1NTVmbm7OBg4cyK5evSpRNiAggAFgKSkppa77FI/HYzNmzGDm5uZMU1OTtW3blkVHRzMDAwM2ffp0UbmIiAgGgEVERIiWjR49muno6Mi0n5CQENaoUSPG5XKZvb09W758OQsODmYA2KtXr0TlvLy8mJeX1xffEy8vL9a0aVOJ5RkZGax169ZMTU2NHTx4kDHGmK2tLQMg9TV69OhSj6W0fXxqy5YtbODAgcze3p5pa2szDQ0N5uDgwCZPnszevHnzxeMYPXo0s7W1FVtma2srikvo/v37rGvXrkxTU5MZGxuz8ePHs127djEA7O7du6JyDx8+ZH5+fkxPT48ZGRmxr7/+miUkJDAALCAgQFSutM/Jjh07JP4mGRkZbNy4cczQ0JBpa2szPz8/9vjxY7E6eTwemzx5MnNzc2P6+vpMS0uLNWrUiAUEBLDc3Nwvvg+dOnViPXv2lLpuxowZrF27dqLf3dzcWFBQUKl1RUVFsd69ezMrKyumoaHBtLW1mbu7O1u8eLFELGV9Nj79uyQnJ7MRI0YwBwcH0d/Z3t6eTZ48mSUkJEjE4OXlVWq9n/4PMcbYggULmKmpKePxeF98nxRB1jxLyb8OiIqKYgDY3r17FR0KKcOECROYrq4uKygoUHQolXb48GGmqqrK3r59q+hQqhWfz2d2dnbs119/VXQopZI1z1KzTy1z/vx5REdHw9PTE1paWrh79y5WrFgBJyenSj24QuRr0aJFsLKygr29PXJychAaGort27dj/vz51fpEc1UZOHAgWrVqheXLl5drvKrabs+ePcjJyRE9a1GbUfKvZfT19fHvv/9iw4YNyM7OhqmpKXr06IHly5dLdOEkiqOuro7Vq1fj7du34PP5cHJywrp16/DTTz8pOjS54HA42LZtG06ePAmBQCC3+001nUAgwN69e2FoaKjoUCqNw5gcBmuREY/Hw6tXr9CwYUNKVIQQUgVkzbPK8XVNCCFEDCV/QghRQpT8CSFECVHyJ4QQJUTJnxBClBAlf0IIUUKU/AkhRAnVqIe8vjSTVXUICAio8LY7d+4UG2VQVVUVFhYW8PPzw5IlS1C/fn0AJWOd+/j44J9//sGgQYNE5fPy8vDVV1/hwoULCA4OxqhRo0R1xsbGigY0+3yqPC0tLRgbG6Np06bo3bs3xowZIzFJ9pgxY7Br1y7R7yoqKrC0tET79u2xcOFCNGvW7IvHx+FwEBAQgMDAQLHjiIiIEA32VRMJ38NXr17Bzs6u0vUVFRXB1dUVY8aMwS+//CK1zN27d+Hh4YHHjx+jUaNGWL9+PTZu3CgxlPHRo0fxzz//IDY2FomJiahXrx46dOiAwMBAODk5iZX19vYWTejzqW7duiEsLEz0+5s3bzB16lTcvXsX79+/h5qaGuzt7TF+/HhMnjxZbCz9kSNHIjs7G8ePH6/4G0JqpRqV/OuKHTt2wMXFBfn5+bh8+TKWL1+OS5cuIS4uDjo6OlK3yczMRK9evXDjxg0cPnxYpun0wsLCYGBggMLCQiQlJeHixYuYM2cOVq9ejVOnTsHd3V2svJaWFsLDwwGUDEv7/PlzLFmyBO3bt8ejR49EX06yatGiBaKjo2v90LbltXnzZqSnp5c5hV9sbCwMDQ3h7OwMoGQETGmTl69cuRIWFhaYN28e7O3t8ebNGyxbtgwtWrRATEwMmjZtKlbe3t5eYrjmz582zc3Nhb6+PhYsWAAbGxsUFhaK5pu9c+cOtm/fLiobGBgIFxcXhIeHw9fXt7xvBanFKPlXgWbNmonNSFRcXIzFixfj+PHjEtPrASVT+XXr1g0vXrzA2bNnZR4q1tPTU2xCiaFDh+KHH36Al5cX+vbti6dPn4oNw6yiooK2bduKfu/YsSNsbGzQpUsXnD59GhMnTizXcerr64vVpwz4fD5Wr16NcePGlfpFDpQk/9atW4vG7I+JiZH6ZXHq1CmxuZwBwNfXF3Z2dli/fr1YogZKvsC/9J67uLiIXeUBJXMIf/jwAbt27cKmTZtEnwsHBwd0794dK1asoOSvZKjNvxoI/1k/nydXuKxjx454+/YtwsPDKz1GuLu7O+bNm4eEhASJSV+kMTAwAIAKTVweGRkJDoeDyMhIseXbtm2Ds7MzuFwumjRpgn379mHMmDESTS5BQUFo06YNjI2Noa+vjxYtWiA4OBifjzhiZ2eH3r17IywsDC1atICWlhZcXFwQEhIiEVNMTAw6dOgATU1NWFlZYe7cuVLnpg0PD4e3tzdMTEygpaUFGxsbfPXVV8jLyyvzmE+ePInExESMHDmyzHLC5A+UzE2QkJAg9cz/88QPlEwo06BBA7x586bMfZSXmZkZVFRUJGaRGzlyJC5cuCAxOQup2yj5V4Pnz58DgNiEEEDJ7FEdO3YUNQ/Ja6pE4STfly9flljH5/PB5/PB4/Fw//59zJ49G0ZGRujVq5dc9r1161ZMnDgRbm5uOHr0KObPn4+goCCJLwigZD7jSZMm4dChQzh69CgGDhyIH3/8UWzCdaG7d+9i5syZmD59Ok6cOAE3NzeMHz9e7BgfPnyILl26ICMjAzt37sRff/2F27dvY8mSJRL77dWrFzQ0NBASEoKwsDCsWLECOjo6KCwsLPP4Tp8+DXNzc6lNXXZ2duBwOOBwOKL9cjgc0fzMXl5e4HA4X5wm8eXLl3j9+rVEkw9QMnuWsbEx1NTU4ODggHnz5pU6lyxjDHw+H+np6Th48CB27tyJmTNnSsyf6+3tDcYYzpw5U2ZcpG6hZp8qUFxcLEqwly5dwpIlS6CnpydKykILFy6Eqqoq4uLi0LhxY7nt39bWFgCQlJQktjw3N1fiDN/S0lJq00NFCAQCBAQEoE2bNmKzcHXs2BGOjo4SU/ft2LFDbFthEtq4cSMWLFggNq/xx48fERUVBRsbGwAlU1pevHgR+/btE01vuWjRIjDGEB4eLposvVevXhI3s2/evAkej4fVq1eL3RcZPnz4F48xOjoaLVq0kLruzJkzKCwsxPnz5zF//nxERUVBTU0NQUFBSElJEQ19bGxsXGr9fD4f48ePh66uLqZPny62rmPHjhgyZIjoftLZs2exatUq/Pfff4iIiJAYWXPlypWiKUM5HA5+/fVXiS9CoOTqo379+oiKiirzPgapWyj5V4HP22RdXV3x559/ihKSUO/evXH69Gl8//33CA0Nhba2tlz2X9pArVpaWqIzZYFAgMTERGzcuBE9e/ZEWFgY2rVrV6n9PnnyBMnJyRJjndvY2KBDhw549eqV2PLw8HAsW7YMsbGxyMrKElv34cMHsffLw8NDlPgBQFNTE87OzmJNaREREejSpYvYdqqqqhgyZIhY7ygPDw9oaGhg4sSJmDJlCjp16gR7e3uZjjEpKQmtWrWSuk54NbBr1y60atVKdCX39OlTDB48GB4eHmXWzRjD+PHjceXKFRw5cgTW1tZi6z9P3D179oSdnR1mzZqFEydOYMCAAWLrx4wZg65duyItLQ3h4eFYvXo1MjMz8fvvv0vs29zcHImJiWXGR+oWavapArt370ZsbCxu376NpKQk3Lt3Dx06dJAoN3r0aGzbtg2RkZHo1asXcnNz5bJ/YUL8/ExbRUUFLVu2RMuWLdG6dWsMGDAAZ86cgZqaGmbMmFHp/aampgKAxJectGXXr1+Hv78/gJJ7BFFRUYiNjcW8efMAQKIpw8TERKJOLpcrVi41NRUWFhYS5T5f5uDggAsXLsDc3Bzff/89HBwc4ODggI0bN37xGPPz86UOkyu82uPz+bh06RI6duwIPp+PDx8+4NGjR+jQoQP4fD6Ki4ul1ssYw7fffos9e/Zg586dMvX2AoARI0YAgNhctkIWFhZo2bIl/P39sWLFCixatAh//PEHbt++LVFWU1Oz1OYjUjdR8q8CjRs3RsuWLeHh4SFq7y3N+PHjERwcjMuXL6Nnz55y+QI4efIkAMjU915bWxsODg64e/dupfcrTNDv37+XWJecnCz2+4EDB6Curo7Q0FAMHjwY7du3r/Q9DxMTE4n9SNs3AHTq1AmnTp1CZmYmYmJi0K5dO0ybNg0HDhwocx+mpqZIS0uTWN6lSxeoq6tDXV0dt2/fxsqVK6Guro569eqBMQY/Pz+oq6tLncRcmPh37NiB7du3ixJ6ecgymYrwhvPTp08l1qWlpYn1HCN1HyX/GmDs2LEIDg7Gf//9hx49eiAnJ6fCdd29exfLli2DnZ0dBg8e/MXyOTk5eP78uVza/Bs1agQLCwscOnRIbHlCQgKuXr0qtozD4UBNTU2s50l+fj7+/vvvCu/fx8cHFy9eFPvyKS4uLrPXk6qqKtq0aYNNmzYBAG7dulXmPlxcXKT2itmyZQtiY2OxbNkyaGlpISYmBrGxsejTpw86d+6M2NhYxMbGYsuWLWLbMcYwYcIE7NixA1u2bBF7SFAWwi6dsnS5jYiIAAA4OjqKLefz+Xjz5o3SPa+h7KjNv4YYM2YMVFRUMHbsWPTo0QNnz56Frq5umdvcvHkTBgYGKCoqEj3k9ffff8Pc3BynTp2SmCtWIBCImgeEbf6//fYb0tPTRU/tVoaKigqCgoIwadIkDBo0COPGjUNGRgaCgoJgaWkpdnbaq1cvrFu3DsOHD8fEiRORmpqKNWvWiD2XUF7z58/HyZMn4evri4ULF0JbWxubNm2SuJr666+/EB4ejl69esHGxgY8Hk/UbbRr165l7sPb2xuLFi1CXl6e2D2aRo0aASh5AKxLly5o06YNAOD27dv45ZdfSr2qmTp1KoKDgzFu3Di4urqKNd9wuVw0b94cAHDlyhUsXboUAwYMgL29PXg8Hs6ePYutW7fC19cXffr0EW0XEBCA9+/fo3Pnzqhfvz4yMjIQFhaGbdu24euvv4anp6dYDPfu3UNeXl6luxmTWqbq5pCXJOus8rXVjh07GAAWGxtbZrmIiAgGgP3zzz8S6/7++2+mqqrK2rdvz7KysqTWGRAQwACIXlwul1laWjJ/f3+2ceNGlpWVJVHv6NGjxbYBwMzNzZmXlxc7duyYTMcHgAUEBEgcR0REhFi5rVu3MkdHR6ahocGcnZ1ZSEgI69evH2vevLlYuZCQENaoUSPG5XKZvb09W758OQsODmYA2KtXr0TlbG1tWa9evSTi8fLyYl5eXmLLoqKiWNu2bRmXy2UWFhZs9uzZbOvWrWJ1RkdHswEDBjBbW1vG5XKZiYkJ8/LyYidPnvzie/D8+XPG4XDYoUOHJNYVFxczMzMztmXLFsYYY7du3WIA2OvXr0utz9bWVuLvInzZ2tqKyj179oz17NmT1a9fn3G5XKapqclcXV3Z0qVLGY/HE6vz5MmTrGvXrqxevXpMTU2N6erqstatW7PffvuNFRUVScSwYMECZmpqKlEPqZ1kzbM0hy+pchkZGXB2dkb//v2xdetWRYdTaX369AGfz8fZs2cVHUqlFRcXw9HREcOHD8fSpUsVHQ6RA1nzLDX7ELlKTk7G0qVL4ePjAxMTE7x+/Rrr169HdnY2fvrpJ0WHJxfLly9H8+bNERsbW2q3z9piz549yMnJkeieS+o+Sv5ErrhcLuLj4zFlyhSkpaVBW1sbbdu2xV9//SX1idXaqFmzZtixY4fUXkS1jUAgwN69eyUGhyN1HzX7EEJIHSJrnqWunoQQooQo+RNCiBJSSPKvxpYmQghRKrLm12pN/urq6uBwOHIbw4YQQog44ZwUX5qjo1p7+6iqqsLAwAApKSkoKCiAvr4+1NTUxIbuJYQQUn6MMeTl5eHDhw8wNDSUmLTnc9Xa2wcoCTAzMxMfPnwodYRDQgghFWNoaAgLC4svnlRXe/IXYoyJhsElhBBSeerq6l884xdSWPInhBCiONTVkxBClBAlf0IIUUKU/AkhRAlR8ieEECVEyZ8QQpQQJX9CCFFClPwJIUQJ/R9SLH5TuWIFlQAAAABJRU5ErkJggg==",
->>>>>>> e1ec0892
-      "text/plain": [
-       "<Figure size 333x400 with 1 Axes>"
-      ]
-     },
-     "metadata": {},
-     "output_type": "display_data"
-    }
-   ],
-   "source": [
-    "# Plot data\n",
-    "ax = bar_data.plot(\n",
-    "    kind='bar',\n",
-    "    width=0.85,\n",
-    "    rot=0,\n",
-    "    figsize=(3.33, 4),\n",
-    "    color=['cornflowerblue', 'darkgrey', 'grey']\n",
-    ")\n",
-    "\n",
-    "# Edit labels for y axis and x/y ticks\n",
-    "plt.ylabel('# Molecules [%]', fontsize=12)\n",
-    "plt.xticks(range(5), ['MWT\\n'+r'$\\leq 500$', 'logP\\n'+r'$\\leq 5$', 'HBD\\n'+r'$\\leq 5$', 'HBA\\n'+r'$\\leq 10$', 'Rule\\nof 5'], fontsize=12)\n",
-    "plt.yticks(fontsize=12)\n",
-    "plt.legend(fontsize=12, loc='upper left')\n",
-    "legend = plt.legend(loc='upper center', \n",
-    "           bbox_to_anchor=(0.5,-.2),\n",
-    "           fontsize=12\n",
-    "          )\n",
-    "\n",
-    "# Add percentages to bars\n",
-    "bars = ax.patches\n",
-    "bar_labels = bar_data.transpose().values.flatten()\n",
-    "for bar, label in zip(bars, bar_labels):\n",
-    "    \n",
-    "    plt.text(\n",
-    "        bar.get_x() + bar.get_width() / 1.6, \n",
-    "        bar.get_height() - 6,\n",
-    "        label, \n",
-    "        ha='center', \n",
-    "        va='center', \n",
-    "        fontsize=10,\n",
-    "        color='white',\n",
-    "        rotation=90\n",
-    "    )"
-   ]
-  },
-  {
-   "cell_type": "code",
-   "execution_count": 13,
-   "metadata": {},
-   "outputs": [],
-   "source": [
-    "ax.get_figure().savefig(\n",
-    "    HERE / 'figures/combinatorial_library_ro5.pdf',\n",
-    "    bbox_extra_artists=(legend,),\n",
-    "    bbox_inches='tight'\n",
-    ")"
-   ]
-  },
-  {
-   "cell_type": "markdown",
-   "metadata": {},
-   "source": [
-    "## 2. Recombined ligand size\n",
-    "\n",
-    "Take a look at the average number of heavy atoms in the combinatorial library."
-   ]
-  },
-  {
-   "cell_type": "code",
-   "execution_count": 14,
-   "metadata": {},
-   "outputs": [
-    {
-     "data": {
-      "text/plain": [
-       "11327471"
-      ]
-     },
-     "execution_count": 14,
-     "metadata": {},
-     "output_type": "execute_result"
-    }
-   ],
-   "source": [
-    "n_atoms = pd.read_csv(HERE / '../../data/combinatorial_library/n_atoms.csv', header=None).squeeze()\n",
-    "len(n_atoms)\n",
-    "# NBVAL_CHECK_OUTPUT"
-   ]
-  },
-  {
-   "cell_type": "code",
-   "execution_count": 15,
-   "metadata": {},
-   "outputs": [
-    {
-     "data": {
-      "text/plain": [
-       "Text(0.5, 0, 'Number of heavy atoms')"
-      ]
-     },
-     "execution_count": 15,
-     "metadata": {},
-     "output_type": "execute_result"
-    },
-    {
-     "data": {
-<<<<<<< HEAD
-      "image/png": "iVBORw0KGgoAAAANSUhEUgAAAiMAAAHACAYAAABwEmgAAAAAOXRFWHRTb2Z0d2FyZQBNYXRwbG90bGliIHZlcnNpb24zLjcuMSwgaHR0cHM6Ly9tYXRwbG90bGliLm9yZy/bCgiHAAAACXBIWXMAAA9hAAAPYQGoP6dpAAAxQUlEQVR4nO3de1xVdb7/8fdOFEwBkwI2gwpeIsRr4Em8lwlHG4/OWFMzlrepk+Wt0C44c45aU2gPc8guMjZeMk2rQ5qmmU4JdtGTIJST1/ICD4M8WIFSbUS+vz/6uacdF91ofrm8no/Hejz6ftf3u9dnf9XHfrfW2ns5jDFGAAAAllxhuwAAANC4EUYAAIBVhBEAAGAVYQQAAFhFGAEAAFYRRgAAgFWEEQAAYBVhBAAAWEUYAQAAVhFGAACAVfUqjGzfvl3Dhw9XWFiYHA6H1q1b5/VrGGM0f/58XXvttfL19VWbNm305JNPXvpiAQDABfGxXYA3SktL1b17d40fP16jRo2q1WtMmzZNW7Zs0fz589W1a1cVFxerqKjoElcKAAAulKO+PijP4XBo7dq1GjlypLuvrKxMf/7zn7Vq1Sp9++236tKli+bNm6dBgwZJkvbt26du3brpn//8p6KiouwUDgAAPNSryzTnM378eH344Ydas2aNPv30U912223693//dx06dEiStGHDBrVv315vvfWWIiMjFRERobvvvltff/215coBAGi8GkwY+eKLL7R69Wq9/vrr6t+/vzp06KAZM2aoX79+WrZsmSTp8OHDOnbsmF5//XWtWLFCy5cvV3Z2tm699VbL1QMA0HjVq3tGarJ7924ZY3Tttdd69LtcLgUFBUmSKioq5HK5tGLFCve4JUuWKDY2VgcOHODSDQAAFjSYMFJRUaEmTZooOztbTZo08djXsmVLSZLT6ZSPj49HYImOjpYk5eXlEUYAALCgwYSRnj176uzZszpx4oT69+9f5Zi+ffuqvLxcX3zxhTp06CBJOnjwoCSpXbt2l61WAADwL/Xq2zSnT5/W559/LunH8LFgwQLdeOONat26tdq2bas777xTH374oZ5++mn17NlTRUVFeu+999S1a1cNGzZMFRUV6tWrl1q2bKnU1FRVVFRo0qRJCggI0JYtWyy/OwAAGqd6FUYyMjJ04403VuofO3asli9frjNnzugvf/mLVqxYoePHjysoKEjx8fGaM2eOunbtKkn68ssvNWXKFG3ZskUtWrTQ0KFD9fTTT6t169aX++0AAADVszACAAAangbz1V4AAFA/EUYAAIBV9eLbNBUVFfryyy/l7+8vh8NhuxwAAHABjDE6deqUwsLCdMUV1Z//qBdh5Msvv1SbNm1slwEAAGohPz9f4eHh1e6vF2HE399f0o9vJiAgwHI1AADgQpSUlKhNmzbuz/Hq1Iswcu7STEBAAGEEAIB65ny3WHADKwAAsIowAgAArCKMAAAAqwgjAADAKsIIAACwijACAACsIowAAACrCCMAAMAqwggAALCKMAIAAKwijAAAAKsIIwAAwCrCCAAAsIowAgAArCKMAAAAq3xsFwDg0op4dKPtErx2dO4ttksAYBFnRgAAgFWEEQAAYNVFhZGUlBQ5HA498MADNY7LzMxUbGys/Pz81L59e6WlpV3MYQEAQANS6zCya9cuLV68WN26datx3JEjRzRs2DD1799fOTk5mjlzpqZOnar09PTaHhoAADQgtQojp0+f1ujRo/Xiiy/qqquuqnFsWlqa2rZtq9TUVEVHR+vuu+/WhAkTNH/+/FoVDAAAGpZahZFJkybplltu0c0333zesTt27FBCQoJHX2JiorKysnTmzJnaHB4AADQgXn+1d82aNdq9e7d27dp1QeMLCwsVEhLi0RcSEqLy8nIVFRXJ6XRWmuNyueRyudztkpISb8sEAAD1hFdnRvLz8zVt2jStXLlSfn5+FzzP4XB4tI0xVfafk5KSosDAQPfWpk0bb8oEAAD1iFdhJDs7WydOnFBsbKx8fHzk4+OjzMxMLVy4UD4+Pjp79mylOaGhoSosLPToO3HihHx8fBQUFFTlcZKTk1VcXOze8vPzvSkTAADUI15dphk8eLD27Nnj0Td+/Hhdd911euSRR9SkSZNKc+Lj47VhwwaPvi1btiguLk5Nmzat8ji+vr7y9fX1pjQAAFBPeRVG/P391aVLF4++Fi1aKCgoyN2fnJys48ePa8WKFZKkiRMn6rnnnlNSUpLuuece7dixQ0uWLNHq1asv0VsAAAD12SX/BdaCggLl5eW525GRkdq0aZMyMjLUo0cPPf7441q4cKFGjRp1qQ8NAADqIYc5dzdpHVZSUqLAwEAVFxcrICDAdjlAncaD8gDUFRf6+c2zaQAAgFWEEQAAYBVhBAAAWEUYAQAAVhFGAACAVYQRAABgFWEEAABYRRgBAABWEUYAAIBVhBEAAGAVYQQAAFhFGAEAAFYRRgAAgFWEEQAAYBVhBAAAWEUYAQAAVhFGAACAVYQRAABgFWEEAABYRRgBAABWEUYAAIBVhBEAAGAVYQQAAFhFGAEAAFYRRgAAgFWEEQAAYBVhBAAAWEUYAQAAVhFGAACAVYQRAABgFWEEAABYRRgBAABWeRVGFi1apG7duikgIEABAQGKj4/X22+/Xe34jIwMORyOStv+/fsvunAAANAw+HgzODw8XHPnzlXHjh0lSS+99JJGjBihnJwcxcTEVDvvwIEDCggIcLevueaaWpYLAAAaGq/CyPDhwz3aTzzxhBYtWqSdO3fWGEaCg4PVqlWrWhUIAAAatlrfM3L27FmtWbNGpaWlio+Pr3Fsz5495XQ6NXjwYG3btq22hwQAAA2QV2dGJGnPnj2Kj4/XDz/8oJYtW2rt2rXq3LlzlWOdTqcWL16s2NhYuVwuvfzyyxo8eLAyMjI0YMCAao/hcrnkcrnc7ZKSEm/LBAAA9YTXYSQqKkq5ubn69ttvlZ6errFjxyozM7PKQBIVFaWoqCh3Oz4+Xvn5+Zo/f36NYSQlJUVz5szxtjQAAFAPeX2ZplmzZurYsaPi4uKUkpKi7t2765lnnrng+b1799ahQ4dqHJOcnKzi4mL3lp+f722ZAACgnvD6zMjPGWM8LqmcT05OjpxOZ41jfH195evre7GlAQCAesCrMDJz5kwNHTpUbdq00alTp7RmzRplZGRo8+bNkn48o3H8+HGtWLFCkpSamqqIiAjFxMSorKxMK1euVHp6utLT0y/9OwEAAPWSV2Hkq6++0l133aWCggIFBgaqW7du2rx5s4YMGSJJKigoUF5ennt8WVmZZsyYoePHj6t58+aKiYnRxo0bNWzYsEv7LgAAQL3lMMYY20WcT0lJiQIDA1VcXOzx42kAKot4dKPtErx2dO4ttksA8Au40M9vnk0DAACsIowAAACrCCMAAMAqwggAALCKMAIAAKwijAAAAKsIIwAAwCrCCAAAsIowAgAArCKMAAAAqwgjAADAKsIIAACwijACAACsIowAAACrCCMAAMAqwggAALCKMAIAAKwijAAAAKsIIwAAwCrCCAAAsIowAgAArCKMAAAAqwgjAADAKsIIAACwijACAACsIowAAACrCCMAAMAqwggAALCKMAIAAKwijAAAAKsIIwAAwCrCCAAAsMqrMLJo0SJ169ZNAQEBCggIUHx8vN5+++0a52RmZio2NlZ+fn5q37690tLSLqpgAADQsHgVRsLDwzV37lxlZWUpKytLN910k0aMGKHPPvusyvFHjhzRsGHD1L9/f+Xk5GjmzJmaOnWq0tPTL0nxAACg/vPxZvDw4cM92k888YQWLVqknTt3KiYmptL4tLQ0tW3bVqmpqZKk6OhoZWVlaf78+Ro1alTtqwYAAA1Gre8ZOXv2rNasWaPS0lLFx8dXOWbHjh1KSEjw6EtMTFRWVpbOnDlT20MDAIAGxKszI5K0Z88excfH64cfflDLli21du1ade7cucqxhYWFCgkJ8egLCQlReXm5ioqK5HQ6q5zncrnkcrnc7ZKSEm/LBAAA9YTXZ0aioqKUm5urnTt36r777tPYsWO1d+/easc7HA6PtjGmyv6fSklJUWBgoHtr06aNt2UCAIB6wusw0qxZM3Xs2FFxcXFKSUlR9+7d9cwzz1Q5NjQ0VIWFhR59J06ckI+Pj4KCgqo9RnJysoqLi91bfn6+t2UCAIB6wuvLND9njPG4pPJT8fHx2rBhg0ffli1bFBcXp6ZNm1b7mr6+vvL19b3Y0gAAQD3g1ZmRmTNn6v3339fRo0e1Z88e/elPf1JGRoZGjx4t6cczGmPGjHGPnzhxoo4dO6akpCTt27dPS5cu1ZIlSzRjxoxL+y4AAEC95dWZka+++kp33XWXCgoKFBgYqG7dumnz5s0aMmSIJKmgoEB5eXnu8ZGRkdq0aZMefPBBPf/88woLC9PChQv5Wi8AAHBzmHN3lNZhJSUlCgwMVHFxsQICAmyXA9RpEY9utF2C147OvcV2CQB+ARf6+c2zaQAAgFWEEQAAYBVhBAAAWEUYAQAAVhFGAACAVYQRAABg1UX/AivQkNXHr8kCQH3DmREAAGAVYQQAAFjFZRoA1tXHy2H8aixw6XBmBAAAWEUYAQAAVhFGAACAVYQRAABgFWEEAABYRRgBAABWEUYAAIBVhBEAAGAVYQQAAFhFGAEAAFYRRgAAgFWEEQAAYBVhBAAAWEUYAQAAVhFGAACAVYQRAABgFWEEAABYRRgBAABWEUYAAIBVhBEAAGAVYQQAAFhFGAEAAFZ5FUZSUlLUq1cv+fv7Kzg4WCNHjtSBAwdqnJORkSGHw1Fp279//0UVDgAAGgavwkhmZqYmTZqknTt3auvWrSovL1dCQoJKS0vPO/fAgQMqKChwb506dap10QAAoOHw8Wbw5s2bPdrLli1TcHCwsrOzNWDAgBrnBgcHq1WrVl4XCAAAGraLumekuLhYktS6devzju3Zs6ecTqcGDx6sbdu2XcxhAQBAA+LVmZGfMsYoKSlJ/fr1U5cuXaod53Q6tXjxYsXGxsrlcunll1/W4MGDlZGRUe3ZFJfLJZfL5W6XlJTUtkwAAFDH1TqMTJ48WZ9++qk++OCDGsdFRUUpKirK3Y6Pj1d+fr7mz59fbRhJSUnRnDlzalsaAACoR2p1mWbKlClav369tm3bpvDwcK/n9+7dW4cOHap2f3JysoqLi91bfn5+bcoEAAD1gFdnRowxmjJlitauXauMjAxFRkbW6qA5OTlyOp3V7vf19ZWvr2+tXhsAANQvXoWRSZMm6ZVXXtGbb74pf39/FRYWSpICAwPVvHlzST+e1Th+/LhWrFghSUpNTVVERIRiYmJUVlamlStXKj09Xenp6Zf4rQAAgPrIqzCyaNEiSdKgQYM8+pctW6Zx48ZJkgoKCpSXl+feV1ZWphkzZuj48eNq3ry5YmJitHHjRg0bNuziKgcAAA2CwxhjbBdxPiUlJQoMDFRxcbECAgJsl4NGJOLRjbZLQB11dO4ttksA6rwL/fzm2TQAAMAqwggAALCKMAIAAKwijAAAAKsIIwAAwCrCCAAAsIowAgAArCKMAAAAqwgjAADAKsIIAACwijACAACsIowAAACrCCMAAMAqwggAALCKMAIAAKwijAAAAKsIIwAAwCrCCAAAsIowAgAArCKMAAAAqwgjAADAKsIIAACwijACAACsIowAAACrCCMAAMAqwggAALCKMAIAAKwijAAAAKsIIwAAwCrCCAAAsIowAgAArCKMAAAAq7wKIykpKerVq5f8/f0VHByskSNH6sCBA+edl5mZqdjYWPn5+al9+/ZKS0urdcEAAKBh8SqMZGZmatKkSdq5c6e2bt2q8vJyJSQkqLS0tNo5R44c0bBhw9S/f3/l5ORo5syZmjp1qtLT0y+6eAAAUP/5eDN48+bNHu1ly5YpODhY2dnZGjBgQJVz0tLS1LZtW6WmpkqSoqOjlZWVpfnz52vUqFG1qxoAADQYF3XPSHFxsSSpdevW1Y7ZsWOHEhISPPoSExOVlZWlM2fOXMzhAQBAA+DVmZGfMsYoKSlJ/fr1U5cuXaodV1hYqJCQEI++kJAQlZeXq6ioSE6ns9Icl8sll8vlbpeUlNS2TAAAUMfV+szI5MmT9emnn2r16tXnHetwODzaxpgq+89JSUlRYGCge2vTpk1tywQAAHVcrcLIlClTtH79em3btk3h4eE1jg0NDVVhYaFH34kTJ+Tj46OgoKAq5yQnJ6u4uNi95efn16ZMAABQD3h1mcYYoylTpmjt2rXKyMhQZGTkeefEx8drw4YNHn1btmxRXFycmjZtWuUcX19f+fr6elMaAACop7w6MzJp0iStXLlSr7zyivz9/VVYWKjCwkJ9//337jHJyckaM2aMuz1x4kQdO3ZMSUlJ2rdvn5YuXaolS5ZoxowZl+5dAACAesurMLJo0SIVFxdr0KBBcjqd7u3VV191jykoKFBeXp67HRkZqU2bNikjI0M9evTQ448/roULF/K1XgAAIKkWl2nOZ/ny5ZX6Bg4cqN27d3tzKAAA0EjwbBoAAGAVYQQAAFhFGAEAAFYRRgAAgFWEEQAAYBVhBAAAWEUYAQAAVhFGAACAVYQRAABgFWEEAABYRRgBAABWEUYAAIBVhBEAAGAVYQQAAFhFGAEAAFYRRgAAgFWEEQAAYBVhBAAAWEUYAQAAVhFGAACAVYQRAABgFWEEAABYRRgBAABWEUYAAIBVhBEAAGAVYQQAAFhFGAEAAFYRRgAAgFWEEQAAYBVhBAAAWEUYAQAAVhFGAACAVV6Hke3bt2v48OEKCwuTw+HQunXrahyfkZEhh8NRadu/f39tawYAAA2Ij7cTSktL1b17d40fP16jRo264HkHDhxQQECAu33NNdd4e2gAANAAeR1Ghg4dqqFDh3p9oODgYLVq1crreQAAoGG7bPeM9OzZU06nU4MHD9a2bdsu12EBAEAd5/WZEW85nU4tXrxYsbGxcrlcevnllzV48GBlZGRowIABVc5xuVxyuVzudklJyS9dJgAAsOQXDyNRUVGKiopyt+Pj45Wfn6/58+dXG0ZSUlI0Z86cX7o0AABQB1j5am/v3r116NChavcnJyeruLjYveXn51/G6gAAwOX0i58ZqUpOTo6cTme1+319feXr63sZKwIAALZ4HUZOnz6tzz//3N0+cuSIcnNz1bp1a7Vt21bJyck6fvy4VqxYIUlKTU1VRESEYmJiVFZWppUrVyo9PV3p6emX7l0AAIB6y+swkpWVpRtvvNHdTkpKkiSNHTtWy5cvV0FBgfLy8tz7y8rKNGPGDB0/flzNmzdXTEyMNm7cqGHDhl2C8gEAQH3nMMYY20WcT0lJiQIDA1VcXOzxw2nALy3i0Y22S0AddXTuLbZLAOq8C/385tk0AADAKsIIAACwijACAACsIowAAACrCCMAAMAqwggAALCKMAIAAKwijAAAAKsIIwAAwCrCCAAAsIowAgAArCKMAAAAqwgjAADAKsIIAACwijACAACsIowAAACrCCMAAMAqwggAALCKMAIAAKwijAAAAKsIIwAAwCrCCAAAsIowAgAArCKMAAAAqwgjAADAKsIIAACwijACAACsIowAAACrCCMAAMAqwggAALCKMAIAAKwijAAAAKu8DiPbt2/X8OHDFRYWJofDoXXr1p13TmZmpmJjY+Xn56f27dsrLS2tNrUCAIAGyOswUlpaqu7du+u55567oPFHjhzRsGHD1L9/f+Xk5GjmzJmaOnWq0tPTvS4WAAA0PD7eThg6dKiGDh16wePT0tLUtm1bpaamSpKio6OVlZWl+fPna9SoUd4eHgAANDC/+D0jO3bsUEJCgkdfYmKisrKydObMmV/68AAAoI7z+syItwoLCxUSEuLRFxISovLychUVFcnpdFaa43K55HK53O2SkpJfukwAAGDJZfk2jcPh8GgbY6rsPyclJUWBgYHurU2bNr94jQAAwI5fPIyEhoaqsLDQo+/EiRPy8fFRUFBQlXOSk5NVXFzs3vLz83/pMgEAgCW/+GWa+Ph4bdiwwaNvy5YtiouLU9OmTauc4+vrK19f31+6NAAAUAd4HUZOnz6tzz//3N0+cuSIcnNz1bp1a7Vt21bJyck6fvy4VqxYIUmaOHGinnvuOSUlJemee+7Rjh07tGTJEq1evfrSvQsAuMwiHt1ouwSvHZ17i+0SgCp5HUaysrJ04403uttJSUmSpLFjx2r58uUqKChQXl6ee39kZKQ2bdqkBx98UM8//7zCwsK0cOFCvtYLAAAkSQ5z7m7SOqykpESBgYEqLi5WQECA7XLQiNTH//sFqsOZEVxuF/r5zbNpAACAVYQRAABgFWEEAABYRRgBAABWEUYAAIBVhBEAAGAVYQQAAFhFGAEAAFYRRgAAgFWEEQAAYBVhBAAAWEUYAQAAVhFGAACAVYQRAABgFWEEAABYRRgBAABWEUYAAIBVhBEAAGAVYQQAAFhFGAEAAFYRRgAAgFWEEQAAYBVhBAAAWEUYAQAAVhFGAACAVYQRAABgFWEEAABYRRgBAABWEUYAAIBVhBEAAGAVYQQAAFhFGAEAAFbVKoy88MILioyMlJ+fn2JjY/X+++9XOzYjI0MOh6PStn///loXDQAAGg6vw8irr76qBx54QH/605+Uk5Oj/v37a+jQocrLy6tx3oEDB1RQUODeOnXqVOuiAQBAw+F1GFmwYIH++Mc/6u6771Z0dLRSU1PVpk0bLVq0qMZ5wcHBCg0NdW9NmjSpddEAAKDh8CqMlJWVKTs7WwkJCR79CQkJ+uijj2qc27NnTzmdTg0ePFjbtm3zvlIAANAg+XgzuKioSGfPnlVISIhHf0hIiAoLC6uc43Q6tXjxYsXGxsrlcunll1/W4MGDlZGRoQEDBlQ5x+VyyeVyudslJSXelAkAAOoRr8LIOQ6Hw6NtjKnUd05UVJSioqLc7fj4eOXn52v+/PnVhpGUlBTNmTOnNqWhDot4dKPtEgAAdZBXl2muvvpqNWnSpNJZkBMnTlQ6W1KT3r1769ChQ9XuT05OVnFxsXvLz8/3pkwAAFCPeBVGmjVrptjYWG3dutWjf+vWrerTp88Fv05OTo6cTme1+319fRUQEOCxAQCAhsnryzRJSUm66667FBcXp/j4eC1evFh5eXmaOHGipB/Pahw/flwrVqyQJKWmpioiIkIxMTEqKyvTypUrlZ6ervT09Ev7TgAAQL3kdRi5/fbbdfLkST322GMqKChQly5dtGnTJrVr106SVFBQ4PGbI2VlZZoxY4aOHz+u5s2bKyYmRhs3btSwYcMu3bsAAAD1lsMYY2wXcT4lJSUKDAxUcXExl2zqMW5gBew6OvcW2yWgkbnQz2+eTQMAAKwijAAAAKsIIwAAwCrCCAAAsIowAgAArCKMAAAAqwgjAADAKsIIAACwijACAACsIowAAACrCCMAAMAqwggAALCKMAIAAKwijAAAAKsIIwAAwCrCCAAAsIowAgAArCKMAAAAqwgjAADAKsIIAACwijACAACsIowAAACrCCMAAMAqwggAALCKMAIAAKwijAAAAKsIIwAAwCrCCAAAsMrHdgEAgMsj4tGNtkvw2tG5t9guAZcBZ0YAAIBVhBEAAGAVYQQAAFhVqzDywgsvKDIyUn5+foqNjdX7779f4/jMzEzFxsbKz89P7du3V1paWq2KBQAADY/XN7C++uqreuCBB/TCCy+ob9+++tvf/qahQ4dq7969atu2baXxR44c0bBhw3TPPfdo5cqV+vDDD3X//ffrmmuu0ahRoy7Jm2hs6uNNaAAAVMdhjDHeTLjhhht0/fXXa9GiRe6+6OhojRw5UikpKZXGP/LII1q/fr327dvn7ps4caI++eQT7dix44KOWVJSosDAQBUXFysgIMCbchskwgiAxoJv09RvF/r57dVlmrKyMmVnZyshIcGjPyEhQR999FGVc3bs2FFpfGJiorKysnTmzBlvDg8AABogry7TFBUV6ezZswoJCfHoDwkJUWFhYZVzCgsLqxxfXl6uoqIiOZ3OSnNcLpdcLpe7XVxcLOnHhAWpwvWd7RIA4LJo++Drtkvw2j/nJNouoc4497l9voswtfrRM4fD4dE2xlTqO9/4qvrPSUlJ0Zw5cyr1t2nTxttSAQC4rAJTbVdQ95w6dUqBgYHV7vcqjFx99dVq0qRJpbMgJ06cqHT245zQ0NAqx/v4+CgoKKjKOcnJyUpKSnK3Kyoq9PXXXysoKKjG0HM5lZSUqE2bNsrPz+c+lp9hbWrG+lSPtakZ61Mz1qd6ttbGGKNTp04pLCysxnFehZFmzZopNjZWW7du1W9+8xt3/9atWzVixIgq58THx2vDhg0efVu2bFFcXJyaNm1a5RxfX1/5+vp69LVq1cqbUi+bgIAA/tJXg7WpGetTPdamZqxPzVif6tlYm5rOiJzj9e+MJCUl6e9//7uWLl2qffv26cEHH1ReXp4mTpwo6cezGmPGjHGPnzhxoo4dO6akpCTt27dPS5cu1ZIlSzRjxgxvDw0AABogr+8Zuf3223Xy5Ek99thjKigoUJcuXbRp0ya1a9dOklRQUKC8vDz3+MjISG3atEkPPvignn/+eYWFhWnhwoX8xggAAJBUyxtY77//ft1///1V7lu+fHmlvoEDB2r37t21OVSd5evrq1mzZlW6nATW5nxYn+qxNjVjfWrG+lSvrq+N1z96BgAAcCnxoDwAAGAVYQQAAFhFGAEAAFYRRmqwfft2DR8+XGFhYXI4HFq3bp3HfmOMZs+erbCwMDVv3lyDBg3SZ599ZqfYyywlJUW9evWSv7+/goODNXLkSB04cMBjTGNen0WLFqlbt27u7/THx8fr7bffdu9vzGvzcykpKXI4HHrggQfcfY15fWbPni2Hw+GxhYaGuvc35rU55/jx47rzzjsVFBSkK6+8Uj169FB2drZ7f2Ndo4iIiEp/dxwOhyZNmiSpbq8LYaQGpaWl6t69u5577rkq9z/11FNasGCBnnvuOe3atUuhoaEaMmSITp06dZkrvfwyMzM1adIk7dy5U1u3blV5ebkSEhJUWlrqHtOY1yc8PFxz585VVlaWsrKydNNNN2nEiBHuf/iNeW1+ateuXVq8eLG6devm0d/Y1ycmJkYFBQXubc+ePe59jX1tvvnmG/Xt21dNmzbV22+/rb179+rpp5/2+GHMxrpGu3bt8vh7s3XrVknSbbfdJqmOr4vBBZFk1q5d625XVFSY0NBQM3fuXHffDz/8YAIDA01aWpqFCu06ceKEkWQyMzONMaxPVa666irz97//nbX5/06dOmU6depktm7dagYOHGimTZtmjOHvzqxZs0z37t2r3NfY18YYYx555BHTr1+/avezRv8ybdo006FDB1NRUVHn14UzI7V05MgRFRYWKiEhwd3n6+urgQMH6qOPPrJYmR3nnqzcunVrSazPT509e1Zr1qxRaWmp4uPjWZv/b9KkSbrlllt08803e/SzPtKhQ4cUFhamyMhI3XHHHTp8+LAk1kaS1q9fr7i4ON12220KDg5Wz5499eKLL7r3s0Y/Kisr08qVKzVhwgQ5HI46vy6EkVo69/C/nz8gMCQkpNKDARs6Y4ySkpLUr18/denSRRLrI0l79uxRy5Yt5evrq4kTJ2rt2rXq3LkzayNpzZo12r17t1JSUirta+zrc8MNN2jFihV655139OKLL6qwsFB9+vTRyZMnG/3aSNLhw4e1aNEiderUSe+8844mTpyoqVOnasWKFZL4+3POunXr9O2332rcuHGS6v661OoXWPEvP3+KsDGmzjxZ+HKZPHmyPv30U33wwQeV9jXm9YmKilJubq6+/fZbpaena+zYscrMzHTvb6xrk5+fr2nTpmnLli3y8/OrdlxjXZ+hQ4e6/7tr166Kj49Xhw4d9NJLL6l3796SGu/aSD8+xT0uLk5PPvmkJKlnz5767LPPtGjRIo/nojXmNZKkJUuWaOjQoZWelltX14UzI7V07u72nyfKEydOVEqeDdmUKVO0fv16bdu2TeHh4e5+1ufHp1x37NhRcXFxSklJUffu3fXMM880+rXJzs7WiRMnFBsbKx8fH/n4+CgzM1MLFy6Uj4+Pew0a6/r8XIsWLdS1a1cdOnSo0f/dkSSn06nOnTt79EVHR7uficYaSceOHdM//vEP3X333e6+ur4uhJFaioyMVGhoqPtuZenHa3SZmZnq06ePxcouD2OMJk+erDfeeEPvvfeeIiMjPfY39vWpijFGLper0a/N4MGDtWfPHuXm5rq3uLg4jR49Wrm5uWrfvn2jXp+fc7lc2rdvn5xOZ6P/uyNJffv2rfQzAgcPHnQ/rJU1kpYtW6bg4GDdcsst7r46vy627pytD06dOmVycnJMTk6OkWQWLFhgcnJyzLFjx4wxxsydO9cEBgaaN954w+zZs8f8/ve/N06n05SUlFiu/Jd33333mcDAQJORkWEKCgrc23fffece05jXJzk52Wzfvt0cOXLEfPrpp2bmzJnmiiuuMFu2bDHGNO61qcpPv01jTONen+nTp5uMjAxz+PBhs3PnTvPrX//a+Pv7m6NHjxpjGvfaGGPMxx9/bHx8fMwTTzxhDh06ZFatWmWuvPJKs3LlSveYxrxGZ8+eNW3btjWPPPJIpX11eV0IIzXYtm2bkVRpGzt2rDHmx6+QzZo1y4SGhhpfX18zYMAAs2fPHrtFXyZVrYsks2zZMveYxrw+EyZMMO3atTPNmjUz11xzjRk8eLA7iBjTuNemKj8PI415fW6//XbjdDpN06ZNTVhYmPntb39rPvvsM/f+xrw252zYsMF06dLF+Pr6muuuu84sXrzYY39jXqN33nnHSDIHDhyotK8urwtP7QUAAFZxzwgAALCKMAIAAKwijAAAAKsIIwAAwCrCCAAAsIowAgAArCKMAAAAqwgjAADAKsIIUE8dPXpUDodDubm5tktx279/v3r37i0/Pz/16NGjyjGDBg3SAw88cFnrAlC3EUaAWho3bpwcDofmzp3r0b9u3bo68UhuG2bNmqUWLVrowIEDevfdd22Xc9ktX75crVq1sl0GUO8QRoCL4Ofnp3nz5umbb76xXcolU1ZWVuu5X3zxhfr166d27dopKCjoElYFoCEjjAAX4eabb1ZoaKhSUlKqHTN79uxKlyxSU1MVERHhbo8bN04jR47Uk08+qZCQELVq1Upz5sxReXm5HnroIbVu3Vrh4eFaunRppdffv3+/+vTpIz8/P8XExCgjI8Nj/969ezVs2DC1bNlSISEhuuuuu1RUVOTeP2jQIE2ePFlJSUm6+uqrNWTIkCrfR0VFhR577DGFh4fL19dXPXr00ObNm937HQ6HsrOz9dhjj8nhcGj27NnVrklFRYUefvhhtW7dWqGhoZXGFhcX6z//8z8VHBysgIAA3XTTTfrkk0/c+7/44guNGDFCISEhatmypXr16qV//OMf7v3Jycnq3bt3peN269ZNs2bN0vbt29W0aVMVFhZ67J8+fboGDBhQbd0LFixQ165d1aJFC7Vp00b333+/Tp8+LUnKyMjQ+PHjVVxcLIfD4bEG33zzjcaMGaOrrrpKV155pYYOHapDhw65X/fcGZW33npLUVFRuvLKK3XrrbeqtLRUL730kiIiInTVVVdpypQpOnv2rHveCy+8oE6dOsnPz08hISG69dZbq60dqNNsP6kPqK/Gjh1rRowYYd544w3j5+dn8vPzjTHGrF271vz0n9asWbNM9+7dPeb+9a9/Ne3atfN4LX9/fzNp0iSzf/9+s2TJEiPJJCYmmieeeMIcPHjQPP7446Zp06YmLy/PGGPMkSNHjCQTHh5u/ud//sfs3bvX3H333cbf398UFRUZY4z58ssvzdVXX22Sk5PNvn37zO7du82QIUPMjTfe6D72wIEDTcuWLc1DDz1k9u/fb/bt21fl+12wYIEJCAgwq1evNvv37zcPP/ywadq0qTl48KAxxpiCggITExNjpk+fbgoKCsypU6eqfJ2BAweagIAAM3v2bHPw4EHz0ksvGYfD4X6qcUVFhenbt68ZPny42bVrlzl48KCZPn26CQoKMidPnjTGGJObm2vS0tLMp59+ag4ePGj+9Kc/GT8/P3Ps2DFjjDF79uwxksznn3/uPu4///lPj6eZXnvtteapp55y7z9z5owJDg42S5curbLuc39u7733njl8+LB59913TVRUlLnvvvuMMca4XC6TmppqAgICTEFBgcca/Md//IeJjo4227dvN7m5uSYxMdF07NjRlJWVGWOMWbZsmWnatKkZMmSI2b17t8nMzDRBQUEmISHB/O53vzOfffaZ2bBhg2nWrJlZs2aNMcaYXbt2mSZNmphXXnnFHD161Ozevds888wz1dYO1GWEEaCWzoURY4zp3bu3mTBhgjGm9mGkXbt25uzZs+6+qKgo079/f3e7vLzctGjRwqxevdoY868wMnfuXPeYM2fOmPDwcDNv3jxjjDH/9V//ZRISEjyOnZ+f7/GhPHDgQNOjR4/zvt+wsDDzxBNPePT16tXL3H///e529+7dzaxZs2p8nYEDB5p+/fpVep1HHnnEGGPMu+++awICAswPP/zgMaZDhw7mb3/7W7Wv27lzZ/Pss8+62926dTOPPfaYu52cnGx69erlbs+bN89ER0e72+vWrTMtW7Y0p0+frrH+n3rttddMUFCQu71s2TITGBjoMebgwYNGkvnwww/dfUVFRaZ58+bmtddec8/7eXi69957zZVXXukR6hITE829995rjDEmPT3dBAQEmJKSkguuF6iruEwDXALz5s3TSy+9pL1799b6NWJiYnTFFf/6JxkSEqKuXbu6202aNFFQUJBOnDjhMS8+Pt793z4+PoqLi9O+ffskSdnZ2dq2bZtatmzp3q677jpJP17qOCcuLq7G2kpKSvTll1+qb9++Hv19+/Z1H8sb3bp182g7nU73+8rOztbp06cVFBTkUfeRI0fcNZeWlurhhx9W586d1apVK7Vs2VL79+9XXl6e+zVHjx6tVatWSZKMMVq9erVGjx7t3j9u3Dh9/vnn2rlzpyRp6dKl+t3vfqcWLVpUW/e2bds0ZMgQ/epXv5K/v7/GjBmjkydPqrS0tNo5+/btk4+Pj2644QZ3X1BQkKKiojzW7sorr1SHDh3c7ZCQEEVERKhly5YefefWaciQIWrXrp3at2+vu+66S6tWrdJ3331XbR1AXeZjuwCgIRgwYIASExM1c+ZMjRs3zmPfFVdcIWOMR9+ZM2cqvUbTpk092g6Ho8q+ioqK89Zz7ts8FRUVGj58uObNm1dpjNPpdP93TR/AVb3uOcaYWn1zqKb3VVFRIafTWeneF0nub6o89NBDeueddzR//nx17NhRzZs316233upx8+0f/vAHPfroo9q9e7e+//575efn64477nDvDw4O1vDhw7Vs2TK1b99emzZtqvKY5xw7dkzDhg3TxIkT9fjjj6t169b64IMP9Mc//rHKP89zfv5n/9P+n66dt3/+/v7+2r17tzIyMrRlyxb993//t2bPnq1du3bxjR7UO4QR4BKZO3euevTooWuvvdaj/5prrlFhYaHHh8+l/G2QnTt3um+6LC8vV3Z2tiZPnixJuv7665Wenq6IiAj5+NT+n3tAQIDCwsL0wQcfeNzg+dFHH+nf/u3fLu4N/Mz111+vwsJC+fj4eNzk+1Pvv/++xo0bp9/85jeSpNOnT+vo0aMeY8LDwzVgwACtWrVK33//vW6++WaFhIR4jLn77rt1xx13KDw8XB06dKh05uensrKyVF5erqefftp9Buu1117zGNOsWTOPG0wlqXPnziovL9f//u//qk+fPpKkkydP6uDBg4qOjj7vetTEx8dHN998s26++WbNmjVLrVq10nvvvaff/va3F/W6wOXGZRrgEunatatGjx6tZ5991qN/0KBB+r//+z899dRT+uKLL/T888/r7bffvmTHff7557V27Vrt379fkyZN0jfffKMJEyZIkiZNmqSvv/5av//97/Xxxx/r8OHD2rJliyZMmFDpQ/N8HnroIc2bN0+vvvqqDhw4oEcffVS5ubmaNm3aJXsv0o/fUIqPj9fIkSP1zjvv6OjRo/roo4/05z//WVlZWZKkjh076o033lBubq4++eQT/eEPf6jyjNHo0aO1Zs0avf7667rzzjsr7U9MTFRgYKD+8pe/aPz48TXW1aFDB5WXl+vZZ5/V4cOH9fLLLystLc1jTEREhE6fPq13331XRUVF+u6779SpUyeNGDFC99xzjz744AN98sknuvPOO/WrX/1KI0aMqPU6vfXWW1q4cKFyc3N17NgxrVixQhUVFYqKiqr1awK2EEaAS+jxxx+vdFo+OjpaL7zwgp5//nl1795dH3/8sWbMmHHJjjl37lzNmzdP3bt31/vvv68333xTV199tSQpLCxMH374oc6ePavExER16dJF06ZNU2BgoMf9KRdi6tSpmj59uqZPn66uXbtq8+bNWr9+vTp16nTJ3ov046WITZs2acCAAZowYYKuvfZa3XHHHTp69Kj7zMZf//pXXXXVVerTp4+GDx+uxMREXX/99ZVe67bbbtPJkyf13XffaeTIkZX2X3HFFRo3bpzOnj2rMWPG1FhXjx49tGDBAs2bN09dunTRqlWrKn2lu0+fPpo4caJuv/12XXPNNXrqqackScuWLVNsbKx+/etfKz4+XsYYbdq0qdJlGG+0atVKb7zxhm666SZFR0crLS1Nq1evVkxMTK1fE7DFYaq7oAkAjcA999yjr776SuvXr7ddCtBocc8IgEapuLhYu3bt0qpVq/Tmm2/aLgdo1AgjABqlESNG6OOPP9a9995b7a/OArg8uEwDAACs4gZWAABgFWEEAABYRRgBAABWEUYAAIBVhBEAAGAVYQQAAFhFGAEAAFYRRgAAgFWEEQAAYNX/A+GlaDCunYSfAAAAAElFTkSuQmCC",
-=======
-      "image/png": "iVBORw0KGgoAAAANSUhEUgAAAiMAAAHACAYAAABwEmgAAAAAOXRFWHRTb2Z0d2FyZQBNYXRwbG90bGliIHZlcnNpb24zLjguMywgaHR0cHM6Ly9tYXRwbG90bGliLm9yZy/H5lhTAAAACXBIWXMAAA9hAAAPYQGoP6dpAAAxMUlEQVR4nO3deXSUVZ7/8U9JIEFIFRJJSDqBhMUIYTVhJOwKJAM2A91oazcKSOuIRkEDLqF7BtTWgAdpxIU0NosIgjoBREGWVhJcYCQhUVrZlCU5mMgENYGoFULu7w9+VFtmgYrIzfJ+nfOcw3Ofe+v51gVOfc7z3KrHYYwxAgAAsOQy2wUAAIDGjTACAACsIowAAACrCCMAAMAqwggAALCKMAIAAKwijAAAAKsIIwAAwCrCCAAAsIowAgAArKpXYWT79u0aNWqUwsLC5HA4tG7dOp9fwxijuXPn6qqrrpK/v78iIiL05JNPXvxiAQDABfGzXYAvSktL1bNnT91+++0aO3ZsrV5j6tSp2rJli+bOnavu3buruLhYRUVFF7lSAABwoRz19UF5DodDa9eu1ZgxYzxtZWVl+vOf/6yVK1fq22+/Vbdu3TRnzhwNGTJEkrR371716NFD//znPxUdHW2ncAAA4KVe3aY5n9tvv10ffPCBVq9erU8++UQ33XST/v3f/10HDx6UJL355pvq0KGD3nrrLUVFRSkyMlJ33HGHvv76a8uVAwDQeDWYMPLFF19o1apVev311zVw4EB17NhR06dP14ABA7R06VJJ0qFDh3T06FG9/vrrWr58uZYtW6bs7GzdeOONlqsHAKDxqldrRmqye/duGWN01VVXebW73W4FBQVJkioqKuR2u7V8+XJPv8WLFys2Nlb79+/n1g0AABY0mDBSUVGhJk2aKDs7W02aNPE61rJlS0lSaGio/Pz8vAJLly5dJEl5eXmEEQAALGgwYaR37946c+aMjh8/roEDB1bZp3///iovL9cXX3yhjh07SpIOHDggSWrfvv0lqxUAAPxLvfo2zalTp/T5559LOhs+5s2bp+uuu06tW7dWu3btdOutt+qDDz7Q008/rd69e6uoqEjvvvuuunfvrpEjR6qiokJ9+vRRy5YtNX/+fFVUVCgpKUlOp1Nbtmyx/O4AAGic6lUYycjI0HXXXVepfcKECVq2bJlOnz6tv/zlL1q+fLmOHTumoKAgxcfH69FHH1X37t0lSV9++aXuu+8+bdmyRS1atNCIESP09NNPq3Xr1pf67QAAANWzMAIAABqeBvPVXgAAUD8RRgAAgFX14ts0FRUV+vLLLxUYGCiHw2G7HAAAcAGMMTp58qTCwsJ02WXVX/+oF2Hkyy+/VEREhO0yAABALeTn5ys8PLza4/UijAQGBko6+2acTqflagAAwIUoKSlRRESE53O8OvUijJy7NeN0OgkjAADUM+dbYsECVgAAYBVhBAAAWEUYAQAAVhFGAACAVYQRAABgFWEEAABYRRgBAABWEUYAAIBVhBEAAGAVYQQAAFhFGAEAAFb9rDCSmpoqh8Oh+++/v8Z+mZmZio2NVUBAgDp06KC0tLSfc1oAANCA1DqM7Nq1S4sWLVKPHj1q7Hf48GGNHDlSAwcOVE5OjmbMmKEpU6YoPT29tqcGAAANSK3CyKlTpzRu3Di9+OKLuuKKK2rsm5aWpnbt2mn+/Pnq0qWL7rjjDk2aNElz586tVcEAAKBhqVUYSUpK0g033KBhw4adt++OHTuUkJDg1ZaYmKisrCydPn26NqcHAAANiJ+vA1avXq3du3dr165dF9S/sLBQISEhXm0hISEqLy9XUVGRQkNDK41xu91yu92e/ZKSEl/LBBqtyEc22C7BZ0dm32C7BAAW+XRlJD8/X1OnTtWKFSsUEBBwweMcDofXvjGmyvZzUlNT5XK5PFtERIQvZQIAgHrEpzCSnZ2t48ePKzY2Vn5+fvLz81NmZqYWLFggPz8/nTlzptKYtm3bqrCw0Kvt+PHj8vPzU1BQUJXnSUlJUXFxsWfLz8/3pUwAAFCP+HSbZujQodqzZ49X2+23366rr75aDz/8sJo0aVJpTHx8vN58802vti1btiguLk5Nmzat8jz+/v7y9/f3pTQAAFBP+RRGAgMD1a1bN6+2Fi1aKCgoyNOekpKiY8eOafny5ZKkyZMn67nnnlNycrLuvPNO7dixQ4sXL9aqVasu0lsAAAD12UX/BdaCggLl5eV59qOiorRx40ZlZGSoV69eevzxx7VgwQKNHTv2Yp8aAADUQw5zbjVpHVZSUiKXy6Xi4mI5nU7b5QB1Gt+mAVBXXOjnN8+mAQAAVhFGAACAVYQRAABgFWEEAABYRRgBAABWEUYAAIBVhBEAAGAVYQQAAFhFGAEAAFYRRgAAgFWEEQAAYBVhBAAAWEUYAQAAVhFGAACAVYQRAABgFWEEAABYRRgBAABWEUYAAIBVhBEAAGAVYQQAAFhFGAEAAFYRRgAAgFWEEQAAYBVhBAAAWEUYAQAAVhFGAACAVYQRAABgFWEEAABYRRgBAABWEUYAAIBVhBEAAGAVYQQAAFhFGAEAAFb5FEYWLlyoHj16yOl0yul0Kj4+Xm+//Xa1/TMyMuRwOCpt+/bt+9mFAwCAhsHPl87h4eGaPXu2OnXqJEl66aWXNHr0aOXk5CgmJqbacfv375fT6fTst2nTppblAgCAhsanMDJq1Civ/SeeeEILFy7Uzp07awwjwcHBatWqVa0KBAAADVut14ycOXNGq1evVmlpqeLj42vs27t3b4WGhmro0KHatm1bbU8JAAAaIJ+ujEjSnj17FB8frx9++EEtW7bU2rVr1bVr1yr7hoaGatGiRYqNjZXb7dbLL7+soUOHKiMjQ4MGDar2HG63W26327NfUlLia5kAAKCe8DmMREdHKzc3V99++63S09M1YcIEZWZmVhlIoqOjFR0d7dmPj49Xfn6+5s6dW2MYSU1N1aOPPupraQAAoB7y+TZNs2bN1KlTJ8XFxSk1NVU9e/bUM888c8Hj+/btq4MHD9bYJyUlRcXFxZ4tPz/f1zIBAEA94fOVkZ8yxnjdUjmfnJwchYaG1tjH399f/v7+P7c0AABQD/gURmbMmKERI0YoIiJCJ0+e1OrVq5WRkaFNmzZJOntF49ixY1q+fLkkaf78+YqMjFRMTIzKysq0YsUKpaenKz09/eK/EwAAUC/5FEa++uor3XbbbSooKJDL5VKPHj20adMmDR8+XJJUUFCgvLw8T/+ysjJNnz5dx44dU/PmzRUTE6MNGzZo5MiRF/ddAACAesthjDG2izifkpISuVwuFRcXe/14GoDKIh/ZYLsEnx2ZfYPtEgD8Ai7085tn0wAAAKsIIwAAwCrCCAAAsIowAgAArCKMAAAAqwgjAADAKsIIAACwijACAACsIowAAACrCCMAAMAqwggAALCKMAIAAKwijAAAAKsIIwAAwCrCCAAAsIowAgAArCKMAAAAqwgjAADAKsIIAACwijACAACsIowAAACrCCMAAMAqwggAALCKMAIAAKwijAAAAKsIIwAAwCrCCAAAsIowAgAArCKMAAAAqwgjAADAKsIIAACwijACAACsIowAAACrfAojCxcuVI8ePeR0OuV0OhUfH6+33367xjGZmZmKjY1VQECAOnTooLS0tJ9VMAAAaFh8CiPh4eGaPXu2srKylJWVpeuvv16jR4/Wp59+WmX/w4cPa+TIkRo4cKBycnI0Y8YMTZkyRenp6ReleAAAUP/5+dJ51KhRXvtPPPGEFi5cqJ07dyomJqZS/7S0NLVr107z58+XJHXp0kVZWVmaO3euxo4dW/uqAQBAg1HrNSNnzpzR6tWrVVpaqvj4+Cr77NixQwkJCV5tiYmJysrK0unTp2t7agAA0ID4dGVEkvbs2aP4+Hj98MMPatmypdauXauuXbtW2bewsFAhISFebSEhISovL1dRUZFCQ0OrHOd2u+V2uz37JSUlvpYJAADqCZ+vjERHRys3N1c7d+7U3XffrQkTJuizzz6rtr/D4fDaN8ZU2f5jqampcrlcni0iIsLXMgEAQD3hcxhp1qyZOnXqpLi4OKWmpqpnz5565plnquzbtm1bFRYWerUdP35cfn5+CgoKqvYcKSkpKi4u9mz5+fm+lgkAAOoJn2/T/JQxxuuWyo/Fx8frzTff9GrbsmWL4uLi1LRp02pf09/fX/7+/j+3NAAAUA/4dGVkxowZeu+993TkyBHt2bNHf/rTn5SRkaFx48ZJOntFY/z48Z7+kydP1tGjR5WcnKy9e/dqyZIlWrx4saZPn35x3wUAAKi3fLoy8tVXX+m2225TQUGBXC6XevTooU2bNmn48OGSpIKCAuXl5Xn6R0VFaePGjXrggQf0/PPPKywsTAsWLOBrvQAAwMNhzq0orcNKSkrkcrlUXFwsp9NpuxygTot8ZIPtEnx2ZPYNtksA8Au40M9vnk0DAACsIowAAACrCCMAAMAqwggAALCKMAIAAKwijAAAAKt+9i+wAg1ZffyaLADUN1wZAQAAVhFGAACAVYQRAABgFWEEAABYRRgBAABWEUYAAIBVfLUXgHX18SvUPGkYuHi4MgIAAKwijAAAAKsIIwAAwCrCCAAAsIowAgAArCKMAAAAqwgjAADAKsIIAACwijACAACsIowAAACrCCMAAMAqwggAALCKMAIAAKwijAAAAKsIIwAAwCrCCAAAsIowAgAArCKMAAAAqwgjAADAKp/CSGpqqvr06aPAwEAFBwdrzJgx2r9/f41jMjIy5HA4Km379u37WYUDAICGwacwkpmZqaSkJO3cuVNbt25VeXm5EhISVFpaet6x+/fvV0FBgWfr3LlzrYsGAAANh58vnTdt2uS1v3TpUgUHBys7O1uDBg2qcWxwcLBatWrlc4EAAKBh+1lrRoqLiyVJrVu3Pm/f3r17KzQ0VEOHDtW2bdtq7Ot2u1VSUuK1AQCAhqnWYcQYo+TkZA0YMEDdunWrtl9oaKgWLVqk9PR0rVmzRtHR0Ro6dKi2b99e7ZjU1FS5XC7PFhERUdsyAQBAHecwxpjaDExKStKGDRv0/vvvKzw83Kexo0aNksPh0Pr166s87na75Xa7PfslJSWKiIhQcXGxnE5nbcoFaiXykQ22S0AddWT2DbZLAOq8kpISuVyu835+1+rKyH333af169dr27ZtPgcRSerbt68OHjxY7XF/f385nU6vDQAANEw+LWA1xui+++7T2rVrlZGRoaioqFqdNCcnR6GhobUaCwAAGhafwkhSUpJeeeUVvfHGGwoMDFRhYaEkyeVyqXnz5pKklJQUHTt2TMuXL5ckzZ8/X5GRkYqJiVFZWZlWrFih9PR0paenX+S3AgAA6iOfwsjChQslSUOGDPFqX7p0qSZOnChJKigoUF5enudYWVmZpk+frmPHjql58+aKiYnRhg0bNHLkyJ9XOQAAaBBqvYD1UrrQBTDAxcYCVlSHBazA+f2iC1gBAAAuFsIIAACwijACAACsIowAAACrCCMAAMAqwggAALCKMAIAAKwijAAAAKsIIwAAwCrCCAAAsIowAgAArCKMAAAAqwgjAADAKsIIAACwijACAACsIowAAACrCCMAAMAqwggAALCKMAIAAKwijAAAAKsIIwAAwCrCCAAAsIowAgAArCKMAAAAqwgjAADAKsIIAACwijACAACsIowAAACrCCMAAMAqwggAALCKMAIAAKwijAAAAKsIIwAAwCqfwkhqaqr69OmjwMBABQcHa8yYMdq/f/95x2VmZio2NlYBAQHq0KGD0tLSal0wAABoWHwKI5mZmUpKStLOnTu1detWlZeXKyEhQaWlpdWOOXz4sEaOHKmBAwcqJydHM2bM0JQpU5Senv6ziwcAAPWfny+dN23a5LW/dOlSBQcHKzs7W4MGDapyTFpamtq1a6f58+dLkrp06aKsrCzNnTtXY8eOrV3VAACgwfhZa0aKi4slSa1bt662z44dO5SQkODVlpiYqKysLJ0+fbrKMW63WyUlJV4bAABomGodRowxSk5O1oABA9StW7dq+xUWFiokJMSrLSQkROXl5SoqKqpyTGpqqlwul2eLiIiobZkAAKCOq3UYuffee/XJJ59o1apV5+3rcDi89o0xVbafk5KSouLiYs+Wn59f2zIBAEAd59OakXPuu+8+rV+/Xtu3b1d4eHiNfdu2bavCwkKvtuPHj8vPz09BQUFVjvH395e/v39tSgMAAPWMT1dGjDG69957tWbNGr377ruKioo675j4+Hht3brVq23Lli2Ki4tT06ZNfasWAAA0OD6FkaSkJK1YsUKvvPKKAgMDVVhYqMLCQn3//feePikpKRo/frxnf/LkyTp69KiSk5O1d+9eLVmyRIsXL9b06dMv3rsAAAD1lk9hZOHChSouLtaQIUMUGhrq2V599VVPn4KCAuXl5Xn2o6KitHHjRmVkZKhXr156/PHHtWDBAr7WCwAAJPm4ZuTcwtOaLFu2rFLb4MGDtXv3bl9OBQAAGgmeTQMAAKwijAAAAKsIIwAAwCrCCAAAsIowAgAArCKMAAAAqwgjAADAKsIIAACwijACAACsIowAAACrCCMAAMAqwggAALCKMAIAAKwijAAAAKsIIwAAwCrCCAAAsIowAgAArCKMAAAAqwgjAADAKsIIAACwijACAACsIowAAACrCCMAAMAqwggAALCKMAIAAKwijAAAAKsIIwAAwCrCCAAAsIowAgAArCKMAAAAqwgjAADAKsIIAACwijACAACs8jmMbN++XaNGjVJYWJgcDofWrVtXY/+MjAw5HI5K2759+2pbMwAAaED8fB1QWlqqnj176vbbb9fYsWMveNz+/fvldDo9+23atPH11AAAoAHyOYyMGDFCI0aM8PlEwcHBatWqlc/jAABAw3bJ1oz07t1boaGhGjp0qLZt21ZjX7fbrZKSEq8NAAA0TL94GAkNDdWiRYuUnp6uNWvWKDo6WkOHDtX27durHZOamiqXy+XZIiIifukyAQCAJQ5jjKn1YIdDa9eu1ZgxY3waN2rUKDkcDq1fv77K4263W26327NfUlKiiIgIFRcXe607AX5pkY9ssF0C6qgjs2+wXQJQ55WUlMjlcp3389vKV3v79u2rgwcPVnvc399fTqfTawMAAA2TlTCSk5Oj0NBQG6cGAAB1jM/fpjl16pQ+//xzz/7hw4eVm5ur1q1bq127dkpJSdGxY8e0fPlySdL8+fMVGRmpmJgYlZWVacWKFUpPT1d6evrFexcAAKDe8jmMZGVl6brrrvPsJycnS5ImTJigZcuWqaCgQHl5eZ7jZWVlmj59uo4dO6bmzZsrJiZGGzZs0MiRIy9C+QAAoL77WQtYL5ULXQADXGwsYEV1WMAKnF+dXsAKAABwDmEEAABYRRgBAABWEUYAAIBVhBEAAGAVYQQAAFhFGAEAAFYRRgAAgFWEEQAAYBVhBAAAWEUYAQAAVhFGAACAVYQRAABgFWEEAABYRRgBAABWEUYAAIBVhBEAAGAVYQQAAFhFGAEAAFYRRgAAgFWEEQAAYBVhBAAAWEUYAQAAVhFGAACAVYQRAABgFWEEAABYRRgBAABWEUYAAIBVhBEAAGAVYQQAAFhFGAEAAFYRRgAAgFWEEQAAYJXPYWT79u0aNWqUwsLC5HA4tG7duvOOyczMVGxsrAICAtShQwelpaXVplYAANAA+RxGSktL1bNnTz333HMX1P/w4cMaOXKkBg4cqJycHM2YMUNTpkxRenq6z8UCAICGx8/XASNGjNCIESMuuH9aWpratWun+fPnS5K6dOmirKwszZ07V2PHjvX19AAAoIH5xdeM7NixQwkJCV5tiYmJysrK0unTp6sc43a7VVJS4rUBAICG6RcPI4WFhQoJCfFqCwkJUXl5uYqKiqock5qaKpfL5dkiIiJ+6TIBAIAll+TbNA6Hw2vfGFNl+zkpKSkqLi72bPn5+b94jQAAwA6f14z4qm3btiosLPRqO378uPz8/BQUFFTlGH9/f/n7+//SpQFArUU+ssF2CT47MvsG2yUAVfrFr4zEx8dr69atXm1btmxRXFycmjZt+kufHgAA1HE+h5FTp04pNzdXubm5ks5+dTc3N1d5eXmSzt5iGT9+vKf/5MmTdfToUSUnJ2vv3r1asmSJFi9erOnTp1+cdwAAAOo1n2/TZGVl6brrrvPsJycnS5ImTJigZcuWqaCgwBNMJCkqKkobN27UAw88oOeff15hYWFasGABX+sFAACSJIc5t5q0DispKZHL5VJxcbGcTqftctCI1Md1AUB1WDOCS+1CP795Ng0AALCKMAIAAKwijAAAAKsIIwAAwCrCCAAAsIowAgAArCKMAAAAqwgjAADAKsIIAACwijACAACsIowAAACrCCMAAMAqwggAALCKMAIAAKwijAAAAKsIIwAAwCrCCAAAsIowAgAArCKMAAAAqwgjAADAKsIIAACwijACAACsIowAAACrCCMAAMAqwggAALCKMAIAAKwijAAAAKsIIwAAwCrCCAAAsIowAgAArCKMAAAAqwgjAADAqlqFkRdeeEFRUVEKCAhQbGys3nvvvWr7ZmRkyOFwVNr27dtX66IBAEDD4XMYefXVV3X//ffrT3/6k3JycjRw4ECNGDFCeXl5NY7bv3+/CgoKPFvnzp1rXTQAAGg4/HwdMG/ePP3xj3/UHXfcIUmaP3++Nm/erIULFyo1NbXaccHBwWrVqlWtC0X9F/nIBtslAADqIJ+ujJSVlSk7O1sJCQle7QkJCfrwww9rHNu7d2+FhoZq6NCh2rZtm++VAgCABsmnKyNFRUU6c+aMQkJCvNpDQkJUWFhY5ZjQ0FAtWrRIsbGxcrvdevnllzV06FBlZGRo0KBBVY5xu91yu92e/ZKSEl/KBAAA9YjPt2kkyeFweO0bYyq1nRMdHa3o6GjPfnx8vPLz8zV37txqw0hqaqoeffTR2pQGAADqGZ9u01x55ZVq0qRJpasgx48fr3S1pCZ9+/bVwYMHqz2ekpKi4uJiz5afn+9LmQAAoB7xKYw0a9ZMsbGx2rp1q1f71q1b1a9fvwt+nZycHIWGhlZ73N/fX06n02sDAAANk8+3aZKTk3XbbbcpLi5O8fHxWrRokfLy8jR58mRJZ69qHDt2TMuXL5d09ts2kZGRiomJUVlZmVasWKH09HSlp6df3HcCAADqJZ/DyM0336wTJ07oscceU0FBgbp166aNGzeqffv2kqSCggKv3xwpKyvT9OnTdezYMTVv3lwxMTHasGGDRo4cefHeBQAAqLccxhhju4jzKSkpkcvlUnFxMbds6jF+ZwSw68jsG2yXgEbmQj+/eTYNAACwijACAACsIowAAACrCCMAAMAqwggAALCKMAIAAKwijAAAAKsIIwAAwCrCCAAAsIowAgAArCKMAAAAqwgjAADAKsIIAACwijACAACsIowAAACrCCMAAMAqwggAALCKMAIAAKwijAAAAKsIIwAAwCrCCAAAsIowAgAArCKMAAAAqwgjAADAKsIIAACwijACAACsIowAAACrCCMAAMAqwggAALDKz3YBAIBLI/KRDbZL8NmR2TfYLgGXAFdGAACAVYQRAABgFWEEAABYVasw8sILLygqKkoBAQGKjY3Ve++9V2P/zMxMxcbGKiAgQB06dFBaWlqtigUAAA2PzwtYX331Vd1///164YUX1L9/f/3tb3/TiBEj9Nlnn6ldu3aV+h8+fFgjR47UnXfeqRUrVuiDDz7QPffcozZt2mjs2LEX5U00NvVxERoAANVxGGOMLwOuvfZaXXPNNVq4cKGnrUuXLhozZoxSU1Mr9X/44Ye1fv167d2719M2efJkffzxx9qxY8cFnbOkpEQul0vFxcVyOp2+lNsgEUYANBZ8m6Z+u9DPb59u05SVlSk7O1sJCQle7QkJCfrwww+rHLNjx45K/RMTE5WVlaXTp0/7cnoAANAA+XSbpqioSGfOnFFISIhXe0hIiAoLC6scU1hYWGX/8vJyFRUVKTQ0tNIYt9stt9vt2S8uLpZ0NmFBqnB/Z7sEALgk2j3wuu0SfPbPRxNtl1BnnPvcPt9NmFr96JnD4fDaN8ZUajtf/6raz0lNTdWjjz5aqT0iIsLXUgEAuKRc821XUPecPHlSLper2uM+hZErr7xSTZo0qXQV5Pjx45WufpzTtm3bKvv7+fkpKCioyjEpKSlKTk727FdUVOjrr79WUFBQjaHnUiopKVFERITy8/NZx/ITzE3NmJ/qMTc1Y35qxvxUz9bcGGN08uRJhYWF1djPpzDSrFkzxcbGauvWrfrNb37jad+6datGjx5d5Zj4+Hi9+eabXm1btmxRXFycmjZtWuUYf39/+fv7e7W1atXKl1IvGafTyT/6ajA3NWN+qsfc1Iz5qRnzUz0bc1PTFZFzfP6dkeTkZP3973/XkiVLtHfvXj3wwAPKy8vT5MmTJZ29qjF+/HhP/8mTJ+vo0aNKTk7W3r17tWTJEi1evFjTp0/39dQAAKAB8nnNyM0336wTJ07oscceU0FBgbp166aNGzeqffv2kqSCggLl5eV5+kdFRWnjxo164IEH9PzzzyssLEwLFizgN0YAAICkWi5gveeee3TPPfdUeWzZsmWV2gYPHqzdu3fX5lR1lr+/v2bOnFnpdhKYm/NhfqrH3NSM+akZ81O9uj43Pv/oGQAAwMXEg/IAAIBVhBEAAGAVYQQAAFhFGKnB9u3bNWrUKIWFhcnhcGjdunVex40xmjVrlsLCwtS8eXMNGTJEn376qZ1iL7HU1FT16dNHgYGBCg4O1pgxY7R//36vPo15fhYuXKgePXp4vtMfHx+vt99+23O8Mc/NT6WmpsrhcOj+++/3tDXm+Zk1a5YcDofX1rZtW8/xxjw35xw7dky33nqrgoKCdPnll6tXr17Kzs72HG+scxQZGVnp347D4VBSUpKkuj0vhJEalJaWqmfPnnruueeqPP7UU09p3rx5eu6557Rr1y61bdtWw4cP18mTJy9xpZdeZmamkpKStHPnTm3dulXl5eVKSEhQaWmpp09jnp/w8HDNnj1bWVlZysrK0vXXX6/Ro0d7/uM35rn5sV27dmnRokXq0aOHV3tjn5+YmBgVFBR4tj179niONfa5+eabb9S/f381bdpUb7/9tj777DM9/fTTXj+M2VjnaNeuXV7/brZu3SpJuummmyTV8XkxuCCSzNq1az37FRUVpm3btmb27Nmeth9++MG4XC6TlpZmoUK7jh8/biSZzMxMYwzzU5UrrrjC/P3vf2du/r+TJ0+azp07m61bt5rBgwebqVOnGmP4tzNz5kzTs2fPKo819rkxxpiHH37YDBgwoNrjzNG/TJ061XTs2NFUVFTU+XnhykgtHT58WIWFhUpISPC0+fv7a/Dgwfrwww8tVmbHuScrt27dWhLz82NnzpzR6tWrVVpaqvj4eObm/0tKStINN9ygYcOGebUzP9LBgwcVFhamqKgo3XLLLTp06JAk5kaS1q9fr7i4ON10000KDg5W79699eKLL3qOM0dnlZWVacWKFZo0aZIcDkednxfCSC2de/jfTx8QGBISUunBgA2dMUbJyckaMGCAunXrJon5kaQ9e/aoZcuW8vf31+TJk7V27Vp17dqVuZG0evVq7d69W6mpqZWONfb5ufbaa7V8+XJt3rxZL774ogoLC9WvXz+dOHGi0c+NJB06dEgLFy5U586dtXnzZk2ePFlTpkzR8uXLJfHv55x169bp22+/1cSJEyXV/Xmp1S+w4l9++hRhY0ydebLwpXLvvffqk08+0fvvv1/pWGOen+joaOXm5urbb79Venq6JkyYoMzMTM/xxjo3+fn5mjp1qrZs2aKAgIBq+zXW+RkxYoTnz927d1d8fLw6duyol156SX379pXUeOdGOvsU97i4OD355JOSpN69e+vTTz/VwoULvZ6L1pjnSJIWL16sESNGVHpabl2dF66M1NK51e0/TZTHjx+vlDwbsvvuu0/r16/Xtm3bFB4e7mlnfs4+5bpTp06Ki4tTamqqevbsqWeeeabRz012draOHz+u2NhY+fn5yc/PT5mZmVqwYIH8/Pw8c9BY5+enWrRooe7du+vgwYON/t+OJIWGhqpr165ebV26dPE8E405ko4ePap//OMfuuOOOzxtdX1eCCO1FBUVpbZt23pWK0tn79FlZmaqX79+Fiu7NIwxuvfee7VmzRq9++67ioqK8jre2OenKsYYud3uRj83Q4cO1Z49e5Sbm+vZ4uLiNG7cOOXm5qpDhw6Nen5+yu12a+/evQoNDW30/3YkqX///pV+RuDAgQOeh7UyR9LSpUsVHBysG264wdNW5+fF1srZ+uDkyZMmJyfH5OTkGElm3rx5Jicnxxw9etQYY8zs2bONy+Uya9asMXv27DG///3vTWhoqCkpKbFc+S/v7rvvNi6Xy2RkZJiCggLP9t1333n6NOb5SUlJMdu3bzeHDx82n3zyiZkxY4a57LLLzJYtW4wxjXtuqvLjb9MY07jnZ9q0aSYjI8McOnTI7Ny50/z61782gYGB5siRI8aYxj03xhjz0UcfGT8/P/PEE0+YgwcPmpUrV5rLL7/crFixwtOnMc/RmTNnTLt27czDDz9c6VhdnhfCSA22bdtmJFXaJkyYYIw5+xWymTNnmrZt2xp/f38zaNAgs2fPHrtFXyJVzYsks3TpUk+fxjw/kyZNMu3btzfNmjUzbdq0MUOHDvUEEWMa99xU5adhpDHPz80332xCQ0NN06ZNTVhYmPntb39rPv30U8/xxjw357z55pumW7duxt/f31x99dVm0aJFXscb8xxt3rzZSDL79++vdKwuzwtP7QUAAFaxZgQAAFhFGAEAAFYRRgAAgFWEEQAAYBVhBAAAWEUYAQAAVhFGAACAVYQRAABgFWEEqKeOHDkih8Oh3Nxc26V47Nu3T3379lVAQIB69epVZZ8hQ4bo/vvvv6R1AajbCCNALU2cOFEOh0OzZ8/2al+3bl2deCS3DTNnzlSLFi20f/9+vfPOO7bLueSWLVumVq1a2S4DqHcII8DPEBAQoDlz5uibb76xXcpFU1ZWVuuxX3zxhQYMGKD27dsrKCjoIlYFoCEjjAA/w7Bhw9S2bVulpqZW22fWrFmVblnMnz9fkZGRnv2JEydqzJgxevLJJxUSEqJWrVrp0UcfVXl5uR588EG1bt1a4eHhWrJkSaXX37dvn/r166eAgADFxMQoIyPD6/hnn32mkSNHqmXLlgoJCdFtt92moqIiz/EhQ4bo3nvvVXJysq688koNHz68yvdRUVGhxx57TOHh4fL391evXr20adMmz3GHw6Hs7Gw99thjcjgcmjVrVrVzUlFRoYceekitW7dW27ZtK/UtLi7Wf/7nfyo4OFhOp1PXX3+9Pv74Y8/xL774QqNHj1ZISIhatmypPn366B//+IfneEpKivr27VvpvD169NDMmTO1fft2NW3aVIWFhV7Hp02bpkGDBlVb97x589S9e3e1aNFCERERuueee3Tq1ClJUkZGhm6//XYVFxfL4XB4zcE333yj8ePH64orrtDll1+uESNG6ODBg57XPXdF5a233lJ0dLQuv/xy3XjjjSotLdVLL72kyMhIXXHFFbrvvvt05swZz7gXXnhBnTt3VkBAgEJCQnTjjTdWWztQp9l+Uh9QX02YMMGMHj3arFmzxgQEBJj8/HxjjDFr1641P/6vNXPmTNOzZ0+vsX/9619N+/btvV4rMDDQJCUlmX379pnFixcbSSYxMdE88cQT5sCBA+bxxx83TZs2NXl5ecYYYw4fPmwkmfDwcPM///M/5rPPPjN33HGHCQwMNEVFRcYYY7788ktz5ZVXmpSUFLN3716ze/duM3z4cHPdddd5zj148GDTsmVL8+CDD5p9+/aZvXv3Vvl+582bZ5xOp1m1apXZt2+feeihh0zTpk3NgQMHjDHGFBQUmJiYGDNt2jRTUFBgTp48WeXrDB482DidTjNr1ixz4MAB89JLLxmHw+F5qnFFRYXp37+/GTVqlNm1a5c5cOCAmTZtmgkKCjInTpwwxhiTm5tr0tLSzCeffGIOHDhg/vSnP5mAgABz9OhRY4wxe/bsMZLM559/7jnvP//5T6+nmV511VXmqaee8hw/ffq0CQ4ONkuWLKmy7nN/b++++645dOiQeeedd0x0dLS5++67jTHGuN1uM3/+fON0Ok1BQYHXHPzHf/yH6dKli9m+fbvJzc01iYmJplOnTqasrMwYY8zSpUtN06ZNzfDhw83u3btNZmamCQoKMgkJCeZ3v/ud+fTTT82bb75pmjVrZlavXm2MMWbXrl2mSZMm5pVXXjFHjhwxu3fvNs8880y1tQN1GWEEqKVzYcQYY/r27WsmTZpkjKl9GGnfvr05c+aMpy06OtoMHDjQs19eXm5atGhhVq1aZYz5VxiZPXu2p8/p06dNeHi4mTNnjjHGmP/6r/8yCQkJXufOz8/3+lAePHiw6dWr13nfb1hYmHniiSe82vr06WPuuecez37Pnj3NzJkza3ydwYMHmwEDBlR6nYcfftgYY8w777xjnE6n+eGHH7z6dOzY0fztb3+r9nW7du1qnn32Wc9+jx49zGOPPebZT0lJMX369PHsz5kzx3Tp0sWzv27dOtOyZUtz6tSpGuv/sddee80EBQV59pcuXWpcLpdXnwMHDhhJ5oMPPvC0FRUVmebNm5vXXnvNM+6n4emuu+4yl19+uVeoS0xMNHfddZcxxpj09HTjdDpNSUnJBdcL1FXcpgEugjlz5uill17SZ599VuvXiImJ0WWX/eu/ZEhIiLp37+7Zb9KkiYKCgnT8+HGvcfHx8Z4/+/n5KS4uTnv37pUkZWdna9u2bWrZsqVnu/rqqyWdvdVxTlxcXI21lZSU6Msvv1T//v292vv37+85ly969OjhtR8aGup5X9nZ2Tp16pSCgoK86j58+LCn5tLSUj300EPq2rWrWrVqpZYtW2rfvn3Ky8vzvOa4ceO0cuVKSZIxRqtWrdK4ceM8xydOnKjPP/9cO3fulCQtWbJEv/vd79SiRYtq6962bZuGDx+uX/3qVwoMDNT48eN14sQJlZaWVjtm79698vPz07XXXutpCwoKUnR0tNfcXX755erYsaNnPyQkRJGRkWrZsqVX27l5Gj58uNq3b68OHTrotttu08qVK/Xdd99VWwdQl/nZLgBoCAYNGqTExETNmDFDEydO9Dp22WWXyRjj1Xb69OlKr9G0aVOvfYfDUWVbRUXFees5922eiooKjRo1SnPmzKnUJzQ01PPnmj6Aq3rdc4wxtfrmUE3vq6KiQqGhoZXWvkjyfFPlwQcf1ObNmzV37lx16tRJzZs314033ui1+PYPf/iDHnnkEe3evVvff/+98vPzdcstt3iOBwcHa9SoUVq6dKk6dOigjRs3VnnOc44ePaqRI0dq8uTJevzxx9W6dWu9//77+uMf/1jl3+c5P/27/3H7j+fO17//wMBA7d69WxkZGdqyZYv++7//W7NmzdKuXbv4Rg/qHcIIcJHMnj1bvXr10lVXXeXV3qZNGxUWFnp9+FzM3wbZuXOnZ9FleXm5srOzde+990qSrrnmGqWnpysyMlJ+frX/7+50OhUWFqb333/fa4Hnhx9+qH/7t3/7eW/gJ6655hoVFhbKz8/Pa5Hvj7333nuaOHGifvOb30iSTp06pSNHjnj1CQ8P16BBg7Ry5Up9//33GjZsmEJCQrz63HHHHbrlllsUHh6ujh07Vrry82NZWVkqLy/X008/7bmC9dprr3n1adasmdcCU0nq2rWrysvL9b//+7/q16+fJOnEiRM6cOCAunTpct75qImfn5+GDRumYcOGaebMmWrVqpXeffdd/fa3v/1ZrwtcatymAS6S7t27a9y4cXr22We92ocMGaL/+7//01NPPaUvvvhCzz//vN5+++2Ldt7nn39ea9eu1b59+5SUlKRvvvlGkyZNkiQlJSXp66+/1u9//3t99NFHOnTokLZs2aJJkyZV+tA8nwcffFBz5szRq6++qv379+uRRx5Rbm6upk6detHei3T2G0rx8fEaM2aMNm/erCNHjujDDz/Un//8Z2VlZUmSOnXqpDVr1ig3N1cff/yx/vCHP1R5xWjcuHFavXq1Xn/9dd16662VjicmJsrlcukvf/mLbr/99hrr6tixo8rLy/Xss8/q0KFDevnll5WWlubVJzIyUqdOndI777yjoqIifffdd+rcubNGjx6tO++8U++//74+/vhj3XrrrfrVr36l0aNH13qe3nrrLS1YsEC5ubk6evSoli9froqKCkVHR9f6NQFbCCPARfT4449XuizfpUsXvfDCC3r++efVs2dPffTRR5o+ffpFO+fs2bM1Z84c9ezZU++9957eeOMNXXnllZKksLAwffDBBzpz5owSExPVrVs3TZ06VS6Xy2t9yoWYMmWKpk2bpmnTpql79+7atGmT1q9fr86dO1+09yKdvRWxceNGDRo0SJMmTdJVV12lW265RUeOHPFc2fjrX/+qK664Qv369dOoUaOUmJioa665ptJr3XTTTTpx4oS+++47jRkzptLxyy67TBMnTtSZM2c0fvz4Guvq1auX5s2bpzlz5qhbt25auXJlpa909+vXT5MnT9bNN9+sNm3a6KmnnpIkLV26VLGxsfr1r3+t+Ph4GWO0cePGSrdhfNGqVSutWbNG119/vbp06aK0tDStWrVKMTExtX5NwBaHqe6GJgA0Anfeeae++uorrV+/3nYpQKPFmhEAjVJxcbF27dqllStX6o033rBdDtCoEUYANEqjR4/WRx99pLvuuqvaX50FcGlwmwYAAFjFAlYAAGAVYQQAAFhFGAEAAFYRRgAAgFWEEQAAYBVhBAAAWEUYAQAAVhFGAACAVYQRAABg1f8DFbmTpEPVHowAAAAASUVORK5CYII=",
->>>>>>> e1ec0892
-      "text/plain": [
-       "<Figure size 640x480 with 1 Axes>"
-      ]
-     },
-     "metadata": {},
-     "output_type": "display_data"
-    }
-   ],
-   "source": [
-    "plt.hist(n_atoms)\n",
-    "plt.xlabel('Number of heavy atoms')"
-   ]
-  },
-  {
-   "cell_type": "code",
-   "execution_count": 16,
-   "metadata": {},
-   "outputs": [
-    {
-     "data": {
-      "text/plain": [
-       "count    1.132747e+07\n",
-       "mean     3.692789e+01\n",
-       "std      6.503494e+00\n",
-       "min      8.000000e+00\n",
-       "1%       2.200000e+01\n",
-       "10%      2.900000e+01\n",
-       "25%      3.200000e+01\n",
-       "50%      3.700000e+01\n",
-       "75%      4.100000e+01\n",
-       "99%      5.200000e+01\n",
-       "max      7.100000e+01\n",
-       "Name: 0, dtype: float64"
-      ]
-     },
-     "execution_count": 16,
-     "metadata": {},
-     "output_type": "execute_result"
-    }
-   ],
-   "source": [
-    "n_atoms.describe(percentiles=[.01, .1, .25, .5, .75, .99])\n",
-    "# NBVAL_CHECK_OUTPUT"
-   ]
-  },
-  {
-   "cell_type": "markdown",
-   "metadata": {},
-   "source": [
-    "98% of recombined ligands have between 22 and 51 heavy atoms (on average 36)."
-   ]
-  },
-  {
-   "cell_type": "code",
-   "execution_count": 17,
-   "metadata": {},
-   "outputs": [],
-   "source": [
-    "# Delete object (since very large with ~6M entries)\n",
-    "del n_atoms"
-   ]
-  },
-  {
-   "cell_type": "markdown",
-   "metadata": {},
-   "source": [
-    "## 3. Number of subpockets"
-   ]
-  },
-  {
-   "cell_type": "code",
-   "execution_count": 18,
-   "metadata": {},
-   "outputs": [
-    {
-     "data": {
-      "text/html": [
-       "<div>\n",
-       "<style scoped>\n",
-       "    .dataframe tbody tr th:only-of-type {\n",
-       "        vertical-align: middle;\n",
-       "    }\n",
-       "\n",
-       "    .dataframe tbody tr th {\n",
-       "        vertical-align: top;\n",
-       "    }\n",
-       "\n",
-       "    .dataframe thead th {\n",
-       "        text-align: right;\n",
-       "    }\n",
-       "</style>\n",
-       "<table border=\"1\" class=\"dataframe\">\n",
-       "  <thead>\n",
-       "    <tr style=\"text-align: right;\">\n",
-       "      <th></th>\n",
-       "      <th>count</th>\n",
-       "      <th>n_subpockets</th>\n",
-       "    </tr>\n",
-       "  </thead>\n",
-       "  <tbody>\n",
-       "    <tr>\n",
-       "      <th>AP-FP-GA-SE</th>\n",
-       "      <td>9633673</td>\n",
-       "      <td>4</td>\n",
-       "    </tr>\n",
-       "    <tr>\n",
-       "      <th>AP-B1-FP-GA</th>\n",
-       "      <td>183969</td>\n",
-       "      <td>4</td>\n",
-       "    </tr>\n",
-       "    <tr>\n",
-       "      <th>AP-B2-FP-GA</th>\n",
-       "      <td>145120</td>\n",
-       "      <td>4</td>\n",
-       "    </tr>\n",
-       "    <tr>\n",
-       "      <th>AP-B2-GA-SE</th>\n",
-       "      <td>211308</td>\n",
-       "      <td>4</td>\n",
-       "    </tr>\n",
-       "    <tr>\n",
-       "      <th>AP-B1-GA-SE</th>\n",
-       "      <td>172871</td>\n",
-       "      <td>4</td>\n",
-       "    </tr>\n",
-       "    <tr>\n",
-       "      <th>AP-B1-B2-GA</th>\n",
-       "      <td>2622</td>\n",
-       "      <td>4</td>\n",
-       "    </tr>\n",
-       "    <tr>\n",
-       "      <th>AP-FP-SE</th>\n",
-       "      <td>729293</td>\n",
-       "      <td>3</td>\n",
-       "    </tr>\n",
-       "    <tr>\n",
-       "      <th>AP-GA-SE</th>\n",
-       "      <td>110208</td>\n",
-       "      <td>3</td>\n",
-       "    </tr>\n",
-       "    <tr>\n",
-       "      <th>AP-FP-GA</th>\n",
-       "      <td>127759</td>\n",
-       "      <td>3</td>\n",
-       "    </tr>\n",
-       "    <tr>\n",
-       "      <th>AP-FP</th>\n",
-       "      <td>7037</td>\n",
-       "      <td>2</td>\n",
-       "    </tr>\n",
-       "    <tr>\n",
-       "      <th>AP-GA</th>\n",
-       "      <td>617</td>\n",
-       "      <td>2</td>\n",
-       "    </tr>\n",
-       "    <tr>\n",
-       "      <th>AP-SE</th>\n",
-       "      <td>1450</td>\n",
-       "      <td>2</td>\n",
-       "    </tr>\n",
-       "    <tr>\n",
-       "      <th>AP-B2-GA</th>\n",
-       "      <td>876</td>\n",
-       "      <td>3</td>\n",
-       "    </tr>\n",
-       "    <tr>\n",
-       "      <th>AP-B1-GA</th>\n",
-       "      <td>668</td>\n",
-       "      <td>3</td>\n",
-       "    </tr>\n",
-       "  </tbody>\n",
-       "</table>\n",
-       "</div>"
-      ],
-      "text/plain": [
-       "               count  n_subpockets\n",
-       "AP-FP-GA-SE  9633673             4\n",
-       "AP-B1-FP-GA   183969             4\n",
-       "AP-B2-FP-GA   145120             4\n",
-       "AP-B2-GA-SE   211308             4\n",
-       "AP-B1-GA-SE   172871             4\n",
-       "AP-B1-B2-GA     2622             4\n",
-       "AP-FP-SE      729293             3\n",
-       "AP-GA-SE      110208             3\n",
-       "AP-FP-GA      127759             3\n",
-       "AP-FP           7037             2\n",
-       "AP-GA            617             2\n",
-       "AP-SE           1450             2\n",
-       "AP-B2-GA         876             3\n",
-       "AP-B1-GA         668             3"
-      ]
-     },
-     "execution_count": 18,
-     "metadata": {},
-     "output_type": "execute_result"
-    }
-   ],
-   "source": [
-    "subpockets = pd.read_csv(HERE / '../../data/combinatorial_library/subpockets.csv', index_col=0)\n",
-    "subpockets['n_subpockets'] = [len(i.split('-')) for i in subpockets.index]\n",
-    "subpockets\n",
-    "# NBVAL_CHECK_OUTPUT"
-   ]
-  },
-  {
-   "cell_type": "code",
-   "execution_count": 19,
-   "metadata": {},
-   "outputs": [
-    {
-     "data": {
-      "text/html": [
-       "<div>\n",
-       "<style scoped>\n",
-       "    .dataframe tbody tr th:only-of-type {\n",
-       "        vertical-align: middle;\n",
-       "    }\n",
-       "\n",
-       "    .dataframe tbody tr th {\n",
-       "        vertical-align: top;\n",
-       "    }\n",
-       "\n",
-       "    .dataframe thead th {\n",
-       "        text-align: right;\n",
-       "    }\n",
-       "</style>\n",
-       "<table border=\"1\" class=\"dataframe\">\n",
-       "  <thead>\n",
-       "    <tr style=\"text-align: right;\">\n",
-       "      <th></th>\n",
-       "      <th>count</th>\n",
-       "      <th>ratio</th>\n",
-       "    </tr>\n",
-       "    <tr>\n",
-       "      <th>n_subpockets</th>\n",
-       "      <th></th>\n",
-       "      <th></th>\n",
-       "    </tr>\n",
-       "  </thead>\n",
-       "  <tbody>\n",
-       "    <tr>\n",
-       "      <th>2</th>\n",
-       "      <td>9104</td>\n",
-       "      <td>0.08</td>\n",
-       "    </tr>\n",
-       "    <tr>\n",
-       "      <th>3</th>\n",
-       "      <td>968804</td>\n",
-       "      <td>8.55</td>\n",
-       "    </tr>\n",
-       "    <tr>\n",
-       "      <th>4</th>\n",
-       "      <td>10349563</td>\n",
-       "      <td>91.37</td>\n",
-       "    </tr>\n",
-       "  </tbody>\n",
-       "</table>\n",
-       "</div>"
-      ],
-      "text/plain": [
-       "                 count  ratio\n",
-       "n_subpockets                 \n",
-       "2                 9104   0.08\n",
-       "3               968804   8.55\n",
-       "4             10349563  91.37"
-      ]
-     },
-     "execution_count": 19,
-     "metadata": {},
-     "output_type": "execute_result"
-    }
-   ],
-   "source": [
-    "n_subpockets = subpockets.groupby('n_subpockets').sum()\n",
-    "n_subpockets['ratio'] = round(n_subpockets['count'] / n_subpockets['count'].sum() * 100, 2)\n",
-    "n_subpockets\n",
-    "# NBVAL_CHECK_OUTPUT"
-   ]
-  },
-  {
-   "cell_type": "markdown",
-   "metadata": {},
-   "source": [
-    "The majority of recombined ligands are composed of 4 fragments (occupying 4 subpockets), whereas the majority of original igands is smaller and occupies 2-3 subpockets (check out `notebooks/2_2_fragment_analysis_statistics.ipynb`). This is to be expected since all fragment combinations were allowed up to 4 fragments during the recombination process."
-   ]
-  },
-  {
-   "cell_type": "code",
-   "execution_count": null,
-   "metadata": {},
-   "outputs": [],
-   "source": []
-  }
- ],
- "metadata": {
-  "kernelspec": {
-<<<<<<< HEAD
-   "display_name": "custom-kinfraglib",
-=======
-   "display_name": "kinfraglib_custom2",
->>>>>>> e1ec0892
-   "language": "python",
-   "name": "python3"
-  },
-  "language_info": {
-   "codemirror_mode": {
-    "name": "ipython",
-    "version": 3
-   },
-   "file_extension": ".py",
-   "mimetype": "text/x-python",
-   "name": "python",
-   "nbconvert_exporter": "python",
-   "pygments_lexer": "ipython3",
-<<<<<<< HEAD
-   "version": "3.8.16"
-=======
-   "version": "3.9.18"
->>>>>>> e1ec0892
-  }
- },
- "nbformat": 4,
- "nbformat_minor": 4
+      "metadata": {
+            "kernelspec": {
+                  "display_name": "custom-kinfraglib",
+                  "language": "python",
+                  "name": "python3"
+            },
+            "language_info": {
+                  "codemirror_mode": {
+                        "name": "ipython",
+                        "version": 3
+                  },
+                  "file_extension": ".py",
+                  "mimetype": "text/x-python",
+                  "name": "python",
+                  "nbconvert_exporter": "python",
+                  "pygments_lexer": "ipython3",
+                  "version": "3.8.16"
+            }
+      },
+      "nbformat": 4,
+      "nbformat_minor": 4
 }