name: CI

on:
  push:
    branches:
      - "master"
  workflow_dispatch: 
  pull_request:
    branches:
      - "master"
      - "dev"
  schedule:
    # Run a cron job once daily, weekdays only
    - cron: "0 3 1,15 * *"

jobs:
  test:
    name: Pytest
    runs-on: ${{ matrix.cfg.os }}
    strategy:
      fail-fast: false
      matrix:
        cfg:
          - os: ubuntu-latest
            python-version: "3.8"
          - os: ubuntu-latest
            python-version: "3.9"
          #- os: macos-latest
          #  python-version: "3.9"
          #- os: windows-latest
          #  python-version: "3.9"

    steps:
      - uses: actions/checkout@v4

      # More info on options: https://github.com/conda-incubator/setup-miniconda
      - uses: conda-incubator/setup-miniconda@v3
        with:
          python-version: ${{ matrix.cfg.python-version }}
          miniforge-variant: Mambaforge
          miniforge-version: latest
          environment-file: environment.yml
          channels: conda-forge,defaults
          activate-environment: kinfraglib
          #auto-update-conda: false
          #auto-activate-base: false
          #show-channel-urls: true

      - name: Additional info about the build
        shell: bash
        run: |
          uname -a
          df -h
          ulimit -a

      - name: Environment Information
        shell: bash -l {0}
        run: |
          conda info --all
          conda list

      - name: Download external data
        shell: bash -l {0}
        run: |
          echo "Download combinatorial library from zenodo..."
          wget -q -O data/combinatorial_library/combinatorial_library.tar.bz2 https://zenodo.org/record/10843763/files/combinatorial_library.tar.bz2?download=1
          ls -l data/combinatorial_library/
          echo "Decompress selected files..."
          tar -xvf data/combinatorial_library/combinatorial_library.tar.bz2 combinatorial_library_deduplicated.json chembl_standardized_inchi.csv
          mv combinatorial_library_deduplicated.json data/combinatorial_library/
          mv chembl_standardized_inchi.csv data/combinatorial_library/
          ls -l data/combinatorial_library/

      - name: Run tests
        shell: bash -l {0}
        run: |
<<<<<<< HEAD
          PYTEST_ARGS="--nbval-lax --current-env --nbval-cell-timeout=900"
          pytest $PYTEST_ARGS
=======
          PYTEST_ARGS="--nbval-lax --nbval-current-env --nbval-cell-timeout=1800"
          pytest $PYTEST_ARGS
>>>>>>> ba07c3ab
<|MERGE_RESOLUTION|>--- conflicted
+++ resolved
@@ -74,10 +74,5 @@
       - name: Run tests
         shell: bash -l {0}
         run: |
-<<<<<<< HEAD
-          PYTEST_ARGS="--nbval-lax --current-env --nbval-cell-timeout=900"
-          pytest $PYTEST_ARGS
-=======
           PYTEST_ARGS="--nbval-lax --nbval-current-env --nbval-cell-timeout=1800"
-          pytest $PYTEST_ARGS
->>>>>>> ba07c3ab
+          pytest $PYTEST_ARGS